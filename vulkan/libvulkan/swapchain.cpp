--- conflicted
+++ resolved
@@ -25,10 +25,6 @@
 #include <ui/BufferQueueDefs.h>
 #include <utils/StrongPointer.h>
 #include <utils/Trace.h>
-<<<<<<< HEAD
-#include <utils/Vector.h>
-=======
->>>>>>> 6fbb7b84
 
 #include <algorithm>
 #include <unordered_set>
@@ -53,22 +49,6 @@
     VK_SURFACE_TRANSFORM_HORIZONTAL_MIRROR_ROTATE_180_BIT_KHR |
     VK_SURFACE_TRANSFORM_HORIZONTAL_MIRROR_ROTATE_270_BIT_KHR |
     VK_SURFACE_TRANSFORM_INHERIT_BIT_KHR;
-
-int TranslateVulkanToNativeTransform(VkSurfaceTransformFlagBitsKHR transform) {
-    switch (transform) {
-        // TODO: See TODO in TranslateNativeToVulkanTransform
-        case VK_SURFACE_TRANSFORM_ROTATE_90_BIT_KHR:
-            return NATIVE_WINDOW_TRANSFORM_ROT_90;
-        case VK_SURFACE_TRANSFORM_ROTATE_180_BIT_KHR:
-            return NATIVE_WINDOW_TRANSFORM_ROT_180;
-        case VK_SURFACE_TRANSFORM_ROTATE_270_BIT_KHR:
-            return NATIVE_WINDOW_TRANSFORM_ROT_270;
-        case VK_SURFACE_TRANSFORM_IDENTITY_BIT_KHR:
-        case VK_SURFACE_TRANSFORM_INHERIT_BIT_KHR:
-        default:
-            return 0;
-    }
-}
 
 VkSurfaceTransformFlagBitsKHR TranslateNativeToVulkanTransform(int native) {
     // Native and Vulkan transforms are isomorphic, but are represented
@@ -390,12 +370,6 @@
             nullptr,  //&first_composition_start_time,
             nullptr,  //&last_composition_start_time,
             nullptr,  //&composition_finish_time,
-<<<<<<< HEAD
-            // TODO(ianelliott): Maybe ask if this one is
-            // supported, at startup time (since it may not be
-            // supported):
-=======
->>>>>>> 6fbb7b84
             &actual_present_time,
             nullptr,  //&dequeue_ready_time,
             nullptr /*&reads_done_time*/);
@@ -1241,11 +1215,7 @@
     int32_t legacy_usage = 0;
     if (dispatch.GetSwapchainGrallocUsage2ANDROID) {
         uint64_t consumer_usage, producer_usage;
-<<<<<<< HEAD
-        ATRACE_BEGIN("dispatch.GetSwapchainGrallocUsage2ANDROID");
-=======
         ATRACE_BEGIN("GetSwapchainGrallocUsage2ANDROID");
->>>>>>> 6fbb7b84
         result = dispatch.GetSwapchainGrallocUsage2ANDROID(
             device, create_info->imageFormat, create_info->imageUsage,
             swapchain_image_usage, &consumer_usage, &producer_usage);
@@ -1257,11 +1227,7 @@
         legacy_usage =
             android_convertGralloc1To0Usage(producer_usage, consumer_usage);
     } else if (dispatch.GetSwapchainGrallocUsageANDROID) {
-<<<<<<< HEAD
-        ATRACE_BEGIN("dispatch.GetSwapchainGrallocUsageANDROID");
-=======
         ATRACE_BEGIN("GetSwapchainGrallocUsageANDROID");
->>>>>>> 6fbb7b84
         result = dispatch.GetSwapchainGrallocUsageANDROID(
             device, create_info->imageFormat, create_info->imageUsage,
             &legacy_usage);
@@ -1365,11 +1331,7 @@
             &image_native_buffer.usage2.producer,
             &image_native_buffer.usage2.consumer);
 
-<<<<<<< HEAD
-        ATRACE_BEGIN("dispatch.CreateImage");
-=======
         ATRACE_BEGIN("CreateImage");
->>>>>>> 6fbb7b84
         result =
             dispatch.CreateImage(device, &image_create, nullptr, &img.image);
         ATRACE_END();
@@ -1392,16 +1354,6 @@
                 img.dequeued = false;
             }
         }
-<<<<<<< HEAD
-        if (result != VK_SUCCESS) {
-            if (img.image) {
-                ATRACE_BEGIN("dispatch.DestroyImage");
-                dispatch.DestroyImage(device, img.image, nullptr);
-                ATRACE_END();
-            }
-        }
-=======
->>>>>>> 6fbb7b84
     }
 
     if (result != VK_SUCCESS) {
@@ -1426,16 +1378,6 @@
                          VkSwapchainKHR swapchain_handle,
                          const VkAllocationCallbacks* allocator) {
     ATRACE_CALL();
-<<<<<<< HEAD
-
-    const auto& dispatch = GetData(device).driver;
-    Swapchain* swapchain = SwapchainFromHandle(swapchain_handle);
-    if (!swapchain)
-        return;
-    bool active = swapchain->surface.swapchain_handle == swapchain_handle;
-    ANativeWindow* window = active ? swapchain->surface.window.get() : nullptr;
-=======
->>>>>>> 6fbb7b84
 
     DestroySwapchainInternal(device, swapchain_handle, allocator);
 }
@@ -1557,11 +1499,6 @@
                               uint32_t* pImageIndex) {
     ATRACE_CALL();
 
-<<<<<<< HEAD
-    // TODO: this should actually be the other way around and this function
-    // should handle any additional structures that get passed in
-=======
->>>>>>> 6fbb7b84
     return AcquireNextImageKHR(device, pAcquireInfo->swapchain,
                                pAcquireInfo->timeout, pAcquireInfo->semaphore,
                                pAcquireInfo->fence, pImageIndex);
