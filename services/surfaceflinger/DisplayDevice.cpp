--- conflicted
+++ resolved
@@ -66,13 +66,9 @@
         mConnectionType(args.connectionType),
         mCompositionDisplay{args.compositionDisplay},
         mPhysicalOrientation(args.physicalOrientation),
-<<<<<<< HEAD
+        mSupportedModes(std::move(args.supportedModes)),
         mIsPrimary(args.isPrimary),
         mIsPowerModeOverride(false){
-=======
-        mSupportedModes(std::move(args.supportedModes)),
-        mIsPrimary(args.isPrimary) {
->>>>>>> 6ef83694
     mCompositionDisplay->editState().isSecure = args.isSecure;
     mCompositionDisplay->createRenderSurface(
             compositionengine::RenderSurfaceCreationArgs{ANativeWindow_getWidth(
