--- conflicted
+++ resolved
@@ -569,9 +569,8 @@
 }
 
 bool BufferLayer::isProtected() const {
-<<<<<<< HEAD
-    const sp<GraphicBuffer>& buffer(mBufferInfo.mBuffer);
-    return (buffer != 0) && (buffer->getUsage() & GRALLOC_USAGE_PROTECTED);
+    return (mBufferInfo.mBuffer != nullptr) &&
+            (mBufferInfo.mBuffer->getBuffer()->getUsage() & GRALLOC_USAGE_PROTECTED);
 }
 
 bool BufferLayer::latchUnsignaledBuffers() {
@@ -588,36 +587,6 @@
     return latch;
 }
 
-// h/w composer set-up
-bool BufferLayer::allTransactionsSignaled(nsecs_t expectedPresentTime) {
-    const auto headFrameNumber = getHeadFrameNumber(expectedPresentTime);
-    bool matchingFramesFound = false;
-    bool allTransactionsApplied = true;
-    Mutex::Autolock lock(mLocalSyncPointMutex);
-
-    for (auto& point : mLocalSyncPoints) {
-        if (point->getFrameNumber() > headFrameNumber) {
-            break;
-        }
-        matchingFramesFound = true;
-
-        if (!point->frameIsAvailable()) {
-            // We haven't notified the remote layer that the frame for
-            // this point is available yet. Notify it now, and then
-            // abort this attempt to latch.
-            point->setFrameAvailable();
-            allTransactionsApplied = false;
-            break;
-        }
-
-        allTransactionsApplied = allTransactionsApplied && point->transactionIsApplied();
-    }
-    return !matchingFramesFound || allTransactionsApplied;
-=======
-    return (mBufferInfo.mBuffer != nullptr) &&
-            (mBufferInfo.mBuffer->getBuffer()->getUsage() & GRALLOC_USAGE_PROTECTED);
->>>>>>> 7132116d
-}
 
 // As documented in libhardware header, formats in the range
 // 0x100 - 0x1FF are specific to the HAL implementation, and
