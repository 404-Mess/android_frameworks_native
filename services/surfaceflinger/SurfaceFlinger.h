/*
 * Copyright (C) 2007 The Android Open Source Project
 *
 * Licensed under the Apache License, Version 2.0 (the "License");
 * you may not use this file except in compliance with the License.
 * You may obtain a copy of the License at
 *
 *      http://www.apache.org/licenses/LICENSE-2.0
 *
 * Unless required by applicable law or agreed to in writing, software
 * distributed under the License is distributed on an "AS IS" BASIS,
 * WITHOUT WARRANTIES OR CONDITIONS OF ANY KIND, either express or implied.
 * See the License for the specific language governing permissions and
 * limitations under the License.
 */

#pragma once

#include <sys/types.h>

/*
 * NOTE: Make sure this file doesn't include  anything from <gl/ > or <gl2/ >
 */

#include <android-base/thread_annotations.h>
#include <compositionengine/OutputColorSetting.h>
#include <cutils/atomic.h>
#include <cutils/compiler.h>
#include <gui/BufferQueue.h>
#include <gui/FrameTimestamps.h>
#include <gui/ISurfaceComposer.h>
#include <gui/ISurfaceComposerClient.h>
#include <gui/ITransactionCompletedListener.h>
#include <gui/LayerState.h>
#include <gui/OccupancyTracker.h>
#include <layerproto/LayerProtoHeader.h>
#include <math/mat4.h>
#include <renderengine/LayerSettings.h>
#include <serviceutils/PriorityDumper.h>
#include <system/graphics.h>
#include <ui/FenceTime.h>
#include <ui/PixelFormat.h>
#include <ui/Size.h>
#include <utils/Errors.h>
#include <utils/KeyedVector.h>
#include <utils/RefBase.h>
#include <utils/SortedVector.h>
#include <utils/Trace.h>
#include <utils/threads.h>

#include "ClientCache.h"
#include "DisplayDevice.h"
#include "DisplayHardware/HWC2.h"
#include "DisplayHardware/PowerAdvisor.h"
#include "DisplayIdGenerator.h"
#include "Effects/Daltonizer.h"
#include "Fps.h"
#include "FrameTracker.h"
#include "LayerVector.h"
#include "Scheduler/RefreshRateConfigs.h"
#include "Scheduler/RefreshRateStats.h"
#include "Scheduler/Scheduler.h"
#include "Scheduler/VsyncModulator.h"
#include "SurfaceFlingerFactory.h"
#include "SurfaceTracing.h"
#include "TracedOrdinal.h"
#include "TransactionCallbackInvoker.h"

#include <atomic>
#include <cstdint>
#include <functional>
#include <future>
#include <map>
#include <memory>
#include <mutex>
#include <optional>
#include <queue>
#include <set>
#include <string>
#include <thread>
#include <type_traits>
#include <unordered_map>
#include <unordered_set>
#include <utility>
#include <list>

using namespace android::surfaceflinger;

namespace smomo {
class SmomoIntf;
} // namespace smomo

namespace composer {
class ComposerExtnIntf;
class ComposerExtnLib;
class FrameSchedulerIntf;
class DisplayExtnIntf;
} // namespace composer

using smomo::SmomoIntf;

namespace composer {
class LayerExtnIntf;
}

using composer::LayerExtnIntf;

namespace android {

class Client;
class EventThread;
class FpsReporter;
class TunnelModeEnabledReporter;
class HdrLayerInfoReporter;
class HWComposer;
struct SetInputWindowsListener;
class IGraphicBufferProducer;
class Layer;
class MessageBase;
class RefreshRateOverlay;
class RegionSamplingThread;
class RenderArea;
class TimeStats;
class FrameTracer;

using gui::ScreenCaptureResults;

namespace frametimeline {
class FrameTimeline;
}

namespace os {
    class IInputFlinger;
}

namespace compositionengine {
class DisplaySurface;
class OutputLayer;

struct CompositionRefreshArgs;
} // namespace compositionengine

namespace renderengine {
class RenderEngine;
} // namespace renderengine

enum {
    eTransactionNeeded = 0x01,
    eTraversalNeeded = 0x02,
    eDisplayTransactionNeeded = 0x04,
    eTransformHintUpdateNeeded = 0x08,
    eTransactionFlushNeeded = 0x10,
    eTransactionMask = 0x1f,
};

using DisplayColorSetting = compositionengine::OutputColorSetting;

struct SurfaceFlingerBE {
    FenceTimeline mGlCompositionDoneTimeline;
    FenceTimeline mDisplayTimeline;

    // protected by mCompositorTimingLock;
    mutable std::mutex mCompositorTimingLock;
    CompositorTiming mCompositorTiming;

    // Only accessed from the main thread.
    struct CompositePresentTime {
        nsecs_t composite = -1;
        std::shared_ptr<FenceTime> display = FenceTime::NO_FENCE;
    };
    std::queue<CompositePresentTime> mCompositePresentTimes;

    static const size_t NUM_BUCKETS = 8; // < 1-7, 7+
    nsecs_t mFrameBuckets[NUM_BUCKETS] = {};
    nsecs_t mTotalTime = 0;
    std::atomic<nsecs_t> mLastSwapTime = 0;

    // Double- vs. triple-buffering stats
    struct BufferingStats {
        size_t numSegments = 0;
        nsecs_t totalTime = 0;

        // "Two buffer" means that a third buffer was never used, whereas
        // "double-buffered" means that on average the segment only used two
        // buffers (though it may have used a third for some part of the
        // segment)
        nsecs_t twoBufferTime = 0;
        nsecs_t doubleBufferedTime = 0;
        nsecs_t tripleBufferedTime = 0;
    };
    mutable Mutex mBufferingStatsMutex;
    std::unordered_map<std::string, BufferingStats> mBufferingStats;
};

class DolphinWrapper {
public:
    DolphinWrapper() { init(); }
    ~DolphinWrapper();
    bool init();

    bool (*dolphinInit)() = nullptr;
    void (*dolphinSetVsyncPeriod)(nsecs_t vsyncPeriod) = nullptr;
    void (*dolphinTrackBufferIncrement)(const char* name, int counter) = nullptr;
    void (*dolphinTrackBufferDecrement)(const char* name, int counter) = nullptr;
    void (*dolphinTrackVsyncSignal)(nsecs_t vsyncTime, nsecs_t targetWakeupTime,
                                 nsecs_t readyTime) = nullptr;

private:
    void *mDolphinHandle = nullptr;
};

class SmomoWrapper {
public:
    SmomoWrapper() {}
    ~SmomoWrapper();

    bool init();

    SmomoIntf* operator->() { return mInst; }
    operator bool() { return mInst != nullptr; }

    SmomoWrapper(const SmomoWrapper&) = delete;
    SmomoWrapper& operator=(const SmomoWrapper&) = delete;

private:
    SmomoIntf *mInst = nullptr;
    void *mSmoMoLibHandle = nullptr;

    using CreateSmoMoFuncPtr = std::add_pointer<bool(uint16_t, SmomoIntf**)>::type;
    using DestroySmoMoFuncPtr = std::add_pointer<void(SmomoIntf*)>::type;
    CreateSmoMoFuncPtr mSmoMoCreateFunc;
    DestroySmoMoFuncPtr mSmoMoDestroyFunc;
};

class LayerExtWrapper {
public:
    LayerExtWrapper() {}
    ~LayerExtWrapper();

    bool init();

    LayerExtnIntf* operator->() { return     mInst; }
    operator bool() { return mInst != nullptr; }

    LayerExtWrapper(const LayerExtWrapper&) = delete;
    LayerExtWrapper& operator=(const LayerExtWrapper&) = delete;

private:
    LayerExtnIntf *mInst = nullptr;
    void *mLayerExtLibHandle = nullptr;

    using CreateLayerExtnFuncPtr = std::add_pointer<bool(uint16_t, LayerExtnIntf**)>::type;
    using DestroyLayerExtnFuncPtr = std::add_pointer<void(LayerExtnIntf*)>::type;
    CreateLayerExtnFuncPtr mLayerExtCreateFunc;
    DestroyLayerExtnFuncPtr mLayerExtDestroyFunc;
};

class SurfaceFlinger : public BnSurfaceComposer,
                       public PriorityDumper,
                       private IBinder::DeathRecipient,
                       private HWC2::ComposerCallback,
                       private ISchedulerCallback {
public:
    struct SkipInitializationTag {};

    SurfaceFlinger(surfaceflinger::Factory&, SkipInitializationTag) ANDROID_API;
    explicit SurfaceFlinger(surfaceflinger::Factory&) ANDROID_API;

    // set main thread scheduling policy
    static status_t setSchedFifo(bool enabled) ANDROID_API;

    // set main thread scheduling attributes
    static status_t setSchedAttr(bool enabled);

    static char const* getServiceName() ANDROID_API { return "SurfaceFlinger"; }

    // This is the phase offset in nanoseconds of the software vsync event
    // relative to the vsync event reported by HWComposer.  The software vsync
    // event is when SurfaceFlinger and Choreographer-based applications run each
    // frame.
    //
    // This phase offset allows adjustment of the minimum latency from application
    // wake-up time (by Choreographer) to the time at which the resulting window
    // image is displayed.  This value may be either positive (after the HW vsync)
    // or negative (before the HW vsync). Setting it to 0 will result in a lower
    // latency bound of two vsync periods because the app and SurfaceFlinger
    // will run just after the HW vsync.  Setting it to a positive number will
    // result in the minimum latency being:
    //
    //     (2 * VSYNC_PERIOD - (vsyncPhaseOffsetNs % VSYNC_PERIOD))
    //
    // Note that reducing this latency makes it more likely for the applications
    // to not have their window content image ready in time.  When this happens
    // the latency will end up being an additional vsync period, and animations
    // will hiccup.  Therefore, this latency should be tuned somewhat
    // conservatively (or at least with awareness of the trade-off being made).
    static int64_t vsyncPhaseOffsetNs;
    static int64_t sfVsyncPhaseOffsetNs;

    // If fences from sync Framework are supported.
    static bool hasSyncFramework;

    // The offset in nanoseconds to use when VsyncController timestamps present fence
    // signaling time.
    static int64_t dispSyncPresentTimeOffset;

    // Some hardware can do RGB->YUV conversion more efficiently in hardware
    // controlled by HWC than in hardware controlled by the video encoder.
    // This instruct VirtualDisplaySurface to use HWC for such conversion on
    // GL composition.
    static bool useHwcForRgbToYuv;

    // Controls the number of buffers SurfaceFlinger will allocate for use in
    // FramebufferSurface
    static int64_t maxFrameBufferAcquiredBuffers;

    // Controls the maximum width and height in pixels that the graphics pipeline can support for
    // GPU fallback composition. For example, 8k devices with 4k GPUs, or 4k devices with 2k GPUs.
    static uint32_t maxGraphicsWidth;
    static uint32_t maxGraphicsHeight;

    // Indicate if a device has wide color gamut display. This is typically
    // found on devices with wide color gamut (e.g. Display-P3) display.
    static bool hasWideColorDisplay;

    static ui::Rotation internalDisplayOrientation;

    // Indicate if device wants color management on its display.
    static bool useColorManagement;

    static bool useContextPriority;

    static bool sDirectStreaming;

    // The data space and pixel format that SurfaceFlinger expects hardware composer
    // to composite efficiently. Meaning under most scenarios, hardware composer
    // will accept layers with the data space and pixel format.
    static ui::Dataspace defaultCompositionDataspace;
    static ui::PixelFormat defaultCompositionPixelFormat;

    // The data space and pixel format that SurfaceFlinger expects hardware composer
    // to composite efficiently for wide color gamut surfaces. Meaning under most scenarios,
    // hardware composer will accept layers with the data space and pixel format.
    static ui::Dataspace wideColorGamutCompositionDataspace;
    static ui::PixelFormat wideColorGamutCompositionPixelFormat;

    // Whether to use frame rate API when deciding about the refresh rate of the display. This
    // variable is caches in SF, so that we can check it with each layer creation, and a void the
    // overhead that is caused by reading from sysprop.
    static bool useFrameRateApi;

    static constexpr SkipInitializationTag SkipInitialization;

    // Whether or not SDR layers should be dimmed to the desired SDR white point instead of
    // being treated as native display brightness
    static bool enableSdrDimming;

    static bool enableLatchUnsignaled;

    // must be called before clients can connect
    void init() ANDROID_API;

    // starts SurfaceFlinger main loop in the current thread
    void run() ANDROID_API;

    SurfaceFlingerBE& getBE() { return mBE; }
    const SurfaceFlingerBE& getBE() const { return mBE; }

    // Schedule an asynchronous or synchronous task on the main thread.
    template <typename F, typename T = std::invoke_result_t<F>>
    [[nodiscard]] std::future<T> schedule(F&&);

    // force full composition on all displays
    void repaintEverything();

    surfaceflinger::Factory& getFactory() { return mFactory; }

    // The CompositionEngine encapsulates all composition related interfaces and actions.
    compositionengine::CompositionEngine& getCompositionEngine() const;

    // Obtains a name from the texture pool, or, if the pool is empty, posts a
    // synchronous message to the main thread to obtain one on the fly
    uint32_t getNewTexture();

    // utility function to delete a texture on the main thread
    void deleteTextureAsync(uint32_t texture);

    // enable/disable h/w composer event
    // TODO: this should be made accessible only to EventThread
    // main thread function to enable/disable h/w composer event
    void setVsyncEnabledInternal(bool enabled);

    // called on the main thread by MessageQueue when an internal message
    // is received
    // TODO: this should be made accessible only to MessageQueue
    void onMessageReceived(int32_t what, int64_t vsyncId, nsecs_t expectedVSyncTime);

    renderengine::RenderEngine& getRenderEngine() const;

    bool authenticateSurfaceTextureLocked(
        const sp<IGraphicBufferProducer>& bufferProducer) const;

    void onLayerFirstRef(Layer*);
    void onLayerDestroyed(Layer*);

    void removeHierarchyFromOffscreenLayers(Layer* layer);
    void removeFromOffscreenLayers(Layer* layer);

    // TODO: Remove atomic if move dtor to main thread CL lands
    std::atomic<uint32_t> mNumClones;

    TransactionCallbackInvoker& getTransactionCallbackInvoker() {
        return mTransactionCallbackInvoker;
    }

    // Converts from a binder handle to a Layer
    // Returns nullptr if the handle does not point to an existing layer.
    // Otherwise, returns a weak reference so that callers off the main-thread
    // won't accidentally hold onto the last strong reference.
    wp<Layer> fromHandle(const sp<IBinder>& handle);
    wp<Layer> fromHandleLocked(const sp<IBinder>& handle) const REQUIRES(mStateLock);

    // If set, disables reusing client composition buffers. This can be set by
    // debug.sf.disable_client_composition_cache
    bool mDisableClientCompositionCache = false;
    void setInputWindowsFinished();

<<<<<<< HEAD
    nsecs_t mVsyncTimeStamp = -1;
    void NotifyIdleStatus();
=======
    // Disables expensive rendering for all displays
    // This is scheduled on the main thread
    void disableExpensiveRendering();
>>>>>>> b1889c5f

protected:
    // We're reference counted, never destroy SurfaceFlinger directly
    virtual ~SurfaceFlinger();

    virtual uint32_t setClientStateLocked(
            const FrameTimelineInfo& info, const ComposerState& composerState,
            int64_t desiredPresentTime, bool isAutoTimestamp, int64_t postTime,
            uint32_t permissions,
            std::unordered_set<ListenerCallbacks, ListenerCallbacksHash>& listenerCallbacks)
            REQUIRES(mStateLock);
    virtual void commitTransactionLocked();

    // Used internally by computeLayerBounds() to gets the clip rectangle to use for the
    // root layers on a particular display in layer-coordinate space. The
    // layers (and effectively their children) will be clipped against this
    // rectangle. The base behavior is to clip to the visible region of the
    // display.
    virtual FloatRect getLayerClipBoundsForDisplay(const DisplayDevice&) const;

private:
    friend class BufferLayer;
    friend class BufferQueueLayer;
    friend class BufferStateLayer;
    friend class Client;
    friend class FpsReporter;
    friend class TunnelModeEnabledReporter;
    friend class Layer;
    friend class MonitoredProducer;
    friend class RefreshRateOverlay;
    friend class RegionSamplingThread;
    friend class SurfaceTracing;

    // For unit tests
    friend class TestableSurfaceFlinger;
    friend class TransactionApplicationTest;
    friend class TunnelModeEnabledReporterTest;

    using RefreshRate = scheduler::RefreshRateConfigs::RefreshRate;
    using VsyncModulator = scheduler::VsyncModulator;
    using TransactionSchedule = scheduler::TransactionSchedule;
    using TraverseLayersFunction = std::function<void(const LayerVector::Visitor&)>;
    using RenderAreaFuture = std::future<std::unique_ptr<RenderArea>>;
    using DumpArgs = Vector<String16>;
    using Dumper = std::function<void(const DumpArgs&, bool asProto, std::string&)>;

    // This value is specified in number of frames.  Log frame stats at most
    // every half hour.
    enum { LOG_FRAME_STATS_PERIOD =  30*60*60 };

    class State {
    public:
        explicit State(LayerVector::StateSet set) : stateSet(set), layersSortedByZ(set) {}
        State& operator=(const State& other) {
            // We explicitly don't copy stateSet so that, e.g., mDrawingState
            // always uses the Drawing StateSet.
            layersSortedByZ = other.layersSortedByZ;
            displays = other.displays;
            colorMatrixChanged = other.colorMatrixChanged;
            if (colorMatrixChanged) {
                colorMatrix = other.colorMatrix;
            }
            globalShadowSettings = other.globalShadowSettings;

            return *this;
        }

        const LayerVector::StateSet stateSet = LayerVector::StateSet::Invalid;
        LayerVector layersSortedByZ;
        DefaultKeyedVector< wp<IBinder>, DisplayDeviceState> displays;

        bool colorMatrixChanged = true;
        mat4 colorMatrix;

        renderengine::ShadowSettings globalShadowSettings;

        void traverse(const LayerVector::Visitor& visitor) const;
        void traverseInZOrder(const LayerVector::Visitor& visitor) const;
        void traverseInReverseZOrder(const LayerVector::Visitor& visitor) const;
    };

    // Keeps track of pending buffers per layer handle in the transaction queue or current/drawing
    // state before the buffers are latched. The layer owns the atomic counters and decrements the
    // count in the main thread when dropping or latching a buffer.
    //
    // The binder threads increment the same counter when a new transaction containing a buffer is
    // added to the transaction queue. The map is updated with the layer handle lifecycle updates.
    // This is done to avoid lock contention with the main thread.
    class BufferCountTracker {
    public:
        void increment(BBinder* layerHandle) {
            std::lock_guard<std::mutex> lock(mLock);
            auto it = mCounterByLayerHandle.find(layerHandle);
            if (it != mCounterByLayerHandle.end()) {
                auto [name, pendingBuffers] = it->second;
                if (mDolphinWrapper.dolphinTrackBufferIncrement) {
                    mLock.unlock();
                    mDolphinWrapper.dolphinTrackBufferIncrement(name.c_str(),
                        (*pendingBuffers) + 1);
                }
                int32_t count = ++(*pendingBuffers);
                ATRACE_INT(name.c_str(), count);
            } else {
                ALOGW("Handle not found! %p", layerHandle);
            }
        }

        void add(BBinder* layerHandle, const std::string& name, std::atomic<int32_t>* counter) {
            std::lock_guard<std::mutex> lock(mLock);
            mCounterByLayerHandle[layerHandle] = std::make_pair(name, counter);
        }

        void remove(BBinder* layerHandle) {
            std::lock_guard<std::mutex> lock(mLock);
            mCounterByLayerHandle.erase(layerHandle);
        }

    private:
        std::mutex mLock;
        std::unordered_map<BBinder*, std::pair<std::string, std::atomic<int32_t>*>>
                mCounterByLayerHandle GUARDED_BY(mLock);
        DolphinWrapper mDolphinWrapper;
    };

    struct ActiveModeInfo {
        DisplayModeId modeId;
        Scheduler::ModeEvent event = Scheduler::ModeEvent::None;

        bool operator!=(const ActiveModeInfo& other) const {
            return modeId != other.modeId || event != other.event;
        }
    };

    enum class BootStage {
        BOOTLOADER,
        BOOTANIMATION,
        FINISHED,
    };

    struct HotplugEvent {
        hal::HWDisplayId hwcDisplayId;
        hal::Connection connection = hal::Connection::INVALID;
    };

    class CountDownLatch {
    public:
        enum {
            eSyncTransaction = 1 << 0,
            eSyncInputWindows = 1 << 1,
        };
        explicit CountDownLatch(uint32_t flags) : mFlags(flags) {}

        // True if there is no waiting condition after count down.
        bool countDown(uint32_t flag) {
            std::unique_lock<std::mutex> lock(mMutex);
            if (mFlags == 0) {
                return true;
            }
            mFlags &= ~flag;
            if (mFlags == 0) {
                mCountDownComplete.notify_all();
                return true;
            }
            return false;
        }

        // Return true if triggered.
        bool wait_until(const std::chrono::seconds& timeout) const {
            std::unique_lock<std::mutex> lock(mMutex);
            const auto untilTime = std::chrono::system_clock::now() + timeout;
            while (mFlags != 0) {
                // Conditional variables can be woken up sporadically, so we check count
                // to verify the wakeup was triggered by |countDown|.
                if (std::cv_status::timeout == mCountDownComplete.wait_until(lock, untilTime)) {
                    return false;
                }
            }
            return true;
        }

    private:
        uint32_t mFlags;
        mutable std::condition_variable mCountDownComplete;
        mutable std::mutex mMutex;
    };

    struct TransactionState {
        TransactionState(const FrameTimelineInfo& frameTimelineInfo,
                         const Vector<ComposerState>& composerStates,
                         const Vector<DisplayState>& displayStates, uint32_t transactionFlags,
                         const sp<IBinder>& applyToken,
                         const InputWindowCommands& inputWindowCommands, int64_t desiredPresentTime,
                         bool isAutoTimestamp, const client_cache_t& uncacheBuffer,
                         int64_t postTime, uint32_t permissions, bool hasListenerCallbacks,
                         std::vector<ListenerCallbacks> listenerCallbacks, int originPid,
                         int originUid, uint64_t transactionId)
              : frameTimelineInfo(frameTimelineInfo),
                states(composerStates),
                displays(displayStates),
                flags(transactionFlags),
                applyToken(applyToken),
                inputWindowCommands(inputWindowCommands),
                desiredPresentTime(desiredPresentTime),
                isAutoTimestamp(isAutoTimestamp),
                buffer(uncacheBuffer),
                postTime(postTime),
                permissions(permissions),
                hasListenerCallbacks(hasListenerCallbacks),
                listenerCallbacks(listenerCallbacks),
                originPid(originPid),
                originUid(originUid),
                id(transactionId) {}

        void traverseStatesWithBuffers(std::function<void(const layer_state_t&)> visitor);

        FrameTimelineInfo frameTimelineInfo;
        Vector<ComposerState> states;
        Vector<DisplayState> displays;
        uint32_t flags;
        sp<IBinder> applyToken;
        InputWindowCommands inputWindowCommands;
        const int64_t desiredPresentTime;
        const bool isAutoTimestamp;
        client_cache_t buffer;
        const int64_t postTime;
        uint32_t permissions;
        bool hasListenerCallbacks;
        std::vector<ListenerCallbacks> listenerCallbacks;
        int originPid;
        int originUid;
        uint64_t id;
        std::shared_ptr<CountDownLatch> transactionCommittedSignal;
    };

    template <typename F, std::enable_if_t<!std::is_member_function_pointer_v<F>>* = nullptr>
    static Dumper dumper(F&& dump) {
        using namespace std::placeholders;
        return std::bind(std::forward<F>(dump), _3);
    }

    template <typename F, std::enable_if_t<std::is_member_function_pointer_v<F>>* = nullptr>
    Dumper dumper(F dump) {
        using namespace std::placeholders;
        return std::bind(dump, this, _3);
    }

    template <typename F>
    Dumper argsDumper(F dump) {
        using namespace std::placeholders;
        return std::bind(dump, this, _1, _3);
    }

    template <typename F>
    Dumper protoDumper(F dump) {
        using namespace std::placeholders;
        return std::bind(dump, this, _1, _2, _3);
    }

    template <typename... Args,
              typename Handler = VsyncModulator::VsyncConfigOpt (VsyncModulator::*)(Args...)>
    void modulateVsync(Handler handler, Args... args) {
        if (const auto config = (*mVsyncModulator.*handler)(args...)) {
            const auto vsyncPeriod = mRefreshRateConfigs->getCurrentRefreshRate().getVsyncPeriod();
            setVsyncConfig(*config, vsyncPeriod);
        }
    }

    static const int MAX_TRACING_MEMORY = 100 * 1024 * 1024; // 100MB
    // Maximum allowed number of display frames that can be set through backdoor
    static const int MAX_ALLOWED_DISPLAY_FRAMES = 2048;

    // Implements IBinder.
    status_t onTransact(uint32_t code, const Parcel& data, Parcel* reply, uint32_t flags) override;
    status_t dump(int fd, const Vector<String16>& args) override { return priorityDump(fd, args); }
    bool callingThreadHasUnscopedSurfaceFlingerAccess(bool usePermissionCache = true)
            EXCLUDES(mStateLock);

    // Implements ISurfaceComposer
    sp<ISurfaceComposerClient> createConnection() override;
    sp<IBinder> createDisplay(const String8& displayName, bool secure) override;
    void destroyDisplay(const sp<IBinder>& displayToken) override;
    std::vector<PhysicalDisplayId> getPhysicalDisplayIds() const override;
    sp<IBinder> getPhysicalDisplayToken(PhysicalDisplayId displayId) const override;
    status_t setTransactionState(const FrameTimelineInfo& frameTimelineInfo,
                                 const Vector<ComposerState>& state,
                                 const Vector<DisplayState>& displays, uint32_t flags,
                                 const sp<IBinder>& applyToken,
                                 const InputWindowCommands& inputWindowCommands,
                                 int64_t desiredPresentTime, bool isAutoTimestamp,
                                 const client_cache_t& uncacheBuffer, bool hasListenerCallbacks,
                                 const std::vector<ListenerCallbacks>& listenerCallbacks,
                                 uint64_t transactionId) override;
    void bootFinished() override;
    bool authenticateSurfaceTexture(
            const sp<IGraphicBufferProducer>& bufferProducer) const override;
    status_t getSupportedFrameTimestamps(std::vector<FrameEvent>* outSupported) const override;
    sp<IDisplayEventConnection> createDisplayEventConnection(
            ISurfaceComposer::VsyncSource vsyncSource = eVsyncSourceApp,
            ISurfaceComposer::EventRegistrationFlags eventRegistration = {}) override;
    status_t captureDisplay(const DisplayCaptureArgs& args,
                            const sp<IScreenCaptureListener>& captureListener) override;
    status_t captureDisplay(uint64_t displayOrLayerStack,
                            const sp<IScreenCaptureListener>& captureListener) override;
    status_t captureLayers(const LayerCaptureArgs& args,
                           const sp<IScreenCaptureListener>& captureListener) override;

    status_t getDisplayStats(const sp<IBinder>& displayToken, DisplayStatInfo* stats) override;
    status_t getDisplayState(const sp<IBinder>& displayToken, ui::DisplayState*)
            EXCLUDES(mStateLock) override;
    status_t getStaticDisplayInfo(const sp<IBinder>& displayToken, ui::StaticDisplayInfo*)
            EXCLUDES(mStateLock) override;
    status_t getDynamicDisplayInfo(const sp<IBinder>& displayToken, ui::DynamicDisplayInfo*)
            EXCLUDES(mStateLock) override;
    status_t getDisplayNativePrimaries(const sp<IBinder>& displayToken,
                                       ui::DisplayPrimaries&) override;
    status_t setActiveColorMode(const sp<IBinder>& displayToken, ui::ColorMode colorMode) override;
    void setAutoLowLatencyMode(const sp<IBinder>& displayToken, bool on) override;
    void setGameContentType(const sp<IBinder>& displayToken, bool on) override;
    void setPowerMode(const sp<IBinder>& displayToken, int mode) override;
    status_t clearAnimationFrameStats() override;
    status_t getAnimationFrameStats(FrameStats* outStats) const override;
    status_t overrideHdrTypes(const sp<IBinder>& displayToken,
                              const std::vector<ui::Hdr>& hdrTypes) override;
    status_t onPullAtom(const int32_t atomId, std::string* pulledData, bool* success) override;
    status_t enableVSyncInjections(bool enable) override;
    status_t injectVSync(nsecs_t when) override;
    status_t getLayerDebugInfo(std::vector<LayerDebugInfo>* outLayers) override;
    status_t getColorManagement(bool* outGetColorManagement) const override;
    status_t getCompositionPreference(ui::Dataspace* outDataspace, ui::PixelFormat* outPixelFormat,
                                      ui::Dataspace* outWideColorGamutDataspace,
                                      ui::PixelFormat* outWideColorGamutPixelFormat) const override;
    status_t getDisplayedContentSamplingAttributes(const sp<IBinder>& displayToken,
                                                   ui::PixelFormat* outFormat,
                                                   ui::Dataspace* outDataspace,
                                                   uint8_t* outComponentMask) const override;
    status_t setDisplayContentSamplingEnabled(const sp<IBinder>& displayToken, bool enable,
                                              uint8_t componentMask, uint64_t maxFrames) override;
    status_t getDisplayedContentSample(const sp<IBinder>& displayToken, uint64_t maxFrames,
                                       uint64_t timestamp,
                                       DisplayedFrameStats* outStats) const override;
    status_t getProtectedContentSupport(bool* outSupported) const override;
    status_t isWideColorDisplay(const sp<IBinder>& displayToken,
                                bool* outIsWideColorDisplay) const override;
    status_t isDeviceRCSupported(const sp<IBinder>& displayToken,
                                 bool* outDeviceRCSupported) const override;
    status_t addRegionSamplingListener(const Rect& samplingArea, const sp<IBinder>& stopLayerHandle,
                                       const sp<IRegionSamplingListener>& listener) override;
    status_t removeRegionSamplingListener(const sp<IRegionSamplingListener>& listener) override;
    status_t addFpsListener(int32_t taskId, const sp<gui::IFpsListener>& listener) override;
    status_t removeFpsListener(const sp<gui::IFpsListener>& listener) override;
    status_t addTunnelModeEnabledListener(
            const sp<gui::ITunnelModeEnabledListener>& listener) override;
    status_t removeTunnelModeEnabledListener(
            const sp<gui::ITunnelModeEnabledListener>& listener) override;
    status_t setDesiredDisplayModeSpecs(const sp<IBinder>& displayToken,
                                        ui::DisplayModeId displayModeId, bool allowGroupSwitching,
                                        float primaryRefreshRateMin, float primaryRefreshRateMax,
                                        float appRequestRefreshRateMin,
                                        float appRequestRefreshRateMax) override;
    status_t getDesiredDisplayModeSpecs(const sp<IBinder>& displayToken,
                                        ui::DisplayModeId* outDefaultMode,
                                        bool* outAllowGroupSwitching,
                                        float* outPrimaryRefreshRateMin,
                                        float* outPrimaryRefreshRateMax,
                                        float* outAppRequestRefreshRateMin,
                                        float* outAppRequestRefreshRateMax) override;
    status_t getDisplayBrightnessSupport(const sp<IBinder>& displayToken,
                                         bool* outSupport) const override;
    status_t setDisplayBrightness(const sp<IBinder>& displayToken,
                                  const gui::DisplayBrightness& brightness) override;
    status_t addHdrLayerInfoListener(const sp<IBinder>& displayToken,
                                     const sp<gui::IHdrLayerInfoListener>& listener) override;
    status_t removeHdrLayerInfoListener(const sp<IBinder>& displayToken,
                                        const sp<gui::IHdrLayerInfoListener>& listener) override;
    status_t notifyPowerBoost(int32_t boostId) override;
    status_t setGlobalShadowSettings(const half4& ambientColor, const half4& spotColor,
                                     float lightPosY, float lightPosZ, float lightRadius) override;
    status_t setFrameRate(const sp<IGraphicBufferProducer>& surface, float frameRate,
                          int8_t compatibility, int8_t changeFrameRateStrategy) override;
    status_t acquireFrameRateFlexibilityToken(sp<IBinder>* outToken) override;
    status_t setDisplayElapseTime(const sp<DisplayDevice>& display) const;
    status_t isSupportedConfigSwitch(const sp<IBinder>& displayToken, int config);

    status_t setFrameTimelineInfo(const sp<IGraphicBufferProducer>& surface,
                                  const FrameTimelineInfo& frameTimelineInfo) override;

    status_t addTransactionTraceListener(
            const sp<gui::ITransactionTraceListener>& listener) override;

    int getGPUContextPriority() override;

    status_t getMaxAcquiredBufferCount(int* buffers) const override;

    // Implements IBinder::DeathRecipient.
    void binderDied(const wp<IBinder>& who) override;

    // Implements RefBase.
    void onFirstRef() override;

    // HWC2::ComposerCallback overrides:
    void onComposerHalVsync(hal::HWDisplayId, int64_t timestamp,
                            std::optional<hal::VsyncPeriodNanos>) override;
    void onComposerHalHotplug(hal::HWDisplayId, hal::Connection) override;
    void onComposerHalRefresh(hal::HWDisplayId) override;
    void onComposerHalVsyncPeriodTimingChanged(hal::HWDisplayId,
                                               const hal::VsyncPeriodChangeTimeline&) override;
    void onComposerHalSeamlessPossible(hal::HWDisplayId) override;
    void setPowerModeOnMainThread(const sp<IBinder>& displayToken, int mode);

    /*
     * ISchedulerCallback
     */

    // Toggles hardware VSYNC by calling into HWC.
    void setVsyncEnabled(bool) override;
    // Initiates a refresh rate change to be applied on invalidate.
    void changeRefreshRate(const Scheduler::RefreshRate&, Scheduler::ModeEvent) override;
    // Forces full composition on all displays without resetting the scheduler idle timer.
    void repaintEverythingForHWC() override;
    // Called when kernel idle timer has expired. Used to update the refresh rate overlay.
    void kernelTimerChanged(bool expired) override;
    // Called when the frame rate override list changed to trigger an event.
    void triggerOnFrameRateOverridesChanged() override;
    // Toggles the kernel idle timer on or off depending the policy decisions around refresh rates.
    void toggleKernelIdleTimer();
    // Keeps track of whether the kernel idle timer is currently enabled, so we don't have to
    // make calls to sys prop each time.
    bool mKernelIdleTimerEnabled = false;
    // Keeps track of whether the kernel timer is supported on the SF side.
    bool mSupportKernelIdleTimer = false;
    // Show spinner with refresh rate overlay
    bool mRefreshRateOverlaySpinner = false;

    /*
     * Message handling
     */
    // Can only be called from the main thread or with mStateLock held
    void signalTransaction();
    // Can only be called from the main thread or with mStateLock held
    void signalLayerUpdate();
    void signalRefresh();

    // Called on the main thread in response to initializeDisplays()
    void onInitializeDisplays() REQUIRES(mStateLock);
    // Sets the desired active mode bit. It obtains the lock, and sets mDesiredActiveMode.
    void setDesiredActiveMode(const ActiveModeInfo& info) REQUIRES(mStateLock);
    status_t setActiveMode(const sp<IBinder>& displayToken, int id);
    // Once HWC has returned the present fence, this sets the active mode and a new refresh
    // rate in SF.
    void setActiveModeInternal() REQUIRES(mStateLock);
    // Calls to setActiveMode on the main thread if there is a pending mode change
    // that needs to be applied.
    void performSetActiveMode() REQUIRES(mStateLock);
    void clearDesiredActiveModeState() REQUIRES(mStateLock) EXCLUDES(mActiveModeLock);
    // Called when active mode is no longer is progress
    void desiredActiveModeChangeDone() REQUIRES(mStateLock);
    // Called on the main thread in response to setPowerMode()
    void setPowerModeInternal(const sp<DisplayDevice>& display, hal::PowerMode mode)
            REQUIRES(mStateLock);

    // Sets the desired display mode specs.
    status_t setDesiredDisplayModeSpecsInternal(
            const sp<DisplayDevice>& display,
            const std::optional<scheduler::RefreshRateConfigs::Policy>& policy, bool overridePolicy)
            EXCLUDES(mStateLock);

    // Handle the INVALIDATE message queue event, latching new buffers and applying
    // incoming transactions
    void onMessageInvalidate(int64_t vsyncId, nsecs_t expectedVSyncTime);

    // Returns whether the transaction actually modified any state
    bool handleMessageTransaction();

    // Handle the REFRESH message queue event, sending the current frame down to RenderEngine and
    // the Composer HAL for presentation
    void onMessageRefresh();

    // Check if unified draw supported
    void startUnifiedDraw();
    void InitComposerExtn();
    void endDraw();

    // Returns whether a new buffer has been latched (see handlePageFlip())
    bool handleMessageInvalidate();

    void handleTransaction(uint32_t transactionFlags);
    void handleTransactionLocked(uint32_t transactionFlags) REQUIRES(mStateLock);

    void updateInputFlinger();
    void updateInputWindowInfo();
    void commitInputWindowCommands() REQUIRES(mStateLock);
    void updateCursorAsync();
    void updateFrameScheduler();

    void initScheduler(const DisplayDeviceState&) REQUIRES(mStateLock);
    void updatePhaseConfiguration(const Fps&) REQUIRES(mStateLock);
    void setVsyncConfig(const VsyncModulator::VsyncConfig&, nsecs_t vsyncPeriod);

    /* handlePageFlip - latch a new buffer if available and compute the dirty
     * region. Returns whether a new buffer has been latched, i.e., whether it
     * is necessary to perform a refresh during this vsync.
     */
    bool handlePageFlip();

    /*
     * Transactions
     */
    void applyTransactionState(const FrameTimelineInfo& info, const Vector<ComposerState>& state,
                               const Vector<DisplayState>& displays, uint32_t flags,
                               const InputWindowCommands& inputWindowCommands,
                               const int64_t desiredPresentTime, bool isAutoTimestamp,
                               const client_cache_t& uncacheBuffer, const int64_t postTime,
                               uint32_t permissions, bool hasListenerCallbacks,
                               const std::vector<ListenerCallbacks>& listenerCallbacks,
                               int originPid, int originUid, uint64_t transactionId)
            REQUIRES(mStateLock);
    // flush pending transaction that was presented after desiredPresentTime.
    void flushTransactionQueues();
    // Returns true if there is at least one transaction that needs to be flushed
    bool transactionFlushNeeded();
    uint32_t getTransactionFlags(uint32_t flags);
    uint32_t peekTransactionFlags();
    // Can only be called from the main thread or with mStateLock held
    uint32_t setTransactionFlags(uint32_t flags);
    // Indicate SF should call doTraversal on layers, but don't trigger a wakeup! We use this cases
    // where there are still pending transactions but we know they won't be ready until a frame
    // arrives from a different layer. So we need to ensure we performTransaction from invalidate
    // but there is no need to try and wake up immediately to do it. Rather we rely on
    // onFrameAvailable or another layer update to wake us up.
    void setTraversalNeeded();
    uint32_t setTransactionFlags(uint32_t flags, TransactionSchedule);
    void commitTransaction() REQUIRES(mStateLock);
    void commitOffscreenLayers();
    bool transactionIsReadyToBeApplied(
            const FrameTimelineInfo& info, bool isAutoTimestamp, int64_t desiredPresentTime,
            uid_t originUid, const Vector<ComposerState>& states,
            const std::unordered_set<sp<IBinder>, ISurfaceComposer::SpHash<IBinder>>&
                    bufferLayersReadyToPresent) const REQUIRES(mStateLock);
    uint32_t setDisplayStateLocked(const DisplayState& s) REQUIRES(mStateLock);
    void checkVirtualDisplayHint(const Vector<DisplayState>& displays);
    uint32_t addInputWindowCommands(const InputWindowCommands& inputWindowCommands)
            REQUIRES(mStateLock);
    bool frameIsEarly(nsecs_t expectedPresentTime, int64_t vsyncId) const;
    /*
     * Layer management
     */
    status_t createLayer(const String8& name, const sp<Client>& client, uint32_t w, uint32_t h,
                         PixelFormat format, uint32_t flags, LayerMetadata metadata,
                         sp<IBinder>* handle, sp<IGraphicBufferProducer>* gbp,
                         const sp<IBinder>& parentHandle, int32_t* outLayerId,
                         const sp<Layer>& parentLayer = nullptr,
                         uint32_t* outTransformHint = nullptr);

    status_t createBufferQueueLayer(const sp<Client>& client, std::string name, uint32_t w,
                                    uint32_t h, uint32_t flags, LayerMetadata metadata,
                                    PixelFormat& format, sp<IBinder>* outHandle,
                                    sp<IGraphicBufferProducer>* outGbp, sp<Layer>* outLayer);

    status_t createBufferStateLayer(const sp<Client>& client, std::string name, uint32_t w,
                                    uint32_t h, uint32_t flags, LayerMetadata metadata,
                                    sp<IBinder>* outHandle, sp<Layer>* outLayer);

    status_t createEffectLayer(const sp<Client>& client, std::string name, uint32_t w, uint32_t h,
                               uint32_t flags, LayerMetadata metadata, sp<IBinder>* outHandle,
                               sp<Layer>* outLayer);

    status_t createContainerLayer(const sp<Client>& client, std::string name, uint32_t w,
                                  uint32_t h, uint32_t flags, LayerMetadata metadata,
                                  sp<IBinder>* outHandle, sp<Layer>* outLayer);

    status_t mirrorLayer(const sp<Client>& client, const sp<IBinder>& mirrorFromHandle,
                         sp<IBinder>* outHandle, int32_t* outLayerId);

    std::string getUniqueLayerName(const char* name);

    // called when all clients have released all their references to
    // this layer meaning it is entirely safe to destroy all
    // resources associated to this layer.
    void onHandleDestroyed(sp<Layer>& layer);
    void markLayerPendingRemovalLocked(const sp<Layer>& layer);

    // add a layer to SurfaceFlinger
    status_t addClientLayer(const sp<Client>& client, const sp<IBinder>& handle,
                            const sp<IGraphicBufferProducer>& gbc, const sp<Layer>& lbc,
                            const sp<IBinder>& parentHandle, const sp<Layer>& parentLayer,
                            bool addToCurrentState, uint32_t* outTransformHint);

    // Traverse through all the layers and compute and cache its bounds.
    void computeLayerBounds();

    // Boot animation, on/off animations and screen capture
    void startBootAnim();

    status_t captureScreenCommon(RenderAreaFuture, TraverseLayersFunction, ui::Size bufferSize,
                                 ui::PixelFormat, bool allowProtected, bool grayscale,
                                 const sp<IScreenCaptureListener>&);
    status_t captureScreenCommon(RenderAreaFuture, TraverseLayersFunction,
                                 const std::shared_ptr<renderengine::ExternalTexture>&,
                                 bool regionSampling, bool grayscale,
                                 const sp<IScreenCaptureListener>&);
    status_t renderScreenImplLocked(const RenderArea&, TraverseLayersFunction,
                                    const std::shared_ptr<renderengine::ExternalTexture>&,
                                    bool canCaptureBlackoutContent, bool regionSampling,
                                    bool grayscale, ScreenCaptureResults&);


    bool canAllocateHwcDisplayIdForVDS(uint64_t usage);
    bool skipColorLayer(const char* layerType);

    // If the uid provided is not UNSET_UID, the traverse will skip any layers that don't have a
    // matching ownerUid
    void traverseLayersInLayerStack(ui::LayerStack, const int32_t uid, const LayerVector::Visitor&);

    void readPersistentProperties();

    size_t getMaxTextureSize() const;
    size_t getMaxViewportDims() const;

    int getMaxAcquiredBufferCountForCurrentRefreshRate(uid_t uid) const;

    /*
     * Display and layer stack management
     */
    // called when starting, or restarting after system_server death
    void initializeDisplays();

    sp<const DisplayDevice> getDisplayDeviceLocked(const wp<IBinder>& displayToken) const
            REQUIRES(mStateLock) {
        return const_cast<SurfaceFlinger*>(this)->getDisplayDeviceLocked(displayToken);
    }

    sp<DisplayDevice> getDisplayDeviceLocked(const wp<IBinder>& displayToken) REQUIRES(mStateLock) {
        const auto it = mDisplays.find(displayToken);
        return it == mDisplays.end() ? nullptr : it->second;
    }

    sp<const DisplayDevice> getDisplayDeviceLocked(PhysicalDisplayId id) const
            REQUIRES(mStateLock) {
        if (const auto token = getPhysicalDisplayTokenLocked(id)) {
            return getDisplayDeviceLocked(token);
        }
        return nullptr;
    }

    sp<const DisplayDevice> getDefaultDisplayDeviceLocked() const REQUIRES(mStateLock) {
        return const_cast<SurfaceFlinger*>(this)->getDefaultDisplayDeviceLocked();
    }

    sp<DisplayDevice> getDefaultDisplayDeviceLocked() REQUIRES(mStateLock) {
        if (const auto token = getInternalDisplayTokenLocked()) {
            return getDisplayDeviceLocked(token);
        }
        return nullptr;
    }

    sp<const DisplayDevice> getDefaultDisplayDevice() EXCLUDES(mStateLock) {
        Mutex::Autolock lock(mStateLock);
        return getDefaultDisplayDeviceLocked();
    }

    // Returns the first display that matches a `bool(const DisplayDevice&)` predicate.
    template <typename Predicate>
    sp<DisplayDevice> findDisplay(Predicate p) const REQUIRES(mStateLock) {
        const auto it = std::find_if(mDisplays.begin(), mDisplays.end(),
                                     [&](const auto& pair) { return p(*pair.second); });

        return it == mDisplays.end() ? nullptr : it->second;
    }

    sp<const DisplayDevice> getDisplayDeviceLocked(DisplayId id) const REQUIRES(mStateLock) {
        // TODO(b/182939859): Replace tokens with IDs for display lookup.
        return findDisplay([id](const auto& display) { return display.getId() == id; });
    }

    // mark a region of a layer stack dirty. this updates the dirty
    // region of all screens presenting this layer stack.
    void invalidateLayerStack(const sp<const Layer>& layer, const Region& dirty);

    /*
     * H/W composer
     */
    // The following thread safety rules apply when accessing HWComposer:
    // 1. When reading display state from HWComposer on the main thread, it's not necessary to
    //    acquire mStateLock.
    // 2. When accessing HWComposer on a thread other than the main thread, we always
    //    need to acquire mStateLock. This is because the main thread could be
    //    in the process of writing display state, e.g. creating or destroying a display.
    HWComposer& getHwComposer() const;

    /*
     * Compositing
     */
    void invalidateHwcGeometry();

    sp<DisplayDevice> getVsyncSource();
    void updateVsyncSource();
    void postComposition();
    void getCompositorTiming(CompositorTiming* compositorTiming);
    void updateCompositorTiming(const DisplayStatInfo& stats, nsecs_t compositeTime,
                                std::shared_ptr<FenceTime>& presentFenceTime);
    void setCompositorTimingSnapped(const DisplayStatInfo& stats,
                                    nsecs_t compositeToPresentLatency);

    void postFrame();

    /*
     * Display management
     */
    void loadDisplayModes(PhysicalDisplayId displayId, DisplayModes& outModes,
                          DisplayModePtr& outActiveMode) const REQUIRES(mStateLock);
    sp<DisplayDevice> setupNewDisplayDeviceInternal(
            const wp<IBinder>& displayToken,
            std::shared_ptr<compositionengine::Display> compositionDisplay,
            const DisplayDeviceState& state,
            const sp<compositionengine::DisplaySurface>& displaySurface,
            const sp<IGraphicBufferProducer>& producer) REQUIRES(mStateLock);
    void processDisplayChangesLocked() REQUIRES(mStateLock);
    void processDisplayAdded(const wp<IBinder>& displayToken, const DisplayDeviceState&)
            REQUIRES(mStateLock);
    void processDisplayRemoved(const wp<IBinder>& displayToken) REQUIRES(mStateLock);
    void processDisplayChanged(const wp<IBinder>& displayToken,
                               const DisplayDeviceState& currentState,
                               const DisplayDeviceState& drawingState) REQUIRES(mStateLock);
    void processDisplayHotplugEventsLocked() REQUIRES(mStateLock);
    void setFrameBufferSizeForScaling(sp<DisplayDevice> displayDevice,
                                      const DisplayDeviceState& state);

    void dispatchDisplayHotplugEvent(PhysicalDisplayId displayId, bool connected);

    /*
     * VSYNC
     */
    nsecs_t getVsyncPeriodFromHWC() const REQUIRES(mStateLock);

    // Sets the refresh rate by switching active configs, if they are available for
    // the desired refresh rate.
    void changeRefreshRateLocked(const RefreshRate&, Scheduler::ModeEvent) REQUIRES(mStateLock);

    void setRefreshRateTo(int32_t refreshRate);

    bool isDisplayModeAllowed(DisplayModeId) const REQUIRES(mStateLock);

    struct FenceWithFenceTime {
        sp<Fence> fence = Fence::NO_FENCE;
        std::shared_ptr<FenceTime> fenceTime = FenceTime::NO_FENCE;
    };

    // Gets the fence for the previous frame.
    // Must be called on the main thread.
    FenceWithFenceTime previousFrameFence();

    // Whether the previous frame has not yet been presented to the display.
    // If graceTimeMs is positive, this method waits for at most the provided
    // grace period before reporting if the frame missed.
    // Must be called on the main thread.
    bool previousFramePending(int graceTimeMs = 0);

    // Returns the previous time that the frame was presented. If the frame has
    // not been presented yet, then returns Fence::SIGNAL_TIME_PENDING. If there
    // is no pending frame, then returns Fence::SIGNAL_TIME_INVALID.
    // Must be called on the main thread.
    nsecs_t previousFramePresentTime();

    // Calculates the expected present time for this frame. For negative offsets, performs a
    // correction using the predicted vsync for the next frame instead.

    nsecs_t calculateExpectedPresentTime(DisplayStatInfo) const;

    /*
     * Display identification
     */
    sp<IBinder> getPhysicalDisplayTokenLocked(PhysicalDisplayId displayId) const
            REQUIRES(mStateLock) {
        const auto it = mPhysicalDisplayTokens.find(displayId);
        return it != mPhysicalDisplayTokens.end() ? it->second : nullptr;
    }

    std::optional<PhysicalDisplayId> getPhysicalDisplayIdLocked(
            const sp<IBinder>& displayToken) const REQUIRES(mStateLock) {
        for (const auto& [id, token] : mPhysicalDisplayTokens) {
            if (token == displayToken) {
                return id;
            }
        }
        return {};
    }

    // TODO(b/74619554): Remove special cases for primary display.
    sp<IBinder> getInternalDisplayTokenLocked() const REQUIRES(mStateLock) {
        const auto displayId = getInternalDisplayIdLocked();
        return displayId ? getPhysicalDisplayTokenLocked(*displayId) : nullptr;
    }

    std::optional<PhysicalDisplayId> getInternalDisplayIdLocked() const REQUIRES(mStateLock) {
        const auto hwcDisplayId = getHwComposer().getInternalHwcDisplayId();
        return hwcDisplayId ? getHwComposer().toPhysicalDisplayId(*hwcDisplayId) : std::nullopt;
    }

    // Toggles use of HAL/GPU virtual displays.
    void enableHalVirtualDisplays(bool);

    // Virtual display lifecycle for ID generation and HAL allocation.
    VirtualDisplayId acquireVirtualDisplay(ui::Size, ui::PixelFormat, ui::LayerStack,
                                           bool canAllocateHwcForVDS)
            REQUIRES(mStateLock);
    void releaseVirtualDisplay(VirtualDisplayId);

    /*
     * Debugging & dumpsys
     */
    void dumpAllLocked(const DumpArgs& args, std::string& result) const REQUIRES(mStateLock);
    void dumpMini(std::string& result) const REQUIRES(mStateLock);
    void appendSfConfigString(std::string& result) const;
    void listLayersLocked(std::string& result) const;
    void dumpStatsLocked(const DumpArgs& args, std::string& result) const REQUIRES(mStateLock);
    void clearStatsLocked(const DumpArgs& args, std::string& result);
    void dumpTimeStats(const DumpArgs& args, bool asProto, std::string& result) const;
    void dumpFrameTimeline(const DumpArgs& args, std::string& result) const;
    void logFrameStats();

    void dumpVSync(std::string& result) const REQUIRES(mStateLock);
    void dumpStaticScreenStats(std::string& result) const;
    // Not const because each Layer needs to query Fences and cache timestamps.
    void dumpFrameEventsLocked(std::string& result);

    void recordBufferingStats(const std::string& layerName,
                              std::vector<OccupancyTracker::Segment>&& history);
    void dumpBufferingStats(std::string& result) const;
    void dumpDisplayIdentificationData(std::string& result) const REQUIRES(mStateLock);
    void dumpRawDisplayIdentificationData(const DumpArgs&, std::string& result) const;
    void dumpWideColorInfo(std::string& result) const REQUIRES(mStateLock);
    LayersProto dumpDrawingStateProto(uint32_t traceFlags) const;
    void dumpOffscreenLayersProto(LayersProto& layersProto,
                                  uint32_t traceFlags = SurfaceTracing::TRACE_ALL) const;
    // Dumps state from HW Composer
    void dumpHwc(std::string& result) const;
    LayersProto dumpProtoFromMainThread(uint32_t traceFlags = SurfaceTracing::TRACE_ALL)
            EXCLUDES(mStateLock);
    void dumpOffscreenLayers(std::string& result) EXCLUDES(mStateLock);
    void dumpPlannerInfo(const DumpArgs& args, std::string& result) const REQUIRES(mStateLock);

    status_t doDump(int fd, const DumpArgs& args, bool asProto);

    status_t doDumpContinuous(int fd, const DumpArgs& args);
    void dumpDrawCycle(bool prePrepare);

    struct {
      Mutex lock;
      const char *name = "/data/misc/wmtrace/dumpsys.txt";
      bool running = false;
      bool noLimit = false;
      bool fullDump = false;
      bool replaceAfterCommit = false;
      long int position = 0;
    } mFileDump;

    status_t dumpCritical(int fd, const DumpArgs&, bool asProto);

    status_t dumpAll(int fd, const DumpArgs& args, bool asProto) override {
        return doDump(fd, args, asProto);
    }

    void onFrameRateFlexibilityTokenReleased();

    void setContentFps(uint32_t contentFps);

    bool isInternalDisplay(const sp<DisplayDevice>& display);

    bool getHwcDisplayId(const sp<DisplayDevice>& display, uint32_t *hwcDisplayId);

    void updateDisplayExtension(uint32_t displayId, uint32_t configId, bool connected);

    void setDisplayExtnActiveConfig(uint32_t displayId, uint32_t activeConfigId);

    void notifyAllDisplaysUpdateImminent();

    void notifyDisplayUpdateImminent();

    void handlePresentationDisplaysEarlyWakeup(size_t updatingDisplays, uint32_t layerStackId);

    void updateInternalDisplaysPresentationMode();

    void setupDisplayExtnFeatures();

    void setupIdleTimeoutHandling(uint32_t displayId);

    bool isDisplayExtnEnabled() { return (mEarlyWakeUpEnabled || mDynamicSfIdleEnabled); }

    void setEarlyWakeUpConfig(const sp<DisplayDevice>& display, hal::PowerMode mode);

    static mat4 calculateColorMatrix(float saturation);

    void updateColorMatrixLocked();

    // Verify that transaction is being called by an approved process:
    // either AID_GRAPHICS or AID_SYSTEM.
    status_t CheckTransactCodeCredentials(uint32_t code);

    // Add transaction to the Transaction Queue
    void queueTransaction(TransactionState& state) EXCLUDES(mQueueLock);
    void waitForSynchronousTransaction(const CountDownLatch& transactionCommittedSignal);
    void signalSynchronousTransactions(const uint32_t flag);

    /*
     * Generic Layer Metadata
     */
    const std::unordered_map<std::string, uint32_t>& getGenericLayerMetadataKeyMap() const;

    /*
     * Misc
     */

    std::optional<ActiveModeInfo> getDesiredActiveMode() EXCLUDES(mActiveModeLock) {
        std::lock_guard<std::mutex> lock(mActiveModeLock);
        if (mDesiredActiveModeChanged) return mDesiredActiveMode;
        return std::nullopt;
    }

    std::vector<ui::ColorMode> getDisplayColorModes(PhysicalDisplayId displayId)
            REQUIRES(mStateLock);

    static int calculateMaxAcquiredBufferCount(Fps refreshRate,
                                               std::chrono::nanoseconds presentLatency);
    int getMaxAcquiredBufferCountForRefreshRate(Fps refreshRate) const;

    sp<StartPropertySetThread> mStartPropertySetThread;
    surfaceflinger::Factory& mFactory;

    std::future<void> mRenderEnginePrimeCacheFuture;

    // access must be protected by mStateLock
    mutable Mutex mStateLock;
    mutable Mutex mVsyncLock;
    State mCurrentState{LayerVector::StateSet::Current};
    std::atomic<int32_t> mTransactionFlags = 0;
    std::vector<std::shared_ptr<CountDownLatch>> mTransactionCommittedSignals;
    bool mAnimTransactionPending = false;
    SortedVector<sp<Layer>> mLayersPendingRemoval;
    bool mForceTraversal = false;

    // global color transform states
    Daltonizer mDaltonizer;
    float mGlobalSaturationFactor = 1.0f;
    mat4 mClientColorMatrix;

    // Can't be unordered_set because wp<> isn't hashable
    std::set<wp<IBinder>> mGraphicBufferProducerList;
    size_t mMaxGraphicBufferProducerListSize = ISurfaceComposer::MAX_LAYERS;
    // If there are more GraphicBufferProducers tracked by SurfaceFlinger than
    // this threshold, then begin logging.
    size_t mGraphicBufferProducerListSizeLogThreshold =
            static_cast<size_t>(0.95 * static_cast<double>(MAX_LAYERS));

    void removeGraphicBufferProducerAsync(const wp<IBinder>&);

    // protected by mStateLock (but we could use another lock)
    bool mLayersRemoved = false;
    bool mLayersAdded = false;

    std::atomic<bool> mRepaintEverything = false;

    // constant members (no synchronization needed for access)
    const nsecs_t mBootTime = systemTime();
    bool mGpuToCpuSupported = false;
    bool mIsUserBuild = true;

    // Can only accessed from the main thread, these members
    // don't need synchronization
    State mDrawingState{LayerVector::StateSet::Drawing};
    bool mVisibleRegionsDirty = false;

    // Set during transaction application stage to track if the input info or children
    // for a layer has changed.
    // TODO: Also move visibleRegions over to a boolean system.
    bool mInputInfoChanged = false;
    bool mSomeChildrenChanged;
    bool mForceTransactionDisplayChange = false;

    bool mGeometryInvalid = false;
    bool mAnimCompositionPending = false;

    // Tracks layers that have pending frames which are candidates for being
    // latched.
    std::unordered_set<sp<Layer>, ISurfaceComposer::SpHash<Layer>> mLayersWithQueuedFrames;
    // Tracks layers that need to update a display's dirty region.
    std::vector<sp<Layer>> mLayersPendingRefresh;
    std::array<FenceWithFenceTime, 2> mPreviousPresentFences;
    // True if in the previous frame at least one layer was composed via the GPU.
    bool mHadClientComposition = false;
    // True if in the previous frame at least one layer was composed via HW Composer.
    // Note that it is possible for a frame to be composed via both client and device
    // composition, for example in the case of overlays.
    bool mHadDeviceComposition = false;
    // True if in the previous frame, the client composition was skipped by reusing the buffer
    // used in a previous composition. This can happed if the client composition requests
    // did not change.
    bool mReusedClientComposition = false;

    BootStage mBootStage = BootStage::BOOTLOADER;

    std::vector<HotplugEvent> mPendingHotplugEvents GUARDED_BY(mStateLock);

    // this may only be written from the main thread with mStateLock held
    // it may be read from other threads with mStateLock held
    std::map<wp<IBinder>, sp<DisplayDevice>> mDisplays GUARDED_BY(mStateLock);
    std::unordered_map<PhysicalDisplayId, sp<IBinder>> mPhysicalDisplayTokens
            GUARDED_BY(mStateLock);

    struct {
        DisplayIdGenerator<GpuVirtualDisplayId> gpu;
        std::optional<DisplayIdGenerator<HalVirtualDisplayId>> hal;
    } mVirtualDisplayIdGenerators;

    std::unordered_map<BBinder*, wp<Layer>> mLayersByLocalBinderToken GUARDED_BY(mStateLock);

    // don't use a lock for these, we don't care
    int mDebugRegion = 0;
    bool mVsyncSourceReliableOnDoze = false;
    bool mDebugDisableHWC = false;
    bool mDebugDisableTransformHint = false;
    bool mLayerCachingEnabled = false;
    volatile nsecs_t mDebugInTransaction = 0;
    bool mForceFullDamage = false;
    bool mPropagateBackpressure = true;
    bool mPropagateBackpressureClientComposition = false;
    sp<SurfaceInterceptor> mInterceptor;

    SurfaceTracing mTracing{*this};
    std::mutex mTracingLock;
    bool mTracingEnabled = false;
    bool mTracePostComposition = false;
    std::atomic<bool> mTracingEnabledChanged = false;

    const std::shared_ptr<TimeStats> mTimeStats;
    const std::unique_ptr<FrameTracer> mFrameTracer;
    const std::unique_ptr<frametimeline::FrameTimeline> mFrameTimeline;

    // If blurs should be enabled on this device.
    bool mSupportsBlur = false;
    // If blurs are considered expensive and should require high GPU frequency.
    bool mBlursAreExpensive = false;
    bool mUseAdvanceSfOffset = false;
    bool mUseFbScaling = false;
    bool mAsyncVdsCreationSupported = false;
    std::atomic<uint32_t> mFrameMissedCount = 0;
    std::atomic<uint32_t> mHwcFrameMissedCount = 0;
    std::atomic<uint32_t> mGpuFrameMissedCount = 0;

    TransactionCallbackInvoker mTransactionCallbackInvoker;

    // these are thread safe
    std::unique_ptr<MessageQueue> mEventQueue;
    FrameTracker mAnimFrameTracker;

    // protected by mDestroyedLayerLock;
    mutable Mutex mDestroyedLayerLock;
    Vector<Layer const *> mDestroyedLayers;

    nsecs_t mRefreshStartTime = 0;

    std::atomic<bool> mRefreshPending = false;

    // We maintain a pool of pre-generated texture names to hand out to avoid
    // layer creation needing to run on the main thread (which it would
    // otherwise need to do to access RenderEngine).
    std::mutex mTexturePoolMutex;
    uint32_t mTexturePoolSize = 0;
    std::vector<uint32_t> mTexturePool;

    mutable Mutex mQueueLock;
    Condition mTransactionQueueCV;
    std::unordered_map<sp<IBinder>, std::queue<TransactionState>, IListenerHash>
            mPendingTransactionQueues GUARDED_BY(mQueueLock);
    std::queue<TransactionState> mTransactionQueue GUARDED_BY(mQueueLock);
    /*
     * Feature prototyping
     */

    // Static screen stats
    bool mHasPoweredOff = false;

    std::atomic<size_t> mNumLayers = 0;
    // Vsync Source
    sp<DisplayDevice> mActiveVsyncSource = NULL;
    sp<DisplayDevice> mNextVsyncSource = NULL;
    std::list<sp<DisplayDevice>> mDisplaysList;

    // to linkToDeath
    sp<IBinder> mWindowManager;
    // We want to avoid multiple calls to BOOT_FINISHED as they come in on
    // different threads without a lock and could trigger unsynchronized writes to
    // to mWindowManager or mInputFlinger
    std::atomic<bool> mBootFinished = false;

    std::thread::id mMainThreadId = std::this_thread::get_id();

    DisplayColorSetting mDisplayColorSetting = DisplayColorSetting::kEnhanced;

    // Color mode forced by setting persist.sys.sf.color_mode, it must:
    //     1. not be NATIVE color mode, NATIVE color mode means no forced color mode;
    //     2. be one of the supported color modes returned by hardware composer, otherwise
    //        it will not be respected.
    // persist.sys.sf.color_mode will only take effect when persist.sys.sf.native_mode
    // is not set to 1.
    // This property can be used to force SurfaceFlinger to always pick a certain color mode.
    ui::ColorMode mForceColorMode = ui::ColorMode::NATIVE;

    ui::Dataspace mDefaultCompositionDataspace;
    ui::Dataspace mWideColorGamutCompositionDataspace;
    ui::Dataspace mColorSpaceAgnosticDataspace;

    SurfaceFlingerBE mBE;
    std::unique_ptr<compositionengine::CompositionEngine> mCompositionEngine;

    const std::string mHwcServiceName;

    bool hasMockHwc() const { return mHwcServiceName == "mock"; }

    /*
     * Scheduler
     */
    std::unique_ptr<Scheduler> mScheduler;
    scheduler::ConnectionHandle mAppConnectionHandle;
    scheduler::ConnectionHandle mSfConnectionHandle;

    // Stores phase offsets configured per refresh rate.
    std::unique_ptr<scheduler::VsyncConfiguration> mVsyncConfiguration;

    // Optional to defer construction until PhaseConfiguration is created.
    std::optional<scheduler::VsyncModulator> mVsyncModulator;

    std::unique_ptr<scheduler::RefreshRateConfigs> mRefreshRateConfigs;
    std::unique_ptr<scheduler::RefreshRateStats> mRefreshRateStats;

    std::atomic<nsecs_t> mExpectedPresentTime = 0;
    nsecs_t mScheduledPresentTime = 0;
    hal::Vsync mHWCVsyncPendingState = hal::Vsync::DISABLE;

    std::mutex mActiveModeLock;
    // This bit is set once we start setting the mode. We read from this bit during the
    // process. If at the end, this bit is different than mDesiredActiveMode, we restart
    // the process.
    ActiveModeInfo mUpcomingActiveMode; // Always read and written on the main thread.
    // This bit can be set at any point in time when the system wants the new mode.
    ActiveModeInfo mDesiredActiveMode GUARDED_BY(mActiveModeLock);

    // below flags are set by main thread only
    TracedOrdinal<bool> mDesiredActiveModeChanged
            GUARDED_BY(mActiveModeLock) = {"DesiredActiveModeChanged", false};
    bool mSetActiveModePending = false;

    bool mLumaSampling = true;
    sp<RegionSamplingThread> mRegionSamplingThread;
    sp<FpsReporter> mFpsReporter;
    sp<TunnelModeEnabledReporter> mTunnelModeEnabledReporter;
    ui::DisplayPrimaries mInternalDisplayPrimaries;

    const float mInternalDisplayDensity;
    const float mEmulatedDisplayDensity;

    sp<os::IInputFlinger> mInputFlinger;
    // Should only be accessed by the main thread.
    InputWindowCommands mInputWindowCommands;

    sp<SetInputWindowsListener> mSetInputWindowsListener;

    Hwc2::impl::PowerAdvisor mPowerAdvisor;

    // This should only be accessed on the main thread.
    nsecs_t mFrameStartTime = 0;

    void enableRefreshRateOverlay(bool enable);
    std::unique_ptr<RefreshRateOverlay> mRefreshRateOverlay GUARDED_BY(mStateLock);

    // Flag used to set override desired display mode from backdoor
    bool mDebugDisplayModeSetByBackdoor = false;

    // A set of layers that have no parent so they are not drawn on screen.
    // Should only be accessed by the main thread.
    // The Layer pointer is removed from the set when the destructor is called so there shouldn't
    // be any issues with a raw pointer referencing an invalid object.
    std::unordered_set<Layer*> mOffscreenLayers;

    int mFrameRateFlexibilityTokenCount = 0;

    sp<IBinder> mDebugFrameRateFlexibilityToken;

    BufferCountTracker mBufferCountTracker;

    std::unordered_map<DisplayId, sp<HdrLayerInfoReporter>> mHdrLayerInfoListeners
            GUARDED_BY(mStateLock);
    mutable Mutex mCreatedLayersLock;
    struct LayerCreatedState {
        LayerCreatedState(const wp<Layer>& layer, const wp<IBinder>& parent,
                          const wp<Layer> parentLayer, const wp<IBinder>& producer)
              : layer(layer),
                initialParent(parent),
                initialParentLayer(parentLayer),
                initialProducer(producer) {}
        wp<Layer> layer;
        // Indicates the initial parent of the created layer, only used for creating layer in
        // SurfaceFlinger. If nullptr, it may add the created layer into the current root layers.
        wp<IBinder> initialParent;
        wp<Layer> initialParentLayer;
        // Indicates the initial graphic buffer producer of the created layer, only used for
        // creating layer in SurfaceFlinger.
        wp<IBinder> initialProducer;
    };

    // A temporay pool that store the created layers and will be added to current state in main
    // thread.
    std::unordered_map<BBinder*, std::unique_ptr<LayerCreatedState>> mCreatedLayers;
    void setLayerCreatedState(const sp<IBinder>& handle, const wp<Layer>& layer,
                              const wp<IBinder>& parent, const wp<Layer> parentLayer,
                              const wp<IBinder>& producer);
    auto getLayerCreatedState(const sp<IBinder>& handle);
    sp<Layer> handleLayerCreatedLocked(const sp<IBinder>& handle, bool privileged)
            REQUIRES(mStateLock);

    std::atomic<ui::Transform::RotationFlags> mDefaultDisplayTransformHint;

    void scheduleRegionSamplingThread();
    void notifyRegionSamplingThread();

    SmomoWrapper mSmoMo;
    LayerExtWrapper mLayerExt;

public:
    nsecs_t mVsyncPeriod = -1;
    DolphinWrapper mDolphinWrapper;

private:
    bool mEarlyWakeUpEnabled = false;
    bool mDynamicSfIdleEnabled = false;
    bool wakeUpPresentationDisplays = false;
    bool mInternalPresentationDisplays = false;
    bool mSmomoContentFpsEnabled = false;

    composer::ComposerExtnIntf *mComposerExtnIntf = nullptr;
    composer::FrameSchedulerIntf *mFrameSchedulerExtnIntf = nullptr;
    composer::DisplayExtnIntf *mDisplayExtnIntf = nullptr;
    bool mUseLayerExt = false;
    bool mSplitLayerExt = false;
};

} // namespace android<|MERGE_RESOLUTION|>--- conflicted
+++ resolved
@@ -425,14 +425,12 @@
     bool mDisableClientCompositionCache = false;
     void setInputWindowsFinished();
 
-<<<<<<< HEAD
-    nsecs_t mVsyncTimeStamp = -1;
-    void NotifyIdleStatus();
-=======
     // Disables expensive rendering for all displays
     // This is scheduled on the main thread
     void disableExpensiveRendering();
->>>>>>> b1889c5f
+
+    nsecs_t mVsyncTimeStamp = -1;
+    void NotifyIdleStatus();
 
 protected:
     // We're reference counted, never destroy SurfaceFlinger directly
