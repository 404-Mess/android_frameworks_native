/*
 * Copyright (C) 2007 The Android Open Source Project
 *
 * Licensed under the Apache License, Version 2.0 (the "License");
 * you may not use this file except in compliance with the License.
 * You may obtain a copy of the License at
 *
 *      http://www.apache.org/licenses/LICENSE-2.0
 *
 * Unless required by applicable law or agreed to in writing, software
 * distributed under the License is distributed on an "AS IS" BASIS,
 * WITHOUT WARRANTIES OR CONDITIONS OF ANY KIND, either express or implied.
 * See the License for the specific language governing permissions and
 * limitations under the License.
 */

#pragma once

#include <sys/types.h>

/*
 * NOTE: Make sure this file doesn't include  anything from <gl/ > or <gl2/ >
 */

#include <android-base/thread_annotations.h>
#include <compositionengine/OutputColorSetting.h>
#include <cutils/atomic.h>
#include <cutils/compiler.h>
#include <gui/BufferQueue.h>
#include <gui/FrameTimestamps.h>
#include <gui/ISurfaceComposer.h>
#include <gui/ISurfaceComposerClient.h>
#include <gui/ITransactionCompletedListener.h>
#include <gui/LayerState.h>
#include <gui/OccupancyTracker.h>
#include <layerproto/LayerProtoHeader.h>
#include <math/mat4.h>
#include <renderengine/LayerSettings.h>
#include <serviceutils/PriorityDumper.h>
#include <system/graphics.h>
#include <ui/FenceTime.h>
#include <ui/PixelFormat.h>
#include <ui/Size.h>
#include <utils/Errors.h>
#include <utils/KeyedVector.h>
#include <utils/RefBase.h>
#include <utils/SortedVector.h>
#include <utils/Trace.h>
#include <utils/threads.h>

#include "ClientCache.h"
#include "DisplayDevice.h"
#include "DisplayHardware/HWC2.h"
#include "DisplayHardware/PowerAdvisor.h"
#include "DisplayIdGenerator.h"
#include "Effects/Daltonizer.h"
#include "Fps.h"
#include "FrameTracker.h"
#include "LayerVector.h"
#include "Scheduler/RefreshRateConfigs.h"
#include "Scheduler/RefreshRateStats.h"
#include "Scheduler/Scheduler.h"
#include "Scheduler/VsyncModulator.h"
#include "SurfaceFlingerFactory.h"
#include "SurfaceTracing.h"
#include "TracedOrdinal.h"
#include "TransactionCallbackInvoker.h"

#include <atomic>
#include <cstdint>
#include <functional>
#include <future>
#include <map>
#include <memory>
#include <mutex>
#include <optional>
#include <queue>
#include <set>
#include <string>
#include <thread>
#include <type_traits>
#include <unordered_map>
#include <unordered_set>
#include <utility>
#include <list>

using namespace android::surfaceflinger;

namespace smomo {
class SmomoIntf;
} // namespace smomo

namespace composer {
class ComposerExtnIntf;
class ComposerExtnLib;
class FrameSchedulerIntf;
class DisplayExtnIntf;
} // namespace composer

using smomo::SmomoIntf;

namespace composer {
class LayerExtnIntf;
}

using composer::LayerExtnIntf;

namespace composer {
class FrameExtnIntf;
}
using composer::FrameExtnIntf;

namespace android {

class Client;
class EventThread;
class FpsReporter;
class HdrLayerInfoReporter;
class HWComposer;
struct SetInputWindowsListener;
class IGraphicBufferProducer;
class Layer;
class MessageBase;
class RefreshRateOverlay;
class RegionSamplingThread;
class RenderArea;
class TimeStats;
class FrameTracer;

using gui::ScreenCaptureResults;

namespace frametimeline {
class FrameTimeline;
}

namespace os {
    class IInputFlinger;
}

namespace compositionengine {
class DisplaySurface;
class OutputLayer;

struct CompositionRefreshArgs;
} // namespace compositionengine

namespace renderengine {
class RenderEngine;
} // namespace renderengine

enum {
    eTransactionNeeded = 0x01,
    eTraversalNeeded = 0x02,
    eDisplayTransactionNeeded = 0x04,
    eTransformHintUpdateNeeded = 0x08,
    eTransactionFlushNeeded = 0x10,
    eTransactionMask = 0x1f,
};

using DisplayColorSetting = compositionengine::OutputColorSetting;

class SurfaceFlingerBE
{
public:
    SurfaceFlingerBE();

    const std::string mHwcServiceName; // "default" for real use, something else for testing.

    FenceTimeline mGlCompositionDoneTimeline;
    FenceTimeline mDisplayTimeline;

    // protected by mCompositorTimingLock;
    mutable std::mutex mCompositorTimingLock;
    CompositorTiming mCompositorTiming;

    // Only accessed from the main thread.
    struct CompositePresentTime {
        nsecs_t composite = -1;
        std::shared_ptr<FenceTime> display = FenceTime::NO_FENCE;
    };
    std::queue<CompositePresentTime> mCompositePresentTimes;

    static const size_t NUM_BUCKETS = 8; // < 1-7, 7+
    nsecs_t mFrameBuckets[NUM_BUCKETS] = {};
    nsecs_t mTotalTime = 0;
    std::atomic<nsecs_t> mLastSwapTime = 0;

    // Double- vs. triple-buffering stats
    struct BufferingStats {
        size_t numSegments = 0;
        nsecs_t totalTime = 0;

        // "Two buffer" means that a third buffer was never used, whereas
        // "double-buffered" means that on average the segment only used two
        // buffers (though it may have used a third for some part of the
        // segment)
        nsecs_t twoBufferTime = 0;
        nsecs_t doubleBufferedTime = 0;
        nsecs_t tripleBufferedTime = 0;
    };
    mutable Mutex mBufferingStatsMutex;
    std::unordered_map<std::string, BufferingStats> mBufferingStats;

    // The composer sequence id is a monotonically increasing integer that we
    // use to differentiate callbacks from different hardware composer
    // instances. Each hardware composer instance gets a different sequence id.
    int32_t mComposerSequenceId = 0;
};

class SmomoWrapper {
public:
    SmomoWrapper() {}
    ~SmomoWrapper();

    bool init();

    SmomoIntf* operator->() { return mInst; }
    operator bool() { return mInst != nullptr; }

    SmomoWrapper(const SmomoWrapper&) = delete;
    SmomoWrapper& operator=(const SmomoWrapper&) = delete;

private:
    SmomoIntf *mInst = nullptr;
    void *mSmoMoLibHandle = nullptr;

    using CreateSmoMoFuncPtr = std::add_pointer<bool(uint16_t, SmomoIntf**)>::type;
    using DestroySmoMoFuncPtr = std::add_pointer<void(SmomoIntf*)>::type;
    CreateSmoMoFuncPtr mSmoMoCreateFunc;
    DestroySmoMoFuncPtr mSmoMoDestroyFunc;
};

class LayerExtWrapper {
public:
    LayerExtWrapper() {}
    ~LayerExtWrapper();

    bool init();

    LayerExtnIntf* operator->() { return     mInst; }
    operator bool() { return mInst != nullptr; }

    LayerExtWrapper(const LayerExtWrapper&) = delete;
    LayerExtWrapper& operator=(const LayerExtWrapper&) = delete;

private:
    LayerExtnIntf *mInst = nullptr;
    void *mLayerExtLibHandle = nullptr;

    using CreateLayerExtnFuncPtr = std::add_pointer<bool(uint16_t, LayerExtnIntf**)>::type;
    using DestroyLayerExtnFuncPtr = std::add_pointer<void(LayerExtnIntf*)>::type;
    CreateLayerExtnFuncPtr mLayerExtCreateFunc;
    DestroyLayerExtnFuncPtr mLayerExtDestroyFunc;
};

class SurfaceFlinger : public BnSurfaceComposer,
                       public PriorityDumper,
                       public ClientCache::ErasedRecipient,
                       private IBinder::DeathRecipient,
                       private HWC2::ComposerCallback,
                       private ISchedulerCallback {
public:
    struct SkipInitializationTag {};

    SurfaceFlinger(surfaceflinger::Factory&, SkipInitializationTag) ANDROID_API;
    explicit SurfaceFlinger(surfaceflinger::Factory&) ANDROID_API;

    // set main thread scheduling policy
    static status_t setSchedFifo(bool enabled) ANDROID_API;

    static char const* getServiceName() ANDROID_API { return "SurfaceFlinger"; }

    // This is the phase offset in nanoseconds of the software vsync event
    // relative to the vsync event reported by HWComposer.  The software vsync
    // event is when SurfaceFlinger and Choreographer-based applications run each
    // frame.
    //
    // This phase offset allows adjustment of the minimum latency from application
    // wake-up time (by Choreographer) to the time at which the resulting window
    // image is displayed.  This value may be either positive (after the HW vsync)
    // or negative (before the HW vsync). Setting it to 0 will result in a lower
    // latency bound of two vsync periods because the app and SurfaceFlinger
    // will run just after the HW vsync.  Setting it to a positive number will
    // result in the minimum latency being:
    //
    //     (2 * VSYNC_PERIOD - (vsyncPhaseOffsetNs % VSYNC_PERIOD))
    //
    // Note that reducing this latency makes it more likely for the applications
    // to not have their window content image ready in time.  When this happens
    // the latency will end up being an additional vsync period, and animations
    // will hiccup.  Therefore, this latency should be tuned somewhat
    // conservatively (or at least with awareness of the trade-off being made).
    static int64_t vsyncPhaseOffsetNs;
    static int64_t sfVsyncPhaseOffsetNs;

    // If fences from sync Framework are supported.
    static bool hasSyncFramework;

    // The offset in nanoseconds to use when VsyncController timestamps present fence
    // signaling time.
    static int64_t dispSyncPresentTimeOffset;

    // Some hardware can do RGB->YUV conversion more efficiently in hardware
    // controlled by HWC than in hardware controlled by the video encoder.
    // This instruct VirtualDisplaySurface to use HWC for such conversion on
    // GL composition.
    static bool useHwcForRgbToYuv;

    // Maximum dimension supported by HWC for virtual display.
    // Equal to min(max_height, max_width).
    static uint64_t maxVirtualDisplaySize;

    // Controls the number of buffers SurfaceFlinger will allocate for use in
    // FramebufferSurface
    static int64_t maxFrameBufferAcquiredBuffers;

    // Controls the maximum width and height in pixels that the graphics pipeline can support for
    // GPU fallback composition. For example, 8k devices with 4k GPUs, or 4k devices with 2k GPUs.
    static uint32_t maxGraphicsWidth;
    static uint32_t maxGraphicsHeight;

    // Indicate if a device has wide color gamut display. This is typically
    // found on devices with wide color gamut (e.g. Display-P3) display.
    static bool hasWideColorDisplay;

    static ui::Rotation internalDisplayOrientation;

    // Indicate if device wants color management on its display.
    static bool useColorManagement;

    static bool useContextPriority;

    static bool sDirectStreaming;

    // The data space and pixel format that SurfaceFlinger expects hardware composer
    // to composite efficiently. Meaning under most scenarios, hardware composer
    // will accept layers with the data space and pixel format.
    static ui::Dataspace defaultCompositionDataspace;
    static ui::PixelFormat defaultCompositionPixelFormat;

    // The data space and pixel format that SurfaceFlinger expects hardware composer
    // to composite efficiently for wide color gamut surfaces. Meaning under most scenarios,
    // hardware composer will accept layers with the data space and pixel format.
    static ui::Dataspace wideColorGamutCompositionDataspace;
    static ui::PixelFormat wideColorGamutCompositionPixelFormat;

    // Whether to use frame rate API when deciding about the refresh rate of the display. This
    // variable is caches in SF, so that we can check it with each layer creation, and a void the
    // overhead that is caused by reading from sysprop.
    static bool useFrameRateApi;

    static constexpr SkipInitializationTag SkipInitialization;

    // must be called before clients can connect
    void init() ANDROID_API;

    // starts SurfaceFlinger main loop in the current thread
    void run() ANDROID_API;

    SurfaceFlingerBE& getBE() { return mBE; }
    const SurfaceFlingerBE& getBE() const { return mBE; }

    // Schedule an asynchronous or synchronous task on the main thread.
    template <typename F, typename T = std::invoke_result_t<F>>
    [[nodiscard]] std::future<T> schedule(F&&);

    // force full composition on all displays
    void repaintEverything();

    surfaceflinger::Factory& getFactory() { return mFactory; }

    // The CompositionEngine encapsulates all composition related interfaces and actions.
    compositionengine::CompositionEngine& getCompositionEngine() const;

    // Obtains a name from the texture pool, or, if the pool is empty, posts a
    // synchronous message to the main thread to obtain one on the fly
    uint32_t getNewTexture();

    // utility function to delete a texture on the main thread
    void deleteTextureAsync(uint32_t texture);

    // called on the main thread by MessageQueue when an internal message
    // is received
    // TODO: this should be made accessible only to MessageQueue
    void onMessageReceived(int32_t what, int64_t vsyncId, nsecs_t expectedVSyncTime);

    renderengine::RenderEngine& getRenderEngine() const;

    bool authenticateSurfaceTextureLocked(
        const sp<IGraphicBufferProducer>& bufferProducer) const;

    void onLayerFirstRef(Layer*);
    void onLayerDestroyed(Layer*);

    void removeFromOffscreenLayers(Layer* layer);

    TransactionCallbackInvoker& getTransactionCallbackInvoker() {
        return mTransactionCallbackInvoker;
    }

    // Converts from a binder handle to a Layer
    // Returns nullptr if the handle does not point to an existing layer.
    // Otherwise, returns a weak reference so that callers off the main-thread
    // won't accidentally hold onto the last strong reference.
    wp<Layer> fromHandle(const sp<IBinder>& handle);
    wp<Layer> fromHandleLocked(const sp<IBinder>& handle) REQUIRES(mStateLock);

    // Inherit from ClientCache::ErasedRecipient
    void bufferErased(const client_cache_t& clientCacheId) override;

    // If set, disables reusing client composition buffers. This can be set by
    // debug.sf.disable_client_composition_cache
    bool mDisableClientCompositionCache = false;
    void setInputWindowsFinished();

    nsecs_t mVsyncTimeStamp = -1;

protected:
    // We're reference counted, never destroy SurfaceFlinger directly
    virtual ~SurfaceFlinger();

    virtual uint32_t setClientStateLocked(
            const FrameTimelineInfo& info, const ComposerState& composerState,
            int64_t desiredPresentTime, bool isAutoTimestamp, int64_t postTime,
            uint32_t permissions,
            std::unordered_set<ListenerCallbacks, ListenerCallbacksHash>& listenerCallbacks)
            REQUIRES(mStateLock);
    virtual void commitTransactionLocked();

    // Used internally by computeLayerBounds() to gets the clip rectangle to use for the
    // root layers on a particular display in layer-coordinate space. The
    // layers (and effectively their children) will be clipped against this
    // rectangle. The base behavior is to clip to the visible region of the
    // display.
    virtual FloatRect getLayerClipBoundsForDisplay(const DisplayDevice&) const;

private:
    friend class BufferLayer;
    friend class BufferQueueLayer;
    friend class BufferStateLayer;
    friend class Client;
    friend class FpsReporter;
    friend class Layer;
    friend class MonitoredProducer;
    friend class RefreshRateOverlay;
    friend class RegionSamplingThread;
    friend class SurfaceTracing;

    // For unit tests
    friend class TestableSurfaceFlinger;
    friend class TransactionApplicationTest;

    using RefreshRate = scheduler::RefreshRateConfigs::RefreshRate;
    using VsyncModulator = scheduler::VsyncModulator;
    using TransactionSchedule = scheduler::TransactionSchedule;
    using TraverseLayersFunction = std::function<void(const LayerVector::Visitor&)>;
    using RenderAreaFuture = std::future<std::unique_ptr<RenderArea>>;
    using DumpArgs = Vector<String16>;
    using Dumper = std::function<void(const DumpArgs&, bool asProto, std::string&)>;

    // This value is specified in number of frames.  Log frame stats at most
    // every half hour.
    enum { LOG_FRAME_STATS_PERIOD =  30*60*60 };

    class State {
    public:
        explicit State(LayerVector::StateSet set) : stateSet(set), layersSortedByZ(set) {}
        State& operator=(const State& other) {
            // We explicitly don't copy stateSet so that, e.g., mDrawingState
            // always uses the Drawing StateSet.
            layersSortedByZ = other.layersSortedByZ;
            displays = other.displays;
            colorMatrixChanged = other.colorMatrixChanged;
            if (colorMatrixChanged) {
                colorMatrix = other.colorMatrix;
            }
            globalShadowSettings = other.globalShadowSettings;

            return *this;
        }

        const LayerVector::StateSet stateSet = LayerVector::StateSet::Invalid;
        LayerVector layersSortedByZ;
        DefaultKeyedVector< wp<IBinder>, DisplayDeviceState> displays;

        bool colorMatrixChanged = true;
        mat4 colorMatrix;

        renderengine::ShadowSettings globalShadowSettings;

        void traverse(const LayerVector::Visitor& visitor) const;
        void traverseInZOrder(const LayerVector::Visitor& visitor) const;
        void traverseInReverseZOrder(const LayerVector::Visitor& visitor) const;
    };

    // Keeps track of pending buffers per layer handle in the transaction queue or current/drawing
    // state before the buffers are latched. The layer owns the atomic counters and decrements the
    // count in the main thread when dropping or latching a buffer.
    //
    // The binder threads increment the same counter when a new transaction containing a buffer is
    // added to the transaction queue. The map is updated with the layer handle lifecycle updates.
    // This is done to avoid lock contention with the main thread.
    class BufferCountTracker {
    public:
        void increment(BBinder* layerHandle) {
            std::lock_guard<std::mutex> lock(mLock);
            auto it = mCounterByLayerHandle.find(layerHandle);
            if (it != mCounterByLayerHandle.end()) {
                auto [name, pendingBuffers] = it->second;
                int32_t count = ++(*pendingBuffers);
                ATRACE_INT(name.c_str(), count);
            } else {
                ALOGW("Handle not found! %p", layerHandle);
            }
        }

        void add(BBinder* layerHandle, const std::string& name, std::atomic<int32_t>* counter) {
            std::lock_guard<std::mutex> lock(mLock);
            mCounterByLayerHandle[layerHandle] = std::make_pair(name, counter);
        }

        void remove(BBinder* layerHandle) {
            std::lock_guard<std::mutex> lock(mLock);
            mCounterByLayerHandle.erase(layerHandle);
        }

    private:
        std::mutex mLock;
        std::unordered_map<BBinder*, std::pair<std::string, std::atomic<int32_t>*>>
                mCounterByLayerHandle GUARDED_BY(mLock);
    };

    struct ActiveModeInfo {
        DisplayModeId modeId;
        Scheduler::ModeEvent event = Scheduler::ModeEvent::None;

        bool operator!=(const ActiveModeInfo& other) const {
            return modeId != other.modeId || event != other.event;
        }
    };

    enum class BootStage {
        BOOTLOADER,
        BOOTANIMATION,
        FINISHED,
    };

    struct HotplugEvent {
        hal::HWDisplayId hwcDisplayId;
        hal::Connection connection = hal::Connection::INVALID;
    };

    class CountDownLatch {
    public:
        explicit CountDownLatch(int32_t count) : mCount(count) {}

        int32_t countDown() {
            std::unique_lock<std::mutex> lock(mMutex);
            if (mCount == 0) {
                return 0;
            }
            if (--mCount == 0) {
                mCountDownComplete.notify_all();
            }
            return mCount;
        }

        // Return true if triggered.
        bool wait_until(const std::chrono::seconds& timeout) const {
            std::unique_lock<std::mutex> lock(mMutex);
            const auto untilTime = std::chrono::system_clock::now() + timeout;
            while (mCount != 0) {
                // Conditional variables can be woken up sporadically, so we check count
                // to verify the wakeup was triggered by |countDown|.
                if (std::cv_status::timeout == mCountDownComplete.wait_until(lock, untilTime)) {
                    return false;
                }
            }
            return true;
        }

    private:
        int32_t mCount;
        mutable std::condition_variable mCountDownComplete;
        mutable std::mutex mMutex;
    };

    struct TransactionState {
        TransactionState(const FrameTimelineInfo& frameTimelineInfo,
                         const Vector<ComposerState>& composerStates,
                         const Vector<DisplayState>& displayStates, uint32_t transactionFlags,
                         const sp<IBinder>& applyToken,
                         const InputWindowCommands& inputWindowCommands, int64_t desiredPresentTime,
                         bool isAutoTimestamp, const client_cache_t& uncacheBuffer,
                         int64_t postTime, uint32_t permissions, bool hasListenerCallbacks,
                         std::vector<ListenerCallbacks> listenerCallbacks, int originPid,
                         int originUid, uint64_t transactionId)
              : frameTimelineInfo(frameTimelineInfo),
                states(composerStates),
                displays(displayStates),
                flags(transactionFlags),
                applyToken(applyToken),
                inputWindowCommands(inputWindowCommands),
                desiredPresentTime(desiredPresentTime),
                isAutoTimestamp(isAutoTimestamp),
                buffer(uncacheBuffer),
                postTime(postTime),
                permissions(permissions),
                hasListenerCallbacks(hasListenerCallbacks),
                listenerCallbacks(listenerCallbacks),
                originPid(originPid),
                originUid(originUid),
                id(transactionId) {}

        FrameTimelineInfo frameTimelineInfo;
        Vector<ComposerState> states;
        Vector<DisplayState> displays;
        uint32_t flags;
        sp<IBinder> applyToken;
        InputWindowCommands inputWindowCommands;
        const int64_t desiredPresentTime;
        const bool isAutoTimestamp;
        client_cache_t buffer;
        const int64_t postTime;
        uint32_t permissions;
        bool hasListenerCallbacks;
        std::vector<ListenerCallbacks> listenerCallbacks;
        int originPid;
        int originUid;
        uint64_t id;
        std::shared_ptr<CountDownLatch> transactionCommittedSignal;
    };

    template <typename F, std::enable_if_t<!std::is_member_function_pointer_v<F>>* = nullptr>
    static Dumper dumper(F&& dump) {
        using namespace std::placeholders;
        return std::bind(std::forward<F>(dump), _3);
    }

    template <typename F, std::enable_if_t<std::is_member_function_pointer_v<F>>* = nullptr>
    Dumper dumper(F dump) {
        using namespace std::placeholders;
        return std::bind(dump, this, _3);
    }

    template <typename F>
    Dumper argsDumper(F dump) {
        using namespace std::placeholders;
        return std::bind(dump, this, _1, _3);
    }

    template <typename F>
    Dumper protoDumper(F dump) {
        using namespace std::placeholders;
        return std::bind(dump, this, _1, _2, _3);
    }

    template <typename... Args,
              typename Handler = VsyncModulator::VsyncConfigOpt (VsyncModulator::*)(Args...)>
    void modulateVsync(Handler handler, Args... args) {
        if (const auto config = (*mVsyncModulator.*handler)(args...)) {
            const auto vsyncPeriod = mRefreshRateConfigs->getCurrentRefreshRate().getVsyncPeriod();
            setVsyncConfig(*config, vsyncPeriod);
        }
    }

    static const int MAX_TRACING_MEMORY = 100 * 1024 * 1024; // 100MB
    // Maximum allowed number of display frames that can be set through backdoor
    static const int MAX_ALLOWED_DISPLAY_FRAMES = 2048;

    // Implements IBinder.
    status_t onTransact(uint32_t code, const Parcel& data, Parcel* reply, uint32_t flags) override;
    status_t dump(int fd, const Vector<String16>& args) override { return priorityDump(fd, args); }
    bool callingThreadHasUnscopedSurfaceFlingerAccess(bool usePermissionCache = true)
            EXCLUDES(mStateLock);

    // Implements ISurfaceComposer
    sp<ISurfaceComposerClient> createConnection() override;
    sp<IBinder> createDisplay(const String8& displayName, bool secure) override;
    void destroyDisplay(const sp<IBinder>& displayToken) override;
    std::vector<PhysicalDisplayId> getPhysicalDisplayIds() const override;
    sp<IBinder> getPhysicalDisplayToken(PhysicalDisplayId displayId) const override;
    status_t setTransactionState(const FrameTimelineInfo& frameTimelineInfo,
                                 const Vector<ComposerState>& state,
                                 const Vector<DisplayState>& displays, uint32_t flags,
                                 const sp<IBinder>& applyToken,
                                 const InputWindowCommands& inputWindowCommands,
                                 int64_t desiredPresentTime, bool isAutoTimestamp,
                                 const client_cache_t& uncacheBuffer, bool hasListenerCallbacks,
                                 const std::vector<ListenerCallbacks>& listenerCallbacks,
                                 uint64_t transactionId) override;
    void bootFinished() override;
    bool authenticateSurfaceTexture(
            const sp<IGraphicBufferProducer>& bufferProducer) const override;
    status_t getSupportedFrameTimestamps(std::vector<FrameEvent>* outSupported) const override;
    sp<IDisplayEventConnection> createDisplayEventConnection(
            ISurfaceComposer::VsyncSource vsyncSource = eVsyncSourceApp,
            ISurfaceComposer::EventRegistrationFlags eventRegistration = {}) override;
    status_t captureDisplay(const DisplayCaptureArgs& args,
                            const sp<IScreenCaptureListener>& captureListener) override;
    status_t captureDisplay(uint64_t displayOrLayerStack,
                            const sp<IScreenCaptureListener>& captureListener) override;
    status_t captureLayers(const LayerCaptureArgs& args,
                           const sp<IScreenCaptureListener>& captureListener) override;

    status_t getDisplayStats(const sp<IBinder>& displayToken, DisplayStatInfo* stats) override;
    status_t getDisplayState(const sp<IBinder>& displayToken, ui::DisplayState*)
            EXCLUDES(mStateLock) override;
    status_t getStaticDisplayInfo(const sp<IBinder>& displayToken, ui::StaticDisplayInfo*)
            EXCLUDES(mStateLock) override;
    status_t getDynamicDisplayInfo(const sp<IBinder>& displayToken, ui::DynamicDisplayInfo*)
            EXCLUDES(mStateLock) override;
    status_t getDisplayNativePrimaries(const sp<IBinder>& displayToken,
                                       ui::DisplayPrimaries&) override;
    status_t setActiveColorMode(const sp<IBinder>& displayToken, ui::ColorMode colorMode) override;
    void setAutoLowLatencyMode(const sp<IBinder>& displayToken, bool on) override;
    void setGameContentType(const sp<IBinder>& displayToken, bool on) override;
    void setPowerMode(const sp<IBinder>& displayToken, int mode) override;
    status_t clearAnimationFrameStats() override;
    status_t getAnimationFrameStats(FrameStats* outStats) const override;
    status_t overrideHdrTypes(const sp<IBinder>& displayToken,
                              const std::vector<ui::Hdr>& hdrTypes) override;
    status_t enableVSyncInjections(bool enable) override;
    status_t injectVSync(nsecs_t when) override;
    status_t getLayerDebugInfo(std::vector<LayerDebugInfo>* outLayers) override;
    status_t getColorManagement(bool* outGetColorManagement) const override;
    status_t getCompositionPreference(ui::Dataspace* outDataspace, ui::PixelFormat* outPixelFormat,
                                      ui::Dataspace* outWideColorGamutDataspace,
                                      ui::PixelFormat* outWideColorGamutPixelFormat) const override;
    status_t getDisplayedContentSamplingAttributes(const sp<IBinder>& displayToken,
                                                   ui::PixelFormat* outFormat,
                                                   ui::Dataspace* outDataspace,
                                                   uint8_t* outComponentMask) const override;
    status_t setDisplayContentSamplingEnabled(const sp<IBinder>& displayToken, bool enable,
                                              uint8_t componentMask, uint64_t maxFrames) override;
    status_t getDisplayedContentSample(const sp<IBinder>& displayToken, uint64_t maxFrames,
                                       uint64_t timestamp,
                                       DisplayedFrameStats* outStats) const override;
    status_t getProtectedContentSupport(bool* outSupported) const override;
    status_t isWideColorDisplay(const sp<IBinder>& displayToken,
                                bool* outIsWideColorDisplay) const override;
    status_t addRegionSamplingListener(const Rect& samplingArea, const sp<IBinder>& stopLayerHandle,
                                       const sp<IRegionSamplingListener>& listener) override;
    status_t removeRegionSamplingListener(const sp<IRegionSamplingListener>& listener) override;
    status_t addFpsListener(int32_t taskId, const sp<gui::IFpsListener>& listener) override;
    status_t removeFpsListener(const sp<gui::IFpsListener>& listener) override;
    status_t setDesiredDisplayModeSpecs(const sp<IBinder>& displayToken,
                                        ui::DisplayModeId displayModeId, bool allowGroupSwitching,
                                        float primaryRefreshRateMin, float primaryRefreshRateMax,
                                        float appRequestRefreshRateMin,
                                        float appRequestRefreshRateMax) override;
    status_t getDesiredDisplayModeSpecs(const sp<IBinder>& displayToken,
                                        ui::DisplayModeId* outDefaultMode,
                                        bool* outAllowGroupSwitching,
                                        float* outPrimaryRefreshRateMin,
                                        float* outPrimaryRefreshRateMax,
                                        float* outAppRequestRefreshRateMin,
                                        float* outAppRequestRefreshRateMax) override;
    status_t getDisplayBrightnessSupport(const sp<IBinder>& displayToken,
                                         bool* outSupport) const override;
    status_t setDisplayBrightness(const sp<IBinder>& displayToken,
                                  const gui::DisplayBrightness& brightness) override;
    status_t addHdrLayerInfoListener(const sp<IBinder>& displayToken,
                                     const sp<gui::IHdrLayerInfoListener>& listener) override;
    status_t removeHdrLayerInfoListener(const sp<IBinder>& displayToken,
                                        const sp<gui::IHdrLayerInfoListener>& listener) override;
    status_t notifyPowerBoost(int32_t boostId) override;
    status_t setGlobalShadowSettings(const half4& ambientColor, const half4& spotColor,
                                     float lightPosY, float lightPosZ, float lightRadius) override;
    status_t setFrameRate(const sp<IGraphicBufferProducer>& surface, float frameRate,
                          int8_t compatibility, int8_t changeFrameRateStrategy) override;
    status_t acquireFrameRateFlexibilityToken(sp<IBinder>* outToken) override;
    status_t setDisplayElapseTime(const sp<DisplayDevice>& display) const;

    status_t setFrameTimelineInfo(const sp<IGraphicBufferProducer>& surface,
                                  const FrameTimelineInfo& frameTimelineInfo) override;

    status_t addTransactionTraceListener(
            const sp<gui::ITransactionTraceListener>& listener) override;

    int getGPUContextPriority() override;

    status_t getExtraBufferCount(int* extraBuffers) const override;

    // Implements IBinder::DeathRecipient.
    void binderDied(const wp<IBinder>& who) override;

    // Implements RefBase.
    void onFirstRef() override;

    /*
     * HWC2::ComposerCallback / HWComposer::EventHandler interface
     */
    void onVsyncReceived(int32_t sequenceId, hal::HWDisplayId hwcDisplayId, int64_t timestamp,
                         std::optional<hal::VsyncPeriodNanos> vsyncPeriod) override;
    void onHotplugReceived(int32_t sequenceId, hal::HWDisplayId hwcDisplayId,
                           hal::Connection connection) override;
    void onRefreshReceived(int32_t sequenceId, hal::HWDisplayId hwcDisplayId) override;
    void onVsyncPeriodTimingChangedReceived(
            int32_t sequenceId, hal::HWDisplayId display,
            const hal::VsyncPeriodChangeTimeline& updatedTimeline) override;
    void onSeamlessPossible(int32_t sequenceId, hal::HWDisplayId display) override;
    void setPowerModeOnMainThread(const sp<IBinder>& displayToken, int mode);

    /*
     * ISchedulerCallback
     */

    // Toggles hardware VSYNC by calling into HWC.
    void setVsyncEnabled(bool) override;
    // Initiates a refresh rate change to be applied on invalidate.
    void changeRefreshRate(const Scheduler::RefreshRate&, Scheduler::ModeEvent) override;
    // Forces full composition on all displays without resetting the scheduler idle timer.
    void repaintEverythingForHWC() override;
    // Called when kernel idle timer has expired. Used to update the refresh rate overlay.
    void kernelTimerChanged(bool expired) override;
    // Called when the frame rate override list changed to trigger an event.
    void triggerOnFrameRateOverridesChanged() override;
    // Toggles the kernel idle timer on or off depending the policy decisions around refresh rates.
    void toggleKernelIdleTimer();
    // Keeps track of whether the kernel idle timer is currently enabled, so we don't have to
    // make calls to sys prop each time.
    bool mKernelIdleTimerEnabled = false;
    // Keeps track of whether the kernel timer is supported on the SF side.
    bool mSupportKernelIdleTimer = false;
    // Show spinner with refresh rate overlay
    bool mRefreshRateOverlaySpinner = false;

    /*
     * Message handling
     */
    // Can only be called from the main thread or with mStateLock held
    void signalTransaction();
    // Can only be called from the main thread or with mStateLock held
    void signalLayerUpdate();
    void signalRefresh();

    // Called on the main thread in response to initializeDisplays()
    void onInitializeDisplays() REQUIRES(mStateLock);
    // Sets the desired active mode bit. It obtains the lock, and sets mDesiredActiveMode.
    void setDesiredActiveMode(const ActiveModeInfo& info) REQUIRES(mStateLock);
    status_t setActiveMode(const sp<IBinder>& displayToken, int id);
    // Once HWC has returned the present fence, this sets the active mode and a new refresh
    // rate in SF.
    void setActiveModeInternal() REQUIRES(mStateLock);
    // Calls to setActiveMode on the main thread if there is a pending mode change
    // that needs to be applied.
    void performSetActiveMode() REQUIRES(mStateLock);
    void clearDesiredActiveModeState() REQUIRES(mStateLock) EXCLUDES(mActiveModeLock);
    // Called when active mode is no longer is progress
    void desiredActiveModeChangeDone() REQUIRES(mStateLock);
    // Called on the main thread in response to setPowerMode()
    void setPowerModeInternal(const sp<DisplayDevice>& display, hal::PowerMode mode)
            REQUIRES(mStateLock);

    // Sets the desired display mode specs.
    status_t setDesiredDisplayModeSpecsInternal(
            const sp<DisplayDevice>& display,
            const std::optional<scheduler::RefreshRateConfigs::Policy>& policy, bool overridePolicy)
            EXCLUDES(mStateLock);

    // Handle the INVALIDATE message queue event, latching new buffers and applying
    // incoming transactions
    void onMessageInvalidate(int64_t vsyncId, nsecs_t expectedVSyncTime);

    // Returns whether the transaction actually modified any state
    bool handleMessageTransaction();

    // Handle the REFRESH message queue event, sending the current frame down to RenderEngine and
    // the Composer HAL for presentation
    void onMessageRefresh();

    void beginDraw(const sp<DisplayDevice>& displayDevice);
    void endDraw();

    // Returns whether a new buffer has been latched (see handlePageFlip())
    bool handleMessageInvalidate();

    void handleTransaction(uint32_t transactionFlags);
    void handleTransactionLocked(uint32_t transactionFlags) REQUIRES(mStateLock);

    void updateInputFlinger();
    void updateInputWindowInfo();
    void commitInputWindowCommands() REQUIRES(mStateLock);
    void updateCursorAsync();
    void updateFrameScheduler();

    void initScheduler(const DisplayDeviceState&) REQUIRES(mStateLock);
    void updatePhaseConfiguration(const Fps&) REQUIRES(mStateLock);
    void setVsyncConfig(const VsyncModulator::VsyncConfig&, nsecs_t vsyncPeriod);

    /* handlePageFlip - latch a new buffer if available and compute the dirty
     * region. Returns whether a new buffer has been latched, i.e., whether it
     * is necessary to perform a refresh during this vsync.
     */
    bool handlePageFlip();

    /*
     * Transactions
     */
    void applyTransactionState(const FrameTimelineInfo& info, const Vector<ComposerState>& state,
                               const Vector<DisplayState>& displays, uint32_t flags,
                               const InputWindowCommands& inputWindowCommands,
                               const int64_t desiredPresentTime, bool isAutoTimestamp,
                               const client_cache_t& uncacheBuffer, const int64_t postTime,
                               uint32_t permissions, bool hasListenerCallbacks,
                               const std::vector<ListenerCallbacks>& listenerCallbacks,
                               int originPid, int originUid, uint64_t transactionId)
            REQUIRES(mStateLock);
    // flush pending transaction that was presented after desiredPresentTime.
    void flushTransactionQueues();
    // Returns true if there is at least one transaction that needs to be flushed
    bool transactionFlushNeeded();
    uint32_t getTransactionFlags(uint32_t flags);
    uint32_t peekTransactionFlags();
    // Can only be called from the main thread or with mStateLock held
    uint32_t setTransactionFlags(uint32_t flags);
    // Indicate SF should call doTraversal on layers, but don't trigger a wakeup! We use this cases
    // where there are still pending transactions but we know they won't be ready until a frame
    // arrives from a different layer. So we need to ensure we performTransaction from invalidate
    // but there is no need to try and wake up immediately to do it. Rather we rely on
    // onFrameAvailable or another layer update to wake us up.
    void setTraversalNeeded();
    uint32_t setTransactionFlags(uint32_t flags, TransactionSchedule);
    void commitTransaction() REQUIRES(mStateLock);
    void commitOffscreenLayers();
    bool transactionIsReadyToBeApplied(
            const FrameTimelineInfo& info, bool isAutoTimestamp, int64_t desiredPresentTime,
            uid_t originUid, const Vector<ComposerState>& states,
            std::unordered_set<sp<IBinder>, ISurfaceComposer::SpHash<IBinder>>& pendingBuffers)
            REQUIRES(mStateLock);
    uint32_t setDisplayStateLocked(const DisplayState& s) REQUIRES(mStateLock);
    uint32_t addInputWindowCommands(const InputWindowCommands& inputWindowCommands)
            REQUIRES(mStateLock);
    bool frameIsEarly(nsecs_t expectedPresentTime, int64_t vsyncId) const;
    /*
     * Layer management
     */
    status_t createLayer(const String8& name, const sp<Client>& client, uint32_t w, uint32_t h,
                         PixelFormat format, uint32_t flags, LayerMetadata metadata,
                         sp<IBinder>* handle, sp<IGraphicBufferProducer>* gbp,
                         const sp<IBinder>& parentHandle, int32_t* outLayerId,
                         const sp<Layer>& parentLayer = nullptr,
                         uint32_t* outTransformHint = nullptr);

    status_t createBufferQueueLayer(const sp<Client>& client, std::string name, uint32_t w,
                                    uint32_t h, uint32_t flags, LayerMetadata metadata,
                                    PixelFormat& format, sp<IBinder>* outHandle,
                                    sp<IGraphicBufferProducer>* outGbp, sp<Layer>* outLayer);

    status_t createBufferStateLayer(const sp<Client>& client, std::string name, uint32_t w,
                                    uint32_t h, uint32_t flags, LayerMetadata metadata,
                                    sp<IBinder>* outHandle, sp<Layer>* outLayer);

    status_t createEffectLayer(const sp<Client>& client, std::string name, uint32_t w, uint32_t h,
                               uint32_t flags, LayerMetadata metadata, sp<IBinder>* outHandle,
                               sp<Layer>* outLayer);

    status_t createContainerLayer(const sp<Client>& client, std::string name, uint32_t w,
                                  uint32_t h, uint32_t flags, LayerMetadata metadata,
                                  sp<IBinder>* outHandle, sp<Layer>* outLayer);

    status_t mirrorLayer(const sp<Client>& client, const sp<IBinder>& mirrorFromHandle,
                         sp<IBinder>* outHandle, int32_t* outLayerId);

    std::string getUniqueLayerName(const char* name);

    // called when all clients have released all their references to
    // this layer meaning it is entirely safe to destroy all
    // resources associated to this layer.
    void onHandleDestroyed(sp<Layer>& layer);
    void markLayerPendingRemovalLocked(const sp<Layer>& layer);

    // add a layer to SurfaceFlinger
    status_t addClientLayer(const sp<Client>& client, const sp<IBinder>& handle,
                            const sp<IGraphicBufferProducer>& gbc, const sp<Layer>& lbc,
                            const sp<IBinder>& parentHandle, const sp<Layer>& parentLayer,
                            bool addToCurrentState, uint32_t* outTransformHint);

    // Traverse through all the layers and compute and cache its bounds.
    void computeLayerBounds();

    // Boot animation, on/off animations and screen capture
    void startBootAnim();

    status_t captureScreenCommon(RenderAreaFuture, TraverseLayersFunction, ui::Size bufferSize,
                                 ui::PixelFormat, bool allowProtected, bool grayscale,
                                 const sp<IScreenCaptureListener>&);
    status_t captureScreenCommon(RenderAreaFuture, TraverseLayersFunction, sp<GraphicBuffer>&,
                                 bool regionSampling, bool grayscale,
                                 const sp<IScreenCaptureListener>&);
    status_t renderScreenImplLocked(const RenderArea&, TraverseLayersFunction,
                                    const sp<GraphicBuffer>&, bool forSystem, bool regionSampling,
                                    bool grayscale, ScreenCaptureResults&);

    sp<DisplayDevice> getDisplayByIdOrLayerStack(uint64_t displayOrLayerStack) REQUIRES(mStateLock);
    sp<DisplayDevice> getDisplayById(DisplayId displayId) const REQUIRES(mStateLock);
    sp<DisplayDevice> getDisplayByLayerStack(uint64_t layerStack) REQUIRES(mStateLock);


    bool canAllocateHwcDisplayIdForVDS(uint64_t usage);
    bool skipColorLayer(const char* layerType);

    // If the uid provided is not UNSET_UID, the traverse will skip any layers that don't have a
    // matching ownerUid
    void traverseLayersInLayerStack(ui::LayerStack, const int32_t uid, const LayerVector::Visitor&);

    void readPersistentProperties();

    size_t getMaxTextureSize() const;
    size_t getMaxViewportDims() const;

    /*
     * Display and layer stack management
     */
    // called when starting, or restarting after system_server death
    void initializeDisplays();

    sp<const DisplayDevice> getDisplayDeviceLocked(const wp<IBinder>& displayToken) const
            REQUIRES(mStateLock) {
        return const_cast<SurfaceFlinger*>(this)->getDisplayDeviceLocked(displayToken);
    }

    sp<DisplayDevice> getDisplayDeviceLocked(const wp<IBinder>& displayToken) REQUIRES(mStateLock) {
        const auto it = mDisplays.find(displayToken);
        return it == mDisplays.end() ? nullptr : it->second;
    }

    sp<const DisplayDevice> getDefaultDisplayDeviceLocked() const REQUIRES(mStateLock) {
        return const_cast<SurfaceFlinger*>(this)->getDefaultDisplayDeviceLocked();
    }

    sp<DisplayDevice> getDefaultDisplayDeviceLocked() REQUIRES(mStateLock) {
        if (const auto token = getInternalDisplayTokenLocked()) {
            return getDisplayDeviceLocked(token);
        }
        return nullptr;
    }

    sp<const DisplayDevice> getDefaultDisplayDevice() EXCLUDES(mStateLock) {
        Mutex::Autolock lock(mStateLock);
        return getDefaultDisplayDeviceLocked();
    }

    // mark a region of a layer stack dirty. this updates the dirty
    // region of all screens presenting this layer stack.
    void invalidateLayerStack(const sp<const Layer>& layer, const Region& dirty);

    /*
     * H/W composer
     */
    // The following thread safety rules apply when accessing HWComposer:
    // 1. When reading display state from HWComposer on the main thread, it's not necessary to
    //    acquire mStateLock.
    // 2. When accessing HWComposer on a thread other than the main thread, we always
    //    need to acquire mStateLock. This is because the main thread could be
    //    in the process of writing display state, e.g. creating or destroying a display.
    HWComposer& getHwComposer() const;

    /*
     * Compositing
     */
    void invalidateHwcGeometry();

    sp<DisplayDevice> getVsyncSource();
    void updateVsyncSource();
    void postComposition();
    void getCompositorTiming(CompositorTiming* compositorTiming);
    void updateCompositorTiming(const DisplayStatInfo& stats, nsecs_t compositeTime,
                                std::shared_ptr<FenceTime>& presentFenceTime);
    void setCompositorTimingSnapped(const DisplayStatInfo& stats,
                                    nsecs_t compositeToPresentLatency);

    void postFrame();

    /*
     * Display management
     */
    void loadDisplayModes(PhysicalDisplayId displayId, DisplayModes& outModes,
                          DisplayModePtr& outActiveMode) const REQUIRES(mStateLock);
    sp<DisplayDevice> setupNewDisplayDeviceInternal(
            const wp<IBinder>& displayToken,
            std::shared_ptr<compositionengine::Display> compositionDisplay,
            const DisplayDeviceState& state,
            const sp<compositionengine::DisplaySurface>& displaySurface,
            const sp<IGraphicBufferProducer>& producer) REQUIRES(mStateLock);
    void processDisplayChangesLocked() REQUIRES(mStateLock);
    void processDisplayAdded(const wp<IBinder>& displayToken, const DisplayDeviceState&)
            REQUIRES(mStateLock);
    void processDisplayRemoved(const wp<IBinder>& displayToken) REQUIRES(mStateLock);
    void processDisplayChanged(const wp<IBinder>& displayToken,
                               const DisplayDeviceState& currentState,
                               const DisplayDeviceState& drawingState) REQUIRES(mStateLock);
    void processDisplayHotplugEventsLocked() REQUIRES(mStateLock);
    void setFrameBufferSizeForScaling(sp<DisplayDevice> displayDevice,
                                      const DisplayDeviceState& state);

    void dispatchDisplayHotplugEvent(PhysicalDisplayId displayId, bool connected);

    /*
     * VSYNC
     */
    nsecs_t getVsyncPeriodFromHWC() const REQUIRES(mStateLock);

    // Sets the refresh rate by switching active configs, if they are available for
    // the desired refresh rate.
    void changeRefreshRateLocked(const RefreshRate&, Scheduler::ModeEvent) REQUIRES(mStateLock);

    void setRefreshRateTo(int32_t refreshRate);

    bool isDisplayModeAllowed(DisplayModeId) const REQUIRES(mStateLock);

    struct FenceWithFenceTime {
        sp<Fence> fence = Fence::NO_FENCE;
        std::shared_ptr<FenceTime> fenceTime = FenceTime::NO_FENCE;
    };

    // Gets the fence for the previous frame.
    // Must be called on the main thread.
    FenceWithFenceTime previousFrameFence();

    // Whether the previous frame has not yet been presented to the display.
    // If graceTimeMs is positive, this method waits for at most the provided
    // grace period before reporting if the frame missed.
    // Must be called on the main thread.
    bool previousFramePending(int graceTimeMs = 0);

    // Returns the previous time that the frame was presented. If the frame has
    // not been presented yet, then returns Fence::SIGNAL_TIME_PENDING. If there
    // is no pending frame, then returns Fence::SIGNAL_TIME_INVALID.
    // Must be called on the main thread.
    nsecs_t previousFramePresentTime();

    // Calculates the expected present time for this frame. For negative offsets, performs a
    // correction using the predicted vsync for the next frame instead.
    nsecs_t calculateExpectedPresentTime(DisplayStatInfo) const;

    /*
     * Display identification
     */
    sp<IBinder> getPhysicalDisplayTokenLocked(PhysicalDisplayId displayId) const
            REQUIRES(mStateLock) {
        const auto it = mPhysicalDisplayTokens.find(displayId);
        return it != mPhysicalDisplayTokens.end() ? it->second : nullptr;
    }

    std::optional<PhysicalDisplayId> getPhysicalDisplayIdLocked(
            const sp<IBinder>& displayToken) const REQUIRES(mStateLock) {
        for (const auto& [id, token] : mPhysicalDisplayTokens) {
            if (token == displayToken) {
                return id;
            }
        }
        return {};
    }

    // TODO(b/74619554): Remove special cases for primary display.
    sp<IBinder> getInternalDisplayTokenLocked() const REQUIRES(mStateLock) {
        const auto displayId = getInternalDisplayIdLocked();
        return displayId ? getPhysicalDisplayTokenLocked(*displayId) : nullptr;
    }

    std::optional<PhysicalDisplayId> getInternalDisplayIdLocked() const REQUIRES(mStateLock) {
        const auto hwcDisplayId = getHwComposer().getInternalHwcDisplayId();
        return hwcDisplayId ? getHwComposer().toPhysicalDisplayId(*hwcDisplayId) : std::nullopt;
    }

    /*
     * Debugging & dumpsys
     */
    void dumpAllLocked(const DumpArgs& args, std::string& result) const REQUIRES(mStateLock);

    void appendSfConfigString(std::string& result) const;
    void listLayersLocked(std::string& result) const;
    void dumpStatsLocked(const DumpArgs& args, std::string& result) const REQUIRES(mStateLock);
    void clearStatsLocked(const DumpArgs& args, std::string& result);
    void dumpTimeStats(const DumpArgs& args, bool asProto, std::string& result) const;
    void dumpFrameTimeline(const DumpArgs& args, std::string& result) const;
    void logFrameStats();

    void dumpVSync(std::string& result) const REQUIRES(mStateLock);
    void dumpStaticScreenStats(std::string& result) const;
    // Not const because each Layer needs to query Fences and cache timestamps.
    void dumpFrameEventsLocked(std::string& result);

    void recordBufferingStats(const std::string& layerName,
                              std::vector<OccupancyTracker::Segment>&& history);
    void dumpBufferingStats(std::string& result) const;
    void dumpDisplayIdentificationData(std::string& result) const REQUIRES(mStateLock);
    void dumpRawDisplayIdentificationData(const DumpArgs&, std::string& result) const;
    void dumpWideColorInfo(std::string& result) const REQUIRES(mStateLock);
    LayersProto dumpDrawingStateProto(uint32_t traceFlags) const;
    void dumpOffscreenLayersProto(LayersProto& layersProto,
                                  uint32_t traceFlags = SurfaceTracing::TRACE_ALL) const;
    // Dumps state from HW Composer
    void dumpHwc(std::string& result) const;
    LayersProto dumpProtoFromMainThread(uint32_t traceFlags = SurfaceTracing::TRACE_ALL)
            EXCLUDES(mStateLock);
    void dumpOffscreenLayers(std::string& result) EXCLUDES(mStateLock);
    void dumpPlannerInfo(const DumpArgs& args, std::string& result) const REQUIRES(mStateLock);

    status_t doDump(int fd, const DumpArgs& args, bool asProto);

    status_t dumpCritical(int fd, const DumpArgs&, bool asProto);

    status_t dumpAll(int fd, const DumpArgs& args, bool asProto) override {
        return doDump(fd, args, asProto);
    }

    void onFrameRateFlexibilityTokenReleased();

    void setContentFps(uint32_t contentFps);

    bool isInternalDisplay(const sp<DisplayDevice>& display);

    bool getHwcDisplayId(const sp<DisplayDevice>& display, uint32_t *hwcDisplayId);

    void updateDisplayExtension(uint32_t displayId, uint32_t configId, bool connected);

    void setDisplayExtnActiveConfig(uint32_t displayId, uint32_t activeConfigId);

    void notifyAllDisplaysUpdateImminent();

    void notifyDisplayUpdateImminent();

    void handlePresentationDisplaysEarlyWakeup(size_t updatingDisplays, uint32_t layerStackId);

    void updateInternalDisplaysPresentationMode();

    void setupEarlyWakeUpFeature();

    static mat4 calculateColorMatrix(float saturation);

    void updateColorMatrixLocked();

    // Verify that transaction is being called by an approved process:
    // either AID_GRAPHICS or AID_SYSTEM.
    status_t CheckTransactCodeCredentials(uint32_t code);

    // Add transaction to the Transaction Queue
    void queueTransaction(TransactionState& state) EXCLUDES(mQueueLock);
    void waitForSynchronousTransaction(const CountDownLatch& transactionCommittedSignal);
    void signalSynchronousTransactions();

    /*
     * Generic Layer Metadata
     */
    const std::unordered_map<std::string, uint32_t>& getGenericLayerMetadataKeyMap() const;

    /*
     * Misc
     */

    std::optional<ActiveModeInfo> getDesiredActiveMode() EXCLUDES(mActiveModeLock) {
        std::lock_guard<std::mutex> lock(mActiveModeLock);
        if (mDesiredActiveModeChanged) return mDesiredActiveMode;
        return std::nullopt;
    }

    std::vector<ui::ColorMode> getDisplayColorModes(PhysicalDisplayId displayId)
            REQUIRES(mStateLock);

    static int calculateExtraBufferCount(Fps maxSupportedRefreshRate,
                                         std::chrono::nanoseconds presentLatency);

    sp<StartPropertySetThread> mStartPropertySetThread;
    surfaceflinger::Factory& mFactory;

    // access must be protected by mStateLock
    mutable Mutex mStateLock;
    mutable Mutex mVsyncLock;
    mutable Mutex mDolphinStateLock;
    State mCurrentState{LayerVector::StateSet::Current};
    std::atomic<int32_t> mTransactionFlags = 0;
    std::vector<std::shared_ptr<CountDownLatch>> mTransactionCommittedSignals;
    bool mAnimTransactionPending = false;
    SortedVector<sp<Layer>> mLayersPendingRemoval;
    bool mForceTraversal = false;

    // global color transform states
    Daltonizer mDaltonizer;
    float mGlobalSaturationFactor = 1.0f;
    mat4 mClientColorMatrix;

    // Can't be unordered_set because wp<> isn't hashable
    std::set<wp<IBinder>> mGraphicBufferProducerList;
    size_t mMaxGraphicBufferProducerListSize = ISurfaceComposer::MAX_LAYERS;
    // If there are more GraphicBufferProducers tracked by SurfaceFlinger than
    // this threshold, then begin logging.
    size_t mGraphicBufferProducerListSizeLogThreshold =
            static_cast<size_t>(0.95 * static_cast<double>(MAX_LAYERS));

    void removeGraphicBufferProducerAsync(const wp<IBinder>&);

    // protected by mStateLock (but we could use another lock)
    bool mLayersRemoved = false;
    bool mLayersAdded = false;

    std::atomic<bool> mRepaintEverything = false;

    // constant members (no synchronization needed for access)
    const nsecs_t mBootTime = systemTime();
    bool mGpuToCpuSupported = false;
    bool mIsUserBuild = true;

    // Can only accessed from the main thread, these members
    // don't need synchronization
    State mDrawingState{LayerVector::StateSet::Drawing};
    bool mVisibleRegionsDirty = false;
    // Set during transaction commit stage to track if the input info for a layer has changed.
    bool mInputInfoChanged = false;
    bool mGeometryInvalid = false;
    bool mAnimCompositionPending = false;

    // Tracks layers that have pending frames which are candidates for being
    // latched.
    std::unordered_set<sp<Layer>, ISurfaceComposer::SpHash<Layer>> mLayersWithQueuedFrames;
    // Tracks layers that need to update a display's dirty region.
    std::vector<sp<Layer>> mLayersPendingRefresh;
    std::array<FenceWithFenceTime, 2> mPreviousPresentFences;
    // True if in the previous frame at least one layer was composed via the GPU.
    bool mHadClientComposition = false;
    // True if in the previous frame at least one layer was composed via HW Composer.
    // Note that it is possible for a frame to be composed via both client and device
    // composition, for example in the case of overlays.
    bool mHadDeviceComposition = false;
    // True if in the previous frame, the client composition was skipped by reusing the buffer
    // used in a previous composition. This can happed if the client composition requests
    // did not change.
    bool mReusedClientComposition = false;

    BootStage mBootStage = BootStage::BOOTLOADER;

    std::vector<HotplugEvent> mPendingHotplugEvents GUARDED_BY(mStateLock);

    // this may only be written from the main thread with mStateLock held
    // it may be read from other threads with mStateLock held
    std::map<wp<IBinder>, sp<DisplayDevice>> mDisplays GUARDED_BY(mStateLock);
    std::unordered_map<PhysicalDisplayId, sp<IBinder>> mPhysicalDisplayTokens
            GUARDED_BY(mStateLock);

    RandomDisplayIdGenerator<GpuVirtualDisplayId> mGpuVirtualDisplayIdGenerator;

    std::unordered_map<BBinder*, wp<Layer>> mLayersByLocalBinderToken GUARDED_BY(mStateLock);

    // don't use a lock for these, we don't care
    int mDebugRegion = 0;
    bool mVsyncSourceReliableOnDoze = false;
    bool mDebugDisableHWC = false;
    bool mDebugDisableTransformHint = false;
    volatile nsecs_t mDebugInTransaction = 0;
    bool mForceFullDamage = false;
    bool mPropagateBackpressure = true;
    bool mPropagateBackpressureClientComposition = false;
    sp<SurfaceInterceptor> mInterceptor;

    SurfaceTracing mTracing{*this};
    std::mutex mTracingLock;
    bool mTracingEnabled = false;
    bool mTracePostComposition = false;
    std::atomic<bool> mTracingEnabledChanged = false;

    const std::shared_ptr<TimeStats> mTimeStats;
    const std::unique_ptr<FrameTracer> mFrameTracer;
    const std::unique_ptr<frametimeline::FrameTimeline> mFrameTimeline;
    bool mUseHwcVirtualDisplays = false;
    // If blurs should be enabled on this device.
    bool mSupportsBlur = false;
    // Disable blurs, for debugging
    std::atomic<bool> mDisableBlurs = false;
    // If blurs are considered expensive and should require high GPU frequency.
    bool mBlursAreExpensive = false;
    bool mUseAdvanceSfOffset = false;
    bool mUseFbScaling = false;
    std::atomic<uint32_t> mFrameMissedCount = 0;
    std::atomic<uint32_t> mHwcFrameMissedCount = 0;
    std::atomic<uint32_t> mGpuFrameMissedCount = 0;

    TransactionCallbackInvoker mTransactionCallbackInvoker;

    // these are thread safe
    std::unique_ptr<MessageQueue> mEventQueue;
    FrameTracker mAnimFrameTracker;

    // protected by mDestroyedLayerLock;
    mutable Mutex mDestroyedLayerLock;
    Vector<Layer const *> mDestroyedLayers;

    nsecs_t mRefreshStartTime = 0;

    std::atomic<bool> mRefreshPending = false;

    // We maintain a pool of pre-generated texture names to hand out to avoid
    // layer creation needing to run on the main thread (which it would
    // otherwise need to do to access RenderEngine).
    std::mutex mTexturePoolMutex;
    uint32_t mTexturePoolSize = 0;
    std::vector<uint32_t> mTexturePool;

    mutable Mutex mQueueLock;
    Condition mTransactionQueueCV;
    std::unordered_map<sp<IBinder>, std::queue<TransactionState>, IListenerHash>
            mPendingTransactionQueues GUARDED_BY(mQueueLock);
    std::queue<TransactionState> mTransactionQueue GUARDED_BY(mQueueLock);
    /*
     * Feature prototyping
     */

    // Static screen stats
    bool mHasPoweredOff = false;

    std::atomic<size_t> mNumLayers = 0;
    // Vsync Source
    sp<DisplayDevice> mActiveVsyncSource = NULL;
    sp<DisplayDevice> mNextVsyncSource = NULL;
    std::list<sp<DisplayDevice>> mDisplaysList;

    // to linkToDeath
    sp<IBinder> mWindowManager;
    // We want to avoid multiple calls to BOOT_FINISHED as they come in on
    // different threads without a lock and could trigger unsynchronized writes to
    // to mWindowManager or mInputFlinger
    std::atomic<bool> mBootFinished = false;

    std::thread::id mMainThreadId = std::this_thread::get_id();

    DisplayColorSetting mDisplayColorSetting = DisplayColorSetting::kEnhanced;

    // Color mode forced by setting persist.sys.sf.color_mode, it must:
    //     1. not be NATIVE color mode, NATIVE color mode means no forced color mode;
    //     2. be one of the supported color modes returned by hardware composer, otherwise
    //        it will not be respected.
    // persist.sys.sf.color_mode will only take effect when persist.sys.sf.native_mode
    // is not set to 1.
    // This property can be used to force SurfaceFlinger to always pick a certain color mode.
    ui::ColorMode mForceColorMode = ui::ColorMode::NATIVE;

    ui::Dataspace mDefaultCompositionDataspace;
    ui::Dataspace mWideColorGamutCompositionDataspace;
    ui::Dataspace mColorSpaceAgnosticDataspace;

    SurfaceFlingerBE mBE;
    std::unique_ptr<compositionengine::CompositionEngine> mCompositionEngine;

    /*
     * Scheduler
     */
    std::unique_ptr<Scheduler> mScheduler;
    scheduler::ConnectionHandle mAppConnectionHandle;
    scheduler::ConnectionHandle mSfConnectionHandle;

    // Stores phase offsets configured per refresh rate.
    std::unique_ptr<scheduler::VsyncConfiguration> mVsyncConfiguration;

    // Optional to defer construction until PhaseConfiguration is created.
    std::optional<scheduler::VsyncModulator> mVsyncModulator;

    std::unique_ptr<scheduler::RefreshRateConfigs> mRefreshRateConfigs;
    std::unique_ptr<scheduler::RefreshRateStats> mRefreshRateStats;

    std::atomic<nsecs_t> mExpectedPresentTime = 0;
    nsecs_t mScheduledPresentTime = 0;
    hal::Vsync mHWCVsyncPendingState = hal::Vsync::DISABLE;

    std::mutex mActiveModeLock;
    // This bit is set once we start setting the mode. We read from this bit during the
    // process. If at the end, this bit is different than mDesiredActiveMode, we restart
    // the process.
    ActiveModeInfo mUpcomingActiveMode; // Always read and written on the main thread.
    // This bit can be set at any point in time when the system wants the new mode.
    ActiveModeInfo mDesiredActiveMode GUARDED_BY(mActiveModeLock);

    // below flags are set by main thread only
    TracedOrdinal<bool> mDesiredActiveModeChanged
            GUARDED_BY(mActiveModeLock) = {"DesiredActiveModeChanged", false};
    bool mSetActiveModePending = false;

    bool mLumaSampling = true;
    sp<RegionSamplingThread> mRegionSamplingThread;
    sp<FpsReporter> mFpsReporter;
    ui::DisplayPrimaries mInternalDisplayPrimaries;

    const float mInternalDisplayDensity;
    const float mEmulatedDisplayDensity;

    sp<os::IInputFlinger> mInputFlinger;
    // Should only be accessed by the main thread.
    InputWindowCommands mInputWindowCommands;

    sp<SetInputWindowsListener> mSetInputWindowsListener;

    Hwc2::impl::PowerAdvisor mPowerAdvisor;

    // This should only be accessed on the main thread.
    nsecs_t mFrameStartTime = 0;

    void enableRefreshRateOverlay(bool enable);
    std::unique_ptr<RefreshRateOverlay> mRefreshRateOverlay GUARDED_BY(mStateLock);

    // Flag used to set override desired display mode from backdoor
    bool mDebugDisplayModeSetByBackdoor = false;

    // A set of layers that have no parent so they are not drawn on screen.
    // Should only be accessed by the main thread.
    // The Layer pointer is removed from the set when the destructor is called so there shouldn't
    // be any issues with a raw pointer referencing an invalid object.
    std::unordered_set<Layer*> mOffscreenLayers;

    // Fields tracking the current jank event: when it started and how many
    // janky frames there are.
    nsecs_t mMissedFrameJankStart = 0;
    int32_t mMissedFrameJankCount = 0;
    // Positive if jank should be uploaded in postComposition
    nsecs_t mLastJankDuration = -1;

    int mFrameRateFlexibilityTokenCount = 0;

    sp<IBinder> mDebugFrameRateFlexibilityToken;

    BufferCountTracker mBufferCountTracker;

<<<<<<< HEAD
    SmomoWrapper mSmoMo;
    LayerExtWrapper mLayerExt;

public:
    nsecs_t mRefreshTimeStamp = -1;
    nsecs_t mVsyncPeriod = -1;
    std::string mNameLayerMax;
    int mMaxQueuedFrames = -1;
    int mNumIdle = -1;

private:
    bool mEarlyWakeUpEnabled = false;
    bool wakeUpPresentationDisplays = false;
    bool mInternalPresentationDisplays = false;
    bool mDolphinFuncsEnabled = false;
    void *mDolphinHandle = nullptr;
    bool (*mDolphinInit)() = nullptr;
    bool (*mDolphinMonitor)(int number, nsecs_t vsyncPeriod) = nullptr;
    void (*mDolphinScaling)(int numIdle, int maxQueuedFrames) = nullptr;
    void (*mDolphinRefresh)() = nullptr;
    void (*mDolphinDequeueBuffer)(const char *name) = nullptr;
    void (*mDolphinQueueBuffer)(const char *name) = nullptr;

    FrameExtnIntf* mFrameExtn = nullptr;
    void *mFrameExtnLibHandle = nullptr;
    bool (*mCreateFrameExtnFunc)(FrameExtnIntf **interface) = nullptr;
    bool (*mDestroyFrameExtnFunc)(FrameExtnIntf *interface) = nullptr;
    composer::ComposerExtnIntf *mComposerExtnIntf = nullptr;
    composer::FrameSchedulerIntf *mFrameSchedulerExtnIntf = nullptr;
    composer::DisplayExtnIntf *mDisplayExtnIntf = nullptr;
=======
    std::unordered_map<DisplayId, sp<HdrLayerInfoReporter>> mHdrLayerInfoListeners
            GUARDED_BY(mStateLock);
>>>>>>> 5e6e423c
};

} // namespace android<|MERGE_RESOLUTION|>--- conflicted
+++ resolved
@@ -1519,7 +1519,9 @@
 
     BufferCountTracker mBufferCountTracker;
 
-<<<<<<< HEAD
+    std::unordered_map<DisplayId, sp<HdrLayerInfoReporter>> mHdrLayerInfoListeners
+            GUARDED_BY(mStateLock);
+
     SmomoWrapper mSmoMo;
     LayerExtWrapper mLayerExt;
 
@@ -1550,10 +1552,6 @@
     composer::ComposerExtnIntf *mComposerExtnIntf = nullptr;
     composer::FrameSchedulerIntf *mFrameSchedulerExtnIntf = nullptr;
     composer::DisplayExtnIntf *mDisplayExtnIntf = nullptr;
-=======
-    std::unordered_map<DisplayId, sp<HdrLayerInfoReporter>> mHdrLayerInfoListeners
-            GUARDED_BY(mStateLock);
->>>>>>> 5e6e423c
 };
 
 } // namespace android