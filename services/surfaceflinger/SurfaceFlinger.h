--- conflicted
+++ resolved
@@ -308,7 +308,7 @@
     void setVsyncEnabled(bool enabled);
 
     // main thread function to enable/disable h/w composer event
-    void setPrimaryVsyncEnabledInternal(bool enabled);
+    void setVsyncEnabledInternal(bool enabled);
 
     // called on the main thread by MessageQueue when an internal message
     // is received
@@ -1258,7 +1258,12 @@
     // be any issues with a raw pointer referencing an invalid object.
     std::unordered_set<Layer*> mOffscreenLayers;
 
-<<<<<<< HEAD
+   // Flags to capture the state of Vsync in HWC
+    HWC2::Vsync mHWCVsyncState = HWC2::Vsync::Disable;
+    HWC2::Vsync mHWCVsyncPendingState = HWC2::Vsync::Disable;
+
+    nsecs_t mExpectedPresentTime;
+
 public:
     nsecs_t mVsyncTimeStamp = -1;
     nsecs_t mRefreshTimeStamp = -1;
@@ -1287,13 +1292,6 @@
     void *mFrameExtnLibHandle = nullptr;
     bool (*mCreateFrameExtnFunc)(FrameExtnIntf **interface) = nullptr;
     bool (*mDestroyFrameExtnFunc)(FrameExtnIntf *interface) = nullptr;
-=======
-    // Flags to capture the state of Vsync in HWC
-    HWC2::Vsync mHWCVsyncState = HWC2::Vsync::Disable;
-    HWC2::Vsync mHWCVsyncPendingState = HWC2::Vsync::Disable;
-
-    nsecs_t mExpectedPresentTime;
->>>>>>> 77e84a09
 };
 
 } // namespace android