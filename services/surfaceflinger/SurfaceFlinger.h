/*
 * Copyright (C) 2007 The Android Open Source Project
 *
 * Licensed under the Apache License, Version 2.0 (the "License");
 * you may not use this file except in compliance with the License.
 * You may obtain a copy of the License at
 *
 *      http://www.apache.org/licenses/LICENSE-2.0
 *
 * Unless required by applicable law or agreed to in writing, software
 * distributed under the License is distributed on an "AS IS" BASIS,
 * WITHOUT WARRANTIES OR CONDITIONS OF ANY KIND, either express or implied.
 * See the License for the specific language governing permissions and
 * limitations under the License.
 */

#ifndef ANDROID_SURFACE_FLINGER_H
#define ANDROID_SURFACE_FLINGER_H

#include <sys/types.h>

/*
 * NOTE: Make sure this file doesn't include  anything from <gl/ > or <gl2/ >
 */

#include <android-base/thread_annotations.h>
#include <cutils/atomic.h>
#include <cutils/compiler.h>
#include <gui/BufferQueue.h>
#include <gui/FrameTimestamps.h>
#include <gui/ISurfaceComposer.h>
#include <gui/ISurfaceComposerClient.h>
#include <gui/LayerState.h>
#include <gui/OccupancyTracker.h>
#include <hardware/hwcomposer_defs.h>
#include <layerproto/LayerProtoHeader.h>
#include <math/mat4.h>
#include <serviceutils/PriorityDumper.h>
#include <system/graphics.h>
#include <ui/FenceTime.h>
#include <ui/PixelFormat.h>
#include <utils/Errors.h>
#include <utils/KeyedVector.h>
#include <utils/RefBase.h>
#include <utils/SortedVector.h>
#include <utils/Trace.h>
#include <utils/threads.h>

#include "Barrier.h"
#include "BufferStateLayerCache.h"
#include "DisplayDevice.h"
#include "DisplayHardware/HWC2.h"
#include "DisplayHardware/HWComposer.h"
#include "Effects/Daltonizer.h"
#include "FrameTracker.h"
#include "LayerBE.h"
#include "LayerStats.h"
#include "LayerVector.h"
#include "Scheduler/DispSync.h"
#include "Scheduler/EventThread.h"
#include "Scheduler/MessageQueue.h"
#include "Scheduler/PhaseOffsets.h"
#include "Scheduler/RefreshRateConfigs.h"
#include "Scheduler/RefreshRateStats.h"
#include "Scheduler/Scheduler.h"
#include "Scheduler/VSyncModulator.h"
#include "SurfaceFlingerFactory.h"
#include "SurfaceInterceptor.h"
#include "SurfaceTracing.h"
#include "TransactionCompletedThread.h"

#include <atomic>
#include <cstdint>
#include <functional>
#include <map>
#include <memory>
#include <mutex>
#include <queue>
#include <set>
#include <string>
#include <thread>
#include <type_traits>
#include <unordered_map>
#include <utility>

using namespace android::surfaceflinger;

namespace android {

// ---------------------------------------------------------------------------

class Client;
class ColorLayer;
class DisplayEventConnection;
class EventControlThread;
class EventThread;
class IGraphicBufferConsumer;
class IGraphicBufferProducer;
class IInputFlinger;
class InjectVSyncSource;
class Layer;
class Surface;
class SurfaceFlingerBE;
class TimeStats;
class VSyncSource;
struct CompositionInfo;

namespace compositionengine {
class DisplaySurface;
} // namespace compositionengine

namespace impl {
class EventThread;
} // namespace impl

namespace renderengine {
class RenderEngine;
}

typedef std::function<void(const LayerVector::Visitor&)> TraverseLayersFunction;

namespace dvr {
class VrFlinger;
} // namespace dvr

namespace surfaceflinger {
class NativeWindowSurface;
} // namespace surfaceflinger

// ---------------------------------------------------------------------------

enum {
    eTransactionNeeded        = 0x01,
    eTraversalNeeded          = 0x02,
    eDisplayTransactionNeeded = 0x04,
    eDisplayLayerStackChanged = 0x08,
    eTransactionMask          = 0x0f,
};

enum class DisplayColorSetting : int32_t {
    MANAGED = 0,
    UNMANAGED = 1,
    ENHANCED = 2,
};

class SurfaceFlingerBE
{
public:
    SurfaceFlingerBE();

    const std::string mHwcServiceName; // "default" for real use, something else for testing.

    FenceTimeline mGlCompositionDoneTimeline;
    FenceTimeline mDisplayTimeline;

    // protected by mCompositorTimingLock;
    mutable std::mutex mCompositorTimingLock;
    CompositorTiming mCompositorTiming;

    // Only accessed from the main thread.
    struct CompositePresentTime {
        nsecs_t composite { -1 };
        std::shared_ptr<FenceTime> display { FenceTime::NO_FENCE };
    };
    std::queue<CompositePresentTime> mCompositePresentTimes;

    static const size_t NUM_BUCKETS = 8; // < 1-7, 7+
    nsecs_t mFrameBuckets[NUM_BUCKETS];
    nsecs_t mTotalTime;
    std::atomic<nsecs_t> mLastSwapTime;

    // Synchronization fence from a GL composition.
    sp<Fence> flushFence = Fence::NO_FENCE;

    // Double- vs. triple-buffering stats
    struct BufferingStats {
        BufferingStats()
          : numSegments(0),
            totalTime(0),
            twoBufferTime(0),
            doubleBufferedTime(0),
            tripleBufferedTime(0) {}

        size_t numSegments;
        nsecs_t totalTime;

        // "Two buffer" means that a third buffer was never used, whereas
        // "double-buffered" means that on average the segment only used two
        // buffers (though it may have used a third for some part of the
        // segment)
        nsecs_t twoBufferTime;
        nsecs_t doubleBufferedTime;
        nsecs_t tripleBufferedTime;
    };
    mutable Mutex mBufferingStatsMutex;
    std::unordered_map<std::string, BufferingStats> mBufferingStats;

    // The composer sequence id is a monotonically increasing integer that we
    // use to differentiate callbacks from different hardware composer
    // instances. Each hardware composer instance gets a different sequence id.
    int32_t mComposerSequenceId;

    std::map<wp<IBinder>, std::vector<CompositionInfo>> mCompositionInfo;
    std::map<wp<IBinder>, std::vector<CompositionInfo>> mEndOfFrameCompositionInfo;
};


class SurfaceFlinger : public BnSurfaceComposer,
                       public PriorityDumper,
                       private IBinder::DeathRecipient,
                       private HWC2::ComposerCallback
{
public:
    SurfaceFlingerBE& getBE() { return mBE; }
    const SurfaceFlingerBE& getBE() const { return mBE; }

    // This is the phase offset in nanoseconds of the software vsync event
    // relative to the vsync event reported by HWComposer.  The software vsync
    // event is when SurfaceFlinger and Choreographer-based applications run each
    // frame.
    //
    // This phase offset allows adjustment of the minimum latency from application
    // wake-up time (by Choreographer) to the time at which the resulting window
    // image is displayed.  This value may be either positive (after the HW vsync)
    // or negative (before the HW vsync). Setting it to 0 will result in a lower
    // latency bound of two vsync periods because the app and SurfaceFlinger
    // will run just after the HW vsync.  Setting it to a positive number will
    // result in the minimum latency being:
    //
    //     (2 * VSYNC_PERIOD - (vsyncPhaseOffsetNs % VSYNC_PERIOD))
    //
    // Note that reducing this latency makes it more likely for the applications
    // to not have their window content image ready in time.  When this happens
    // the latency will end up being an additional vsync period, and animations
    // will hiccup.  Therefore, this latency should be tuned somewhat
    // conservatively (or at least with awareness of the trade-off being made).
    static int64_t vsyncPhaseOffsetNs;
    static int64_t sfVsyncPhaseOffsetNs;

    // If fences from sync Framework are supported.
    static bool hasSyncFramework;

    // The offset in nanoseconds to use when DispSync timestamps present fence
    // signaling time.
    static int64_t dispSyncPresentTimeOffset;

    // Some hardware can do RGB->YUV conversion more efficiently in hardware
    // controlled by HWC than in hardware controlled by the video encoder.
    // This instruct VirtualDisplaySurface to use HWC for such conversion on
    // GL composition.
    static bool useHwcForRgbToYuv;

    // Maximum dimension supported by HWC for virtual display.
    // Equal to min(max_height, max_width).
    static uint64_t maxVirtualDisplaySize;

    // Controls the number of buffers SurfaceFlinger will allocate for use in
    // FramebufferSurface
    static int64_t maxFrameBufferAcquiredBuffers;

    // Indicate if a device has wide color gamut display. This is typically
    // found on devices with wide color gamut (e.g. Display-P3) display.
    static bool hasWideColorDisplay;

    static int primaryDisplayOrientation;

    // Indicate if device wants color management on its display.
    static bool useColorManagement;

    static bool useContextPriority;

    // The data space and pixel format that SurfaceFlinger expects hardware composer
    // to composite efficiently. Meaning under most scenarios, hardware composer
    // will accept layers with the data space and pixel format.
    static ui::Dataspace defaultCompositionDataspace;
    static ui::PixelFormat defaultCompositionPixelFormat;

    // The data space and pixel format that SurfaceFlinger expects hardware composer
    // to composite efficiently for wide color gamut surfaces. Meaning under most scenarios,
    // hardware composer will accept layers with the data space and pixel format.
    static ui::Dataspace wideColorGamutCompositionDataspace;
    static ui::PixelFormat wideColorGamutCompositionPixelFormat;

    static char const* getServiceName() ANDROID_API {
        return "SurfaceFlinger";
    }

    struct SkipInitializationTag {};
    static constexpr SkipInitializationTag SkipInitialization;
    SurfaceFlinger(surfaceflinger::Factory&, SkipInitializationTag) ANDROID_API;
    explicit SurfaceFlinger(surfaceflinger::Factory&) ANDROID_API;

    // must be called before clients can connect
    void init() ANDROID_API;

    // starts SurfaceFlinger main loop in the current thread
    void run() ANDROID_API;

    // post an asynchronous message to the main thread
    status_t postMessageAsync(const sp<MessageBase>& msg, nsecs_t reltime = 0, uint32_t flags = 0);

    // post a synchronous message to the main thread
    status_t postMessageSync(const sp<MessageBase>& msg, nsecs_t reltime = 0, uint32_t flags = 0);

    // force full composition on all displays
    void repaintEverything();

    // force full composition on all displays without resetting the scheduler idle timer.
    void repaintEverythingForHWC();

    surfaceflinger::Factory& getFactory() { return mFactory; }

    // The CompositionEngine encapsulates all composition related interfaces and actions.
    compositionengine::CompositionEngine& getCompositionEngine() const;

    // returns the default Display
    sp<const DisplayDevice> getDefaultDisplayDevice() {
        Mutex::Autolock _l(mStateLock);
        return getDefaultDisplayDeviceLocked();
    }

    // Obtains a name from the texture pool, or, if the pool is empty, posts a
    // synchronous message to the main thread to obtain one on the fly
    uint32_t getNewTexture();

    // utility function to delete a texture on the main thread
    void deleteTextureAsync(uint32_t texture);

    // enable/disable h/w composer event
    // TODO: this should be made accessible only to EventThread
    void setPrimaryVsyncEnabled(bool enabled);

    // called on the main thread by MessageQueue when an internal message
    // is received
    // TODO: this should be made accessible only to MessageQueue
    void onMessageReceived(int32_t what);

    // for debugging only
    // TODO: this should be made accessible only to HWComposer
    const Vector<sp<Layer>>& getLayerSortedByZForHwcDisplay(DisplayId displayId);

    renderengine::RenderEngine& getRenderEngine() const;

    bool authenticateSurfaceTextureLocked(
        const sp<IGraphicBufferProducer>& bufferProducer) const;

    inline void onLayerCreated() { mNumLayers++; }
    inline void onLayerDestroyed() { mNumLayers--; }

    TransactionCompletedThread& getTransactionCompletedThread() {
        return mTransactionCompletedThread;
    }

private:
    friend class Client;
    friend class DisplayEventConnection;
    friend class impl::EventThread;
    friend class Layer;
    friend class BufferLayer;
    friend class BufferQueueLayer;
    friend class BufferStateLayer;
    friend class MonitoredProducer;

    // For unit tests
    friend class TestableSurfaceFlinger;

    // This value is specified in number of frames.  Log frame stats at most
    // every half hour.
    enum { LOG_FRAME_STATS_PERIOD =  30*60*60 };

    static const size_t MAX_LAYERS = 4096;

    // We're reference counted, never destroy SurfaceFlinger directly
    virtual ~SurfaceFlinger();

    /* ------------------------------------------------------------------------
     * Internal data structures
     */

    class State {
    public:
        explicit State(LayerVector::StateSet set) : stateSet(set), layersSortedByZ(set) {}
        State& operator=(const State& other) {
            // We explicitly don't copy stateSet so that, e.g., mDrawingState
            // always uses the Drawing StateSet.
            layersSortedByZ = other.layersSortedByZ;
            displays = other.displays;
            colorMatrixChanged = other.colorMatrixChanged;
            if (colorMatrixChanged) {
                colorMatrix = other.colorMatrix;
            }
            return *this;
        }

        const LayerVector::StateSet stateSet = LayerVector::StateSet::Invalid;
        LayerVector layersSortedByZ;
        DefaultKeyedVector< wp<IBinder>, DisplayDeviceState> displays;

        bool colorMatrixChanged = true;
        mat4 colorMatrix;

        void traverseInZOrder(const LayerVector::Visitor& visitor) const;
        void traverseInReverseZOrder(const LayerVector::Visitor& visitor) const;
    };

    /* ------------------------------------------------------------------------
     * IBinder interface
     */
    status_t onTransact(uint32_t code, const Parcel& data, Parcel* reply, uint32_t flags) override;
    status_t dump(int fd, const Vector<String16>& args) override { return priorityDump(fd, args); }

    /* ------------------------------------------------------------------------
     * ISurfaceComposer interface
     */
    sp<ISurfaceComposerClient> createConnection() override;
    sp<IBinder> createDisplay(const String8& displayName, bool secure) override;
    void destroyDisplay(const sp<IBinder>& displayToken) override;
    std::vector<PhysicalDisplayId> getPhysicalDisplayIds() const override;
    sp<IBinder> getPhysicalDisplayToken(PhysicalDisplayId displayId) const override;
    void setTransactionState(const Vector<ComposerState>& state,
                             const Vector<DisplayState>& displays, uint32_t flags,
                             const sp<IBinder>& applyToken,
                             const InputWindowCommands& inputWindowCommands,
                             int64_t desiredPresentTime) override;
    void bootFinished() override;
    bool authenticateSurfaceTexture(
            const sp<IGraphicBufferProducer>& bufferProducer) const override;
    status_t getSupportedFrameTimestamps(std::vector<FrameEvent>* outSupported) const override;
    sp<IDisplayEventConnection> createDisplayEventConnection(
            ISurfaceComposer::VsyncSource vsyncSource = eVsyncSourceApp) override;
    status_t captureScreen(const sp<IBinder>& displayToken, sp<GraphicBuffer>* outBuffer,
                           const ui::Dataspace reqDataspace, const ui::PixelFormat reqPixelFormat,
                           Rect sourceCrop, uint32_t reqWidth, uint32_t reqHeight,
                           bool useIdentityTransform, ISurfaceComposer::Rotation rotation) override;
    status_t captureLayers(const sp<IBinder>& parentHandle, sp<GraphicBuffer>* outBuffer,
                           const ui::Dataspace reqDataspace, const ui::PixelFormat reqPixelFormat,
                           const Rect& sourceCrop, float frameScale, bool childrenOnly) override;
    status_t getDisplayStats(const sp<IBinder>& displayToken, DisplayStatInfo* stats) override;
    status_t getDisplayConfigs(const sp<IBinder>& displayToken,
                               Vector<DisplayInfo>* configs) override {
        Mutex::Autolock _l(mStateLock);
        return getDisplayConfigsLocked(displayToken, configs);
    }
    status_t getDisplayConfigsLocked(const sp<IBinder>& displayToken, Vector<DisplayInfo>* configs)
            REQUIRES(mStateLock);
    int getActiveConfig(const sp<IBinder>& displayToken) override;
    status_t getDisplayColorModes(const sp<IBinder>& displayToken,
                                  Vector<ui::ColorMode>* configs) override;
    status_t getDisplayNativePrimaries(const sp<IBinder>& displayToken,
                                       ui::DisplayPrimaries &primaries);
    ui::ColorMode getActiveColorMode(const sp<IBinder>& displayToken) override;
    status_t setActiveColorMode(const sp<IBinder>& displayToken, ui::ColorMode colorMode) override;
    void setPowerMode(const sp<IBinder>& displayToken, int mode) override;
    status_t setActiveConfig(const sp<IBinder>& displayToken, int id) override;
    status_t clearAnimationFrameStats() override;
    status_t getAnimationFrameStats(FrameStats* outStats) const override;
    status_t getHdrCapabilities(const sp<IBinder>& displayToken,
                                HdrCapabilities* outCapabilities) const override;
    status_t enableVSyncInjections(bool enable) override;
    status_t injectVSync(nsecs_t when) override;
    status_t getLayerDebugInfo(std::vector<LayerDebugInfo>* outLayers) const override;
    status_t getColorManagement(bool* outGetColorManagement) const override;
    status_t getCompositionPreference(ui::Dataspace* outDataspace, ui::PixelFormat* outPixelFormat,
                                      ui::Dataspace* outWideColorGamutDataspace,
                                      ui::PixelFormat* outWideColorGamutPixelFormat) const override;
    status_t getDisplayedContentSamplingAttributes(const sp<IBinder>& display,
                                                   ui::PixelFormat* outFormat,
                                                   ui::Dataspace* outDataspace,
                                                   uint8_t* outComponentMask) const override;
    status_t setDisplayContentSamplingEnabled(const sp<IBinder>& display, bool enable,
                                              uint8_t componentMask,
                                              uint64_t maxFrames) const override;
    status_t getDisplayedContentSample(const sp<IBinder>& display, uint64_t maxFrames,
                                       uint64_t timestamp,
                                       DisplayedFrameStats* outStats) const override;
    status_t getProtectedContentSupport(bool* outSupported) const override;
    status_t isWideColorDisplay(const sp<IBinder>& displayToken,
                                bool* outIsWideColorDisplay) const override;

    /* ------------------------------------------------------------------------
     * DeathRecipient interface
     */
    void binderDied(const wp<IBinder>& who) override;

    /* ------------------------------------------------------------------------
     * RefBase interface
     */
    void onFirstRef() override;

    /* ------------------------------------------------------------------------
     * HWC2::ComposerCallback / HWComposer::EventHandler interface
     */
    void onVsyncReceived(int32_t sequenceId, hwc2_display_t hwcDisplayId,
                         int64_t timestamp) override;
    void onHotplugReceived(int32_t sequenceId, hwc2_display_t hwcDisplayId,
                           HWC2::Connection connection) override;
    void onRefreshReceived(int32_t sequenceId, hwc2_display_t hwcDisplayId) override;

    /* ------------------------------------------------------------------------
     * Message handling
     */
    void waitForEvent();
    // Can only be called from the main thread or with mStateLock held
    void signalTransaction();
    // Can only be called from the main thread or with mStateLock held
    void signalLayerUpdate();
    void signalRefresh();

    // called on the main thread in response to initializeDisplays()
    void onInitializeDisplays() REQUIRES(mStateLock);
    // Sets the desired active config bit. It obtains the lock, and sets mDesiredActiveConfig.
    void setDesiredActiveConfig(const sp<IBinder>& displayToken, int mode) REQUIRES(mStateLock);
    // Calls setActiveConfig in HWC.
    void setActiveConfigInHWC();
    // Once HWC has returned the present fence, this sets the active config and a new refresh
    // rate in SF. It also triggers HWC vsync.
    void setActiveConfigInternal() REQUIRES(mStateLock);
    // Active config is updated on INVALIDATE call in a state machine-like manner. When the
    // desired config was set, HWC needs to update the pannel on the next refresh, and when
    // we receive the fence back, we know that the process was complete. It returns whether
    // the invalidate process should continue.
    bool updateSetActiveConfigStateMachine();
    // called on the main thread in response to setPowerMode()
    void setPowerModeInternal(const sp<DisplayDevice>& display, int mode) REQUIRES(mStateLock);

    // Returns whether the transaction actually modified any state
    bool handleMessageTransaction();

    // Returns whether a new buffer has been latched (see handlePageFlip())
    bool handleMessageInvalidate();

    void handleMessageRefresh();

    void handleTransaction(uint32_t transactionFlags);
    void handleTransactionLocked(uint32_t transactionFlags);

    void updateInputFlinger();
    void updateInputWindowInfo();
    void executeInputWindowCommands();
    void updateCursorAsync();

    /* handlePageFlip - latch a new buffer if available and compute the dirty
     * region. Returns whether a new buffer has been latched, i.e., whether it
     * is necessary to perform a refresh during this vsync.
     */
    bool handlePageFlip();

    /* ------------------------------------------------------------------------
     * Transactions
     */
    void applyTransactionState(const Vector<ComposerState>& state,
                               const Vector<DisplayState>& displays, uint32_t flags,
                               const InputWindowCommands& inputWindowCommands) REQUIRES(mStateLock);
    bool flushTransactionQueues();
    uint32_t getTransactionFlags(uint32_t flags);
    uint32_t peekTransactionFlags();
    // Can only be called from the main thread or with mStateLock held
    uint32_t setTransactionFlags(uint32_t flags);
    uint32_t setTransactionFlags(uint32_t flags, Scheduler::TransactionStart transactionStart);
    void latchAndReleaseBuffer(const sp<Layer>& layer);
    void commitTransaction();
    bool containsAnyInvalidClientState(const Vector<ComposerState>& states);
    bool transactionIsReadyToBeApplied(int64_t desiredPresentTime,
                                       const Vector<ComposerState>& states);
    uint32_t setClientStateLocked(const ComposerState& composerState);
    uint32_t setDisplayStateLocked(const DisplayState& s);
    uint32_t addInputWindowCommands(const InputWindowCommands& inputWindowCommands);

    /* ------------------------------------------------------------------------
     * Layer management
     */
    status_t createLayer(const String8& name, const sp<Client>& client, uint32_t w, uint32_t h,
                         PixelFormat format, uint32_t flags, LayerMetadata metadata,
                         sp<IBinder>* handle, sp<IGraphicBufferProducer>* gbp, sp<Layer>* parent);

    status_t createBufferQueueLayer(const sp<Client>& client, const String8& name, uint32_t w,
                                    uint32_t h, uint32_t flags, PixelFormat& format,
                                    sp<IBinder>* outHandle, sp<IGraphicBufferProducer>* outGbp,
                                    sp<Layer>* outLayer);

    status_t createBufferStateLayer(const sp<Client>& client, const String8& name, uint32_t w,
                                    uint32_t h, uint32_t flags, sp<IBinder>* outHandle,
                                    sp<Layer>* outLayer);

    status_t createColorLayer(const sp<Client>& client, const String8& name,
            uint32_t w, uint32_t h, uint32_t flags, sp<IBinder>* outHandle,
            sp<Layer>* outLayer);

    status_t createContainerLayer(const sp<Client>& client, const String8& name,
            uint32_t w, uint32_t h, uint32_t flags, sp<IBinder>* outHandle,
            sp<Layer>* outLayer);

    String8 getUniqueLayerName(const String8& name);

    // called when all clients have released all their references to
    // this layer meaning it is entirely safe to destroy all
    // resources associated to this layer.
    void onHandleDestroyed(sp<Layer>& layer);
    void markLayerPendingRemovalLocked(const sp<Layer>& layer);

    // add a layer to SurfaceFlinger
    status_t addClientLayer(const sp<Client>& client,
            const sp<IBinder>& handle,
            const sp<IGraphicBufferProducer>& gbc,
            const sp<Layer>& lbc,
            const sp<Layer>& parent,
            bool addToCurrentState);

    /* ------------------------------------------------------------------------
     * Boot animation, on/off animations and screen capture
     */

    void startBootAnim();

    void renderScreenImplLocked(const RenderArea& renderArea, TraverseLayersFunction traverseLayers,
                                ANativeWindowBuffer* buffer, bool useIdentityTransform,
                                int* outSyncFd);
    status_t captureScreenCommon(RenderArea& renderArea, TraverseLayersFunction traverseLayers,
                                 sp<GraphicBuffer>* outBuffer, const ui::PixelFormat reqPixelFormat,
                                 bool useIdentityTransform);
    status_t captureScreenImplLocked(const RenderArea& renderArea,
                                     TraverseLayersFunction traverseLayers,
                                     ANativeWindowBuffer* buffer, bool useIdentityTransform,
                                     bool forSystem, int* outSyncFd);
    void traverseLayersInDisplay(const sp<const DisplayDevice>& display,
                                 const LayerVector::Visitor& visitor);

    sp<StartPropertySetThread> mStartPropertySetThread;

    /* ------------------------------------------------------------------------
     * Properties
     */
    void readPersistentProperties();

    /* ------------------------------------------------------------------------
     * EGL
     */
    size_t getMaxTextureSize() const;
    size_t getMaxViewportDims() const;

    /* ------------------------------------------------------------------------
     * Display and layer stack management
     */
    // called when starting, or restarting after system_server death
    void initializeDisplays();

    sp<const DisplayDevice> getDisplayDevice(const wp<IBinder>& displayToken) const {
        Mutex::Autolock _l(mStateLock);
        return getDisplayDeviceLocked(displayToken);
    }

    sp<DisplayDevice> getDisplayDevice(const wp<IBinder>& displayToken) {
        Mutex::Autolock _l(mStateLock);
        return getDisplayDeviceLocked(displayToken);
    }

    // NOTE: can only be called from the main thread or with mStateLock held
    sp<const DisplayDevice> getDisplayDeviceLocked(const wp<IBinder>& displayToken) const {
        return const_cast<SurfaceFlinger*>(this)->getDisplayDeviceLocked(displayToken);
    }

    // NOTE: can only be called from the main thread or with mStateLock held
    sp<DisplayDevice> getDisplayDeviceLocked(const wp<IBinder>& displayToken) {
        const auto it = mDisplays.find(displayToken);
        return it == mDisplays.end() ? nullptr : it->second;
    }

    sp<const DisplayDevice> getDefaultDisplayDeviceLocked() const {
        return const_cast<SurfaceFlinger*>(this)->getDefaultDisplayDeviceLocked();
    }

    sp<DisplayDevice> getDefaultDisplayDeviceLocked() {
        if (const auto token = getInternalDisplayTokenLocked()) {
            return getDisplayDeviceLocked(token);
        }
        return nullptr;
    }

    // mark a region of a layer stack dirty. this updates the dirty
    // region of all screens presenting this layer stack.
    void invalidateLayerStack(const sp<const Layer>& layer, const Region& dirty);

    // Initialize structures containing information about the internal
    // display's native color coordinates using default data
    void initDefaultDisplayNativePrimaries();

    /* ------------------------------------------------------------------------
     * H/W composer
     */

    // The current hardware composer interface.
    //
    // The following thread safety rules apply when accessing mHwc, either
    // directly or via getHwComposer():
    //
    // 1. When recreating mHwc, acquire mStateLock. We currently recreate mHwc
    //    only when switching into and out of vr. Recreating mHwc must only be
    //    done on the main thread.
    //
    // 2. When accessing mHwc on the main thread, it's not necessary to acquire
    //    mStateLock.
    //
    // 3. When accessing mHwc on a thread other than the main thread, we always
    //    need to acquire mStateLock. This is because the main thread could be
    //    in the process of destroying the current mHwc instance.
    //
    // The above thread safety rules only apply to SurfaceFlinger.cpp. In
    // SurfaceFlinger_hwc1.cpp we create mHwc at surface flinger init and never
    // destroy it, so it's always safe to access mHwc from any thread without
    // acquiring mStateLock.
    HWComposer& getHwComposer() const;

    /* ------------------------------------------------------------------------
     * Compositing
     */
    void invalidateHwcGeometry();
    void computeVisibleRegions(const sp<const DisplayDevice>& display, Region& dirtyRegion,
                               Region& opaqueRegion);

    void preComposition();
    void postComposition();
    void getCompositorTiming(CompositorTiming* compositorTiming);
    void updateCompositorTiming(const DisplayStatInfo& stats, nsecs_t compositeTime,
                                std::shared_ptr<FenceTime>& presentFenceTime);
    void setCompositorTimingSnapped(const DisplayStatInfo& stats,
                                    nsecs_t compositeToPresentLatency);
    void rebuildLayerStacks();

    ui::Dataspace getBestDataspace(const sp<const DisplayDevice>& display,
                                   ui::Dataspace* outHdrDataSpace) const;

    // Returns the appropriate ColorMode, Dataspace and RenderIntent for the
    // DisplayDevice. The function only returns the supported ColorMode,
    // Dataspace and RenderIntent.
    void pickColorMode(const sp<DisplayDevice>& display, ui::ColorMode* outMode,
                       ui::Dataspace* outDataSpace, ui::RenderIntent* outRenderIntent) const;

    void calculateWorkingSet();
    /*
     * beginFrame - This function handles any pre-frame processing that needs to be
     * prior to any CompositionInfo handling and is not dependent on data in
     * CompositionInfo
     */
    void beginFrame(const sp<DisplayDevice>& display);
    /* prepareFrame - This function will call into the DisplayDevice to prepare a
     * frame after CompositionInfo has been programmed.   This provides a mechanism
     * to prepare the hardware composer
     */
    void prepareFrame(const sp<DisplayDevice>& display);
    void doComposition(const sp<DisplayDevice>& display, bool repainEverything);
    void doDebugFlashRegions(const sp<DisplayDevice>& display, bool repaintEverything);
    void doTracing(const char* where);
    void logLayerStats();
    void doDisplayComposition(const sp<DisplayDevice>& display, const Region& dirtyRegion);

    // This fails if using GL and the surface has been destroyed. readyFence
    // will be populated if using GL and native fence sync is supported, to
    // signal when drawing has completed.
    bool doComposeSurfaces(const sp<DisplayDevice>& display, const Region& debugRegionm,
                           base::unique_fd* readyFence);

    void postFramebuffer(const sp<DisplayDevice>& display);
    void postFrame();
    void drawWormhole(const Region& region) const;

    /* ------------------------------------------------------------------------
     * Display management
     */
    sp<DisplayDevice> setupNewDisplayDeviceInternal(
            const wp<IBinder>& displayToken, const std::optional<DisplayId>& displayId,
            const DisplayDeviceState& state,
            const sp<compositionengine::DisplaySurface>& dispSurface,
            const sp<IGraphicBufferProducer>& producer);
    void processDisplayChangesLocked();
    void processDisplayHotplugEventsLocked();

    void dispatchDisplayHotplugEvent(PhysicalDisplayId displayId, bool connected);

    /* ------------------------------------------------------------------------
     * VSync
     */
    nsecs_t getVsyncPeriod() const REQUIRES(mStateLock);
    void enableHardwareVsync();
    void resyncToHardwareVsync(bool makeAvailable, nsecs_t period);
    void disableHardwareVsync(bool makeUnavailable);

    // Sets the refresh rate by switching active configs, if they are available for
    // the desired refresh rate.
    void setRefreshRateTo(scheduler::RefreshRateConfigs::RefreshRateType) REQUIRES(mStateLock);

    using GetVsyncPeriod = std::function<nsecs_t()>;

    // Stores per-display state about VSYNC.
    struct VsyncState {
        explicit VsyncState(SurfaceFlinger& flinger) : flinger(flinger) {}

        void resync(const GetVsyncPeriod&);

        SurfaceFlinger& flinger;
        std::atomic<nsecs_t> lastResyncTime = 0;
    };

    const std::shared_ptr<VsyncState> mPrimaryVsyncState{std::make_shared<VsyncState>(*this)};

    auto makeResyncCallback(GetVsyncPeriod&& getVsyncPeriod) {
        std::weak_ptr<VsyncState> ptr = mPrimaryVsyncState;
        return [ptr, getVsyncPeriod = std::move(getVsyncPeriod)]() {
            if (const auto vsync = ptr.lock()) {
                vsync->resync(getVsyncPeriod);
            }
        };
    }

    /*
     * Display identification
     */
    sp<IBinder> getPhysicalDisplayTokenLocked(DisplayId displayId) const {
        const auto it = mPhysicalDisplayTokens.find(displayId);
        return it != mPhysicalDisplayTokens.end() ? it->second : nullptr;
    }

    std::optional<DisplayId> getPhysicalDisplayIdLocked(const sp<IBinder>& displayToken) const {
        for (const auto& [id, token] : mPhysicalDisplayTokens) {
            if (token == displayToken) {
                return id;
            }
        }
        return {};
    }

    // TODO(b/74619554): Remove special cases for primary display.
    sp<IBinder> getInternalDisplayTokenLocked() const {
        const auto displayId = getInternalDisplayIdLocked();
        return displayId ? getPhysicalDisplayTokenLocked(*displayId) : nullptr;
    }

    std::optional<DisplayId> getInternalDisplayIdLocked() const {
        const auto hwcDisplayId = getHwComposer().getInternalHwcDisplayId();
        return hwcDisplayId ? getHwComposer().toPhysicalDisplayId(*hwcDisplayId) : std::nullopt;
    }

    /*
     * Debugging & dumpsys
     */
    using DumpArgs = Vector<String16>;
    using Dumper = std::function<void(const DumpArgs&, bool asProto, std::string&)>;

    template <typename F, std::enable_if_t<!std::is_member_function_pointer_v<F>>* = nullptr>
    static Dumper dumper(F&& dump) {
        using namespace std::placeholders;
        return std::bind(std::forward<F>(dump), _3);
    }

    template <typename F, std::enable_if_t<std::is_member_function_pointer_v<F>>* = nullptr>
    Dumper dumper(F dump) {
        using namespace std::placeholders;
        return std::bind(dump, this, _3);
    }

    template <typename F>
    Dumper argsDumper(F dump) {
        using namespace std::placeholders;
        return std::bind(dump, this, _1, _3);
    }

    template <typename F>
    Dumper protoDumper(F dump) {
        using namespace std::placeholders;
        return std::bind(dump, this, _1, _2, _3);
    }

    void dumpAllLocked(const DumpArgs& args, std::string& result) const REQUIRES(mStateLock);

    void appendSfConfigString(std::string& result) const;
    void listLayersLocked(std::string& result) const;
    void dumpStatsLocked(const DumpArgs& args, std::string& result) const REQUIRES(mStateLock);
    void clearStatsLocked(const DumpArgs& args, std::string& result);
    void dumpTimeStats(const DumpArgs& args, bool asProto, std::string& result) const;
    void logFrameStats();

    void dumpVSync(std::string& result) const REQUIRES(mStateLock);
    void dumpStaticScreenStats(std::string& result) const;
    // Not const because each Layer needs to query Fences and cache timestamps.
    void dumpFrameEventsLocked(std::string& result);

    void recordBufferingStats(const char* layerName,
            std::vector<OccupancyTracker::Segment>&& history);
    void dumpBufferingStats(std::string& result) const;
    void dumpDisplayIdentificationData(std::string& result) const;
    void dumpWideColorInfo(std::string& result) const;
    void dumpFrameCompositionInfo(std::string& result) const;
    LayersProto dumpProtoInfo(LayerVector::StateSet stateSet) const;
    LayersProto dumpVisibleLayersProtoInfo(const DisplayDevice& display) const;

    bool isLayerTripleBufferingDisabled() const {
        return this->mLayerTripleBufferingDisabled;
    }

    status_t doDump(int fd, const DumpArgs& args, bool asProto);

    status_t dumpCritical(int fd, const DumpArgs&, bool asProto) override {
        return doDump(fd, DumpArgs(), asProto);
    }

    status_t dumpAll(int fd, const DumpArgs& args, bool asProto) override {
        return doDump(fd, args, asProto);
    }

    /* ------------------------------------------------------------------------
     * VrFlinger
     */
    void resetDisplayState();

    // Check to see if we should handoff to vr flinger.
    void updateVrFlinger();

    void updateColorMatrixLocked();

    /* ------------------------------------------------------------------------
     * Attributes
     */

    surfaceflinger::Factory& mFactory;

    // access must be protected by mStateLock
    mutable Mutex mStateLock;
    State mCurrentState{LayerVector::StateSet::Current};
    std::atomic<int32_t> mTransactionFlags{0};
    Condition mTransactionCV;
    bool mTransactionPending;
    bool mAnimTransactionPending;
    SortedVector< sp<Layer> > mLayersPendingRemoval;

    // global color transform states
    Daltonizer mDaltonizer;
    float mGlobalSaturationFactor = 1.0f;
    mat4 mClientColorMatrix;

    // Can't be unordered_set because wp<> isn't hashable
    std::set<wp<IBinder>> mGraphicBufferProducerList;
    size_t mMaxGraphicBufferProducerListSize = MAX_LAYERS;

    // protected by mStateLock (but we could use another lock)
    bool mLayersRemoved;
    bool mLayersAdded;

    std::atomic<bool> mRepaintEverything{false};

    // constant members (no synchronization needed for access)
    nsecs_t mBootTime;
    bool mGpuToCpuSupported;
    std::unique_ptr<EventThread> mEventThread;
    std::unique_ptr<EventThread> mSFEventThread;
    std::unique_ptr<EventThread> mInjectorEventThread;
    std::unique_ptr<VSyncSource> mEventThreadSource;
    std::unique_ptr<VSyncSource> mSfEventThreadSource;
    std::unique_ptr<InjectVSyncSource> mVSyncInjector;
    std::unique_ptr<EventControlThread> mEventControlThread;

    // Calculates correct offsets.
    VSyncModulator mVsyncModulator;
    // Keeps track of all available phase offsets for different refresh types.
    std::unique_ptr<scheduler::PhaseOffsets> mPhaseOffsets;

    // Can only accessed from the main thread, these members
    // don't need synchronization
    State mDrawingState{LayerVector::StateSet::Drawing};
    bool mVisibleRegionsDirty;
    // Set during transaction commit stage to track if the input info for a layer has changed.
    bool mInputInfoChanged{false};
    bool mGeometryInvalid;
    bool mAnimCompositionPending;
    std::vector<sp<Layer>> mLayersWithQueuedFrames;
    // Tracks layers that need to update a display's dirty region.
    std::vector<sp<Layer>> mLayersPendingRefresh;
    sp<Fence> mPreviousPresentFence = Fence::NO_FENCE;
    bool mHadClientComposition = false;

    enum class BootStage {
        BOOTLOADER,
        BOOTANIMATION,
        FINISHED,
    };
    BootStage mBootStage;

    struct HotplugEvent {
        hwc2_display_t hwcDisplayId;
        HWC2::Connection connection = HWC2::Connection::Invalid;
    };
    // protected by mStateLock
    std::vector<HotplugEvent> mPendingHotplugEvents;

    // this may only be written from the main thread with mStateLock held
    // it may be read from other threads with mStateLock held
    std::map<wp<IBinder>, sp<DisplayDevice>> mDisplays;
    std::unordered_map<DisplayId, sp<IBinder>> mPhysicalDisplayTokens;

    // don't use a lock for these, we don't care
<<<<<<< HEAD
    std::bitset<DisplayDevice::NUM_BUILTIN_DISPLAY_TYPES> mActiveDisplays;
    std::bitset<DisplayDevice::NUM_BUILTIN_DISPLAY_TYPES> mBuiltInBitmask;
    std::bitset<DisplayDevice::NUM_BUILTIN_DISPLAY_TYPES> mPluggableBitmask;
    std::mutex mVsyncPeriodMutex;
    std::vector<nsecs_t> vsyncPeriod;
    bool mUpdateVSyncSourceOnDoze = false;
=======
>>>>>>> c34eb192
    int mDebugRegion;
    int mDebugDisableHWC;
    int mDebugDisableTransformHint;
    volatile nsecs_t mDebugInSwapBuffers;
    volatile nsecs_t mDebugInTransaction;
    nsecs_t mLastTransactionTime;
    nsecs_t mPostFramebufferTime;
    bool mForceFullDamage;
    bool mPropagateBackpressure = true;
    std::unique_ptr<SurfaceInterceptor> mInterceptor{mFactory.createSurfaceInterceptor(this)};
    SurfaceTracing mTracing;
    LayerStats mLayerStats;
    std::shared_ptr<TimeStats> mTimeStats;
    bool mUseHwcVirtualDisplays = false;
    std::atomic<uint32_t> mFrameMissedCount{0};

    TransactionCompletedThread mTransactionCompletedThread;

    // Restrict layers to use two buffers in their bufferqueues.
    bool mLayerTripleBufferingDisabled = false;

    // these are thread safe
    mutable std::unique_ptr<MessageQueue> mEventQueue{mFactory.createMessageQueue()};
    FrameTracker mAnimFrameTracker;
    std::unique_ptr<DispSync> mPrimaryDispSync;

    // protected by mDestroyedLayerLock;
    mutable Mutex mDestroyedLayerLock;
    Vector<Layer const *> mDestroyedLayers;

    // protected by mHWVsyncLock
    Mutex mHWVsyncLock;
    bool mPrimaryHWVsyncEnabled;
    bool mHWVsyncAvailable;
    nsecs_t mRefreshStartTime;

    std::atomic<bool> mRefreshPending{false};

    // We maintain a pool of pre-generated texture names to hand out to avoid
    // layer creation needing to run on the main thread (which it would
    // otherwise need to do to access RenderEngine).
    std::mutex mTexturePoolMutex;
    uint32_t mTexturePoolSize = 0;
    std::vector<uint32_t> mTexturePool;

    struct IBinderHash {
        std::size_t operator()(const sp<IBinder>& strongPointer) const {
            return std::hash<IBinder*>{}(strongPointer.get());
        }
    };
    struct TransactionState {
        TransactionState(const Vector<ComposerState>& composerStates,
                         const Vector<DisplayState>& displayStates, uint32_t transactionFlags,
                         int64_t desiredPresentTime)
              : states(composerStates),
                displays(displayStates),
                flags(transactionFlags),
                time(desiredPresentTime) {}

        Vector<ComposerState> states;
        Vector<DisplayState> displays;
        uint32_t flags;
        int64_t time;
    };
    std::unordered_map<sp<IBinder>, std::queue<TransactionState>, IBinderHash> mTransactionQueues;

    /* ------------------------------------------------------------------------
     * Feature prototyping
     */

    bool mInjectVSyncs;

    // Static screen stats
    bool mHasPoweredOff;

    size_t mNumLayers;

    // Verify that transaction is being called by an approved process:
    // either AID_GRAPHICS or AID_SYSTEM.
    status_t CheckTransactCodeCredentials(uint32_t code);

    std::unique_ptr<dvr::VrFlinger> mVrFlinger;
    std::atomic<bool> mVrFlingerRequestsDisplay;
    static bool useVrFlinger;
    std::thread::id mMainThreadId;

    DisplayColorSetting mDisplayColorSetting = DisplayColorSetting::ENHANCED;

    ui::Dataspace mDefaultCompositionDataspace;
    ui::Dataspace mWideColorGamutCompositionDataspace;

    SurfaceFlingerBE mBE;
    std::unique_ptr<compositionengine::CompositionEngine> mCompositionEngine;

    /* ------------------------------------------------------------------------
     * Scheduler
     */
    bool mUseScheduler = false;
    std::unique_ptr<Scheduler> mScheduler;
    sp<Scheduler::ConnectionHandle> mAppConnectionHandle;
    sp<Scheduler::ConnectionHandle> mSfConnectionHandle;
    std::unique_ptr<scheduler::RefreshRateStats> mRefreshRateStats;

    // The following structs are used for configuring active config state at a desired time,
    // which is once per vsync at invalidate time.
    enum SetActiveConfigState {
        NONE,            // not in progress
        NOTIFIED_HWC,    // call to HWC has been made
        REFRESH_RECEIVED // onRefresh was received from HWC
    };
    std::atomic<SetActiveConfigState> mSetActiveConfigState = SetActiveConfigState::NONE;

    struct ActiveConfigInfo {
        int configId;
        sp<IBinder> displayToken;

        bool operator!=(const ActiveConfigInfo& other) const {
            if (configId != other.configId) {
                return true;
            }
            return (displayToken != other.displayToken);
        }
    };
    std::mutex mActiveConfigLock;
    // This bit is set once we start setting the config. We read from this bit during the
    // process. If at the end, this bit is different than mDesiredActiveConfig, we restart
    // the process.
    ActiveConfigInfo mUpcomingActiveConfig; // Always read and written on the main thread.
    // This bit can be set at any point in time when the system wants the new config.
    ActiveConfigInfo mDesiredActiveConfig GUARDED_BY(mActiveConfigLock);

    /* ------------------------------------------------------------------------ */
    sp<IInputFlinger> mInputFlinger;

    InputWindowCommands mInputWindowCommands;

<<<<<<< HEAD
    bool mDolphinFuncsEnabled = false;
    void *mDolphinHandle = nullptr;
    void (*mDolphinOnFrameAvailable)(bool isTransparent, int num, int32_t width, int32_t height,
                                     String8 name) = nullptr;
    bool (*mDolphinInit)() = nullptr;
    bool (*mDolphinMonitor)(int number) = nullptr;
    void (*mDolphinRefresh)() = nullptr;
=======
    ui::DisplayPrimaries mInternalDisplayPrimaries;
>>>>>>> c34eb192
};
}; // namespace android

#endif // ANDROID_SURFACE_FLINGER_H<|MERGE_RESOLUTION|>--- conflicted
+++ resolved
@@ -996,15 +996,6 @@
     std::unordered_map<DisplayId, sp<IBinder>> mPhysicalDisplayTokens;
 
     // don't use a lock for these, we don't care
-<<<<<<< HEAD
-    std::bitset<DisplayDevice::NUM_BUILTIN_DISPLAY_TYPES> mActiveDisplays;
-    std::bitset<DisplayDevice::NUM_BUILTIN_DISPLAY_TYPES> mBuiltInBitmask;
-    std::bitset<DisplayDevice::NUM_BUILTIN_DISPLAY_TYPES> mPluggableBitmask;
-    std::mutex mVsyncPeriodMutex;
-    std::vector<nsecs_t> vsyncPeriod;
-    bool mUpdateVSyncSourceOnDoze = false;
-=======
->>>>>>> c34eb192
     int mDebugRegion;
     int mDebugDisableHWC;
     int mDebugDisableTransformHint;
@@ -1141,17 +1132,7 @@
 
     InputWindowCommands mInputWindowCommands;
 
-<<<<<<< HEAD
-    bool mDolphinFuncsEnabled = false;
-    void *mDolphinHandle = nullptr;
-    void (*mDolphinOnFrameAvailable)(bool isTransparent, int num, int32_t width, int32_t height,
-                                     String8 name) = nullptr;
-    bool (*mDolphinInit)() = nullptr;
-    bool (*mDolphinMonitor)(int number) = nullptr;
-    void (*mDolphinRefresh)() = nullptr;
-=======
     ui::DisplayPrimaries mInternalDisplayPrimaries;
->>>>>>> c34eb192
 };
 }; // namespace android
 
