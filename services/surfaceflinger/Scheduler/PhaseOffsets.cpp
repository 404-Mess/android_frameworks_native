--- conflicted
+++ resolved
@@ -47,9 +47,6 @@
     property_get("debug.sf.early_gl_app_phase_offset_ns", value, "-1");
     const int earlyGlAppOffsetNs = atoi(value);
 
-<<<<<<< HEAD
-    // Phase Offsets for HIGH1 or HIGH2 Refresh Rate type.
-=======
     // Phase Offsets for HIGH2 Refresh Rate type.
     property_get("debug.sf.high2_fps_early_phase_offset_ns", value, "-1");
     const int high2FpsEarlySfOffsetNs = atoi(value);
@@ -70,7 +67,6 @@
     const int high2FpsLateSfOffsetNs = atoi(value);
 
     // Phase Offsets for HIGH1 Refresh Rate type.
->>>>>>> 65f36634
     property_get("debug.sf.high_fps_early_phase_offset_ns", value, "-1");
     const int highFpsEarlySfOffsetNs = atoi(value);
 
@@ -90,10 +86,7 @@
     property_get("debug.sf.high_fps_late_sf_phase_offset_ns", value, "1000000");
     const int highFpsLateSfOffsetNs = atoi(value);
 
-<<<<<<< HEAD
-#ifdef QCOM_UM_FAMILY
-=======
->>>>>>> 65f36634
+#ifdef QCOM_UM_FAMILY
     // Phase Offsets for PERFORMANCE Refresh Rate type.
     property_get("debug.sf.perf_fps_early_phase_offset_ns", value, "-1");
     const int perfFpsEarlySfOffsetNs = atoi(value);
@@ -112,10 +105,7 @@
 
     property_get("debug.sf.perf_fps_late_app_phase_offset_ns", value, "-1");
     const int perfFpsLateAppOffsetNs = atoi(value);
-<<<<<<< HEAD
-#endif
-=======
->>>>>>> 65f36634
+#endif
 
     // Below defines the threshold when an offset is considered to be negative, i.e. targeting
     // for the N+2 vsync instead of N+1. This means that:
@@ -126,11 +116,8 @@
 
     Offsets defaultOffsets;
     Offsets highFpsOffsets;
-<<<<<<< HEAD
-=======
     Offsets perfFpsOffsets;
     Offsets high2FpsOffsets;
->>>>>>> 65f36634
 
     defaultOffsets.early = {RefreshRateType::DEFAULT,
                             earlySfOffsetNs != -1 ? earlySfOffsetNs : sfVsyncPhaseOffsetNs,
@@ -140,7 +127,6 @@
                               earlyGlAppOffsetNs != -1 ? earlyGlAppOffsetNs : vsyncPhaseOffsetNs};
     defaultOffsets.late = {RefreshRateType::DEFAULT, sfVsyncPhaseOffsetNs, vsyncPhaseOffsetNs};
 
-<<<<<<< HEAD
     RefreshRateType highRefreshRate = RefreshRateType::PERFORMANCE;
 
 #ifdef QCOM_UM_FAMILY
@@ -148,33 +134,19 @@
 #endif
 
     highFpsOffsets.early = {highRefreshRate,
-=======
-    highFpsOffsets.early = {RefreshRateType::HIGH1,
->>>>>>> 65f36634
                             highFpsEarlySfOffsetNs != -1 ? highFpsEarlySfOffsetNs
                                                          : highFpsLateSfOffsetNs,
                             highFpsEarlyAppOffsetNs != -1 ? highFpsEarlyAppOffsetNs
                                                           : highFpsLateAppOffsetNs};
-<<<<<<< HEAD
     highFpsOffsets.earlyGl = {highRefreshRate,
-=======
-    highFpsOffsets.earlyGl = {RefreshRateType::HIGH1,
->>>>>>> 65f36634
                               highFpsEarlyGlSfOffsetNs != -1 ? highFpsEarlyGlSfOffsetNs
                                                              : highFpsLateSfOffsetNs,
                               highFpsEarlyGlAppOffsetNs != -1 ? highFpsEarlyGlAppOffsetNs
                                                               : highFpsLateAppOffsetNs};
-<<<<<<< HEAD
     highFpsOffsets.late = {highRefreshRate, highFpsLateSfOffsetNs,
                            highFpsLateAppOffsetNs};
 
 #ifdef QCOM_UM_FAMILY
-    // If a perf_fps property is not configured, it defaults to corresponding high_fps prop value.
-    Offsets perfFpsOffsets;
-=======
-    highFpsOffsets.late = {RefreshRateType::HIGH1, highFpsLateSfOffsetNs,
-                           highFpsLateAppOffsetNs};
-
     // If a high2_fps property is not configured, it defaults to corresponding high_fps prop value.
     high2FpsOffsets.early = {RefreshRateType::HIGH2,
                             high2FpsEarlySfOffsetNs != -1 ? high2FpsEarlySfOffsetNs
@@ -194,7 +166,6 @@
                                                          : highFpsOffsets.late.app};
 
     // If a perf_fps property is not configured, it defaults to corresponding high_fps prop value.
->>>>>>> 65f36634
     perfFpsOffsets.early = {RefreshRateType::PERFORMANCE,
                             perfFpsEarlySfOffsetNs != -1 ? perfFpsEarlySfOffsetNs
                                                          : highFpsOffsets.early.sf,
@@ -210,7 +181,6 @@
                                                        : highFpsOffsets.late.sf,
                            perfFpsLateAppOffsetNs != -1 ? perfFpsLateAppOffsetNs
                                                         : highFpsOffsets.late.app};
-<<<<<<< HEAD
 #endif
 
     mOffsets.insert({RefreshRateType::POWER_SAVING, defaultOffsets});
@@ -221,21 +191,10 @@
     mOffsets.insert({RefreshRateType::LOW1, defaultOffsets});
     mOffsets.insert({RefreshRateType::LOW2, defaultOffsets});
     mOffsets.insert({RefreshRateType::HIGH1, highFpsOffsets});
-    mOffsets.insert({RefreshRateType::HIGH2, highFpsOffsets});
+    mOffsets.insert({RefreshRateType::HIGH2, high2FpsOffsets});
 #else
     mOffsets.insert({RefreshRateType::PERFORMANCE, highFpsOffsets});
 #endif
-=======
-
-    mOffsets.insert({RefreshRateType::POWER_SAVING, defaultOffsets});
-    mOffsets.insert({RefreshRateType::LOW0, defaultOffsets});
-    mOffsets.insert({RefreshRateType::LOW1, defaultOffsets});
-    mOffsets.insert({RefreshRateType::LOW2, defaultOffsets});
-    mOffsets.insert({RefreshRateType::DEFAULT, defaultOffsets});
-    mOffsets.insert({RefreshRateType::PERFORMANCE, perfFpsOffsets});
-    mOffsets.insert({RefreshRateType::HIGH1, highFpsOffsets});
-    mOffsets.insert({RefreshRateType::HIGH2, high2FpsOffsets});
->>>>>>> 65f36634
 
     mOffsetThresholdForNextVsync = phaseOffsetThresholdForNextVsyncNs != -1
             ? phaseOffsetThresholdForNextVsyncNs
