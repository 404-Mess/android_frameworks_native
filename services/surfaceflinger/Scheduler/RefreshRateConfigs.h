/*
 * Copyright 2019 The Android Open Source Project
 *
 * Licensed under the Apache License, Version 2.0 (the "License");
 * you may not use this file except in compliance with the License.
 * You may obtain a copy of the License at
 *
 *      http://www.apache.org/licenses/LICENSE-2.0
 *
 * Unless required by applicable law or agreed to in writing, software
 * distributed under the License is distributed on an "AS IS" BASIS,
 * WITHOUT WARRANTIES OR CONDITIONS OF ANY KIND, either express or implied.
 * See the License for the specific language governing permissions and
 * limitations under the License.
 */

#pragma once

#include <algorithm>
#include <numeric>

#include "android-base/stringprintf.h"

#include "DisplayHardware/HWComposer.h"
#include "Scheduler/SchedulerUtils.h"

namespace android {
namespace scheduler {

/**
 * This class is used to encapsulate configuration for refresh rates. It holds information
 * about available refresh rates on the device, and the mapping between the numbers and human
 * readable names.
 */
class RefreshRateConfigs {
    static const int DEFAULT_FPS = 60;
<<<<<<< HEAD
=======
    static const int HIGH2_FPS = 144;
>>>>>>> 65f36634

public:
    // Enum to indicate which vsync rate to run at. Power saving is intended to be the lowest
    // (eg. when the screen is in AOD mode or off), default is the old 60Hz, and performance
    // is the new 90Hz. Eventually we want to have a way for vendors to map these in the configs.
<<<<<<< HEAD
#ifdef QCOM_UM_FAMILY
    enum class RefreshRateType {POWER_SAVING, LOW0, LOW1, LOW2, DEFAULT, PERFORMANCE, HIGH1, HIGH2};
#else
    enum class RefreshRateType {POWER_SAVING, DEFAULT, PERFORMANCE};
#endif
=======
    enum class RefreshRateType {POWER_SAVING, LOW0, LOW1, LOW2, DEFAULT, PERFORMANCE, HIGH1, HIGH2};
>>>>>>> 65f36634

    struct RefreshRate {
        // This config ID corresponds to the position of the config in the vector that is stored
        // on the device.
        int configId;
        // Human readable name of the refresh rate.
        std::string name;
        // Refresh rate in frames per second, rounded to the nearest integer.
        uint32_t fps = 0;
        // config Id (returned from HWC2::Display::Config::getId())
        hwc2_config_t id;
    };

    // TODO(b/122916473): Get this information from configs prepared by vendors, instead of
    // baking them in.
    const std::map<RefreshRateType, std::shared_ptr<RefreshRate>>& getRefreshRates() const {
<<<<<<< HEAD
        return mRefreshRates;
    }
    std::shared_ptr<RefreshRate> getRefreshRate(RefreshRateType type) const {
=======
        std::lock_guard lock(mLock);
        return mRefreshRates;
    }
    std::shared_ptr<RefreshRate> getRefreshRate(RefreshRateType type) const {
        std::lock_guard lock(mLock);
>>>>>>> 65f36634
        const auto& refreshRate = mRefreshRates.find(type);
        if (refreshRate != mRefreshRates.end()) {
            return refreshRate->second;
        }
        return nullptr;
    }

    std::shared_ptr<RefreshRate> getRefreshRate(uint32_t fps) const {
<<<<<<< HEAD
=======
        std::lock_guard lock(mLock);
>>>>>>> 65f36634
        for (const auto& [type, refreshRate] : mRefreshRates) {
            if (refreshRate->fps == fps) {
                return refreshRate;
            }
        }
        return nullptr;
    }

    std::shared_ptr<RefreshRate> getRefreshRate(int configId) const {
<<<<<<< HEAD
=======
        std::lock_guard lock(mLock);
>>>>>>> 65f36634
        for (const auto& [type, refreshRate] : mRefreshRates) {
            if (refreshRate->configId == configId) {
                return refreshRate;
            }
        }
        return nullptr;
    }

    RefreshRateType getRefreshRateType(hwc2_config_t id) const {
<<<<<<< HEAD
=======
        std::lock_guard lock(mLock);
>>>>>>> 65f36634
        for (const auto& [type, refreshRate] : mRefreshRates) {
            if (refreshRate->id == id) {
                return type;
            }
        }

        return RefreshRateType::DEFAULT;
    }

<<<<<<< HEAD
    RefreshRateType getDefaultRefreshRateType() const {
#ifdef QCOM_UM_FAMILY
        const auto& refreshRate = mRefreshRates.find(RefreshRateType::DEFAULT);
        if (refreshRate != mRefreshRates.end()) {
            uint32_t fps = refreshRate->second->fps;
            if (fps <= DEFAULT_FPS) {
                return RefreshRateType::DEFAULT;
            } else if (fps < (2 * DEFAULT_FPS)) {
                return RefreshRateType::PERFORMANCE;
            } else if (fps >= (2 * DEFAULT_FPS)) {
                return RefreshRateType::HIGH1;
            }
        }
#endif

        return RefreshRateType::DEFAULT;
    }

    void populate(const std::vector<std::shared_ptr<const HWC2::Display::Config>>& configs) {
        mRefreshRates.clear();

        // This is the rate that HWC encapsulates right now when the device is in DOZE mode.
        mRefreshRates.emplace(RefreshRateType::POWER_SAVING,
                              std::make_shared<RefreshRate>(
                                      RefreshRate{SCREEN_OFF_CONFIG_ID, "ScreenOff", 0,
                                                  HWC2_SCREEN_OFF_CONFIG_ID}));

=======
    uint32_t getRefreshRateFps(RefreshRateType type) const {
        std::lock_guard lock(mLock);
        const auto& refreshRate = mRefreshRates.find(type);
        if (refreshRate != mRefreshRates.end()) {
            return refreshRate->second->fps;
        }
        return 0;
    }

    RefreshRateType getDefaultRefreshRateType() const {
        std::lock_guard lock(mLock);
        const auto& refreshRate = mRefreshRates.find(RefreshRateType::DEFAULT);
        if (refreshRate != mRefreshRates.end()) {
            uint32_t fps = refreshRate->second->fps;
            if (fps <= DEFAULT_FPS) {
                return RefreshRateType::DEFAULT;
            } else if (fps < (2 * DEFAULT_FPS)) {
                return RefreshRateType::PERFORMANCE;
            } else if (fps < HIGH2_FPS) {
                return RefreshRateType::HIGH1;
            } else if (fps >= HIGH2_FPS) {
                return RefreshRateType::HIGH2;
            }
        }

        return RefreshRateType::DEFAULT;
    }

    void populate(const std::vector<std::shared_ptr<const HWC2::Display::Config>>& configs) {
        std::lock_guard lock(mLock);
        mRefreshRates.clear();

        // This is the rate that HWC encapsulates right now when the device is in DOZE mode.
        mRefreshRates.emplace(RefreshRateType::POWER_SAVING,
                              std::make_shared<RefreshRate>(
                                      RefreshRate{SCREEN_OFF_CONFIG_ID, "ScreenOff", 0,
                                                  HWC2_SCREEN_OFF_CONFIG_ID}));

>>>>>>> 65f36634
        if (configs.size() < 1) {
            ALOGE("Device does not have valid configs. Config size is 0.");
            return;
        }

        // Populate mRefreshRates with configs having the same resolution as active config.
        // Resolution change or SF::setActiveConfig will re-populate the mRefreshRates map.
        int32_t activeWidth = configs.at(mActiveConfig)->getWidth();
        int32_t activeHeight = configs.at(mActiveConfig)->getHeight();
        bool hasSmartPanel = configs.at(mActiveConfig)->hasSmartPanel();

        // Create a map between config index and vsync period. This is all the info we need
        // from the configs.
        std::vector<std::pair<int, nsecs_t>> configIdToVsyncPeriod;
        for (int i = 0; i < configs.size(); ++i) {
            if ((configs.at(i)->getWidth() != activeWidth) ||
                (configs.at(i)->getHeight() != activeHeight) ||
                (configs.at(i)->hasSmartPanel() != hasSmartPanel)) {
                continue;
            }
            configIdToVsyncPeriod.emplace_back(i, configs.at(i)->getVsyncPeriod());
        }

        // Sort the configs based on Refresh rate.
        std::sort(configIdToVsyncPeriod.begin(), configIdToVsyncPeriod.end(),
                  [](const std::pair<int, nsecs_t>& a, const std::pair<int, nsecs_t>& b) {
                      return a.second > b.second;
                  });

<<<<<<< HEAD
#ifdef QCOM_UM_FAMILY
        int maxRefreshType = (int)RefreshRateType::HIGH2;
        int lowRefreshType = (int)RefreshRateType::LOW0;
#else
        int maxRefreshType = (int)RefreshRateType::PERFORMANCE;
        int lowRefreshType = (int)RefreshRateType::POWER_SAVING;
#endif
=======
        int maxRefreshType = (int)RefreshRateType::HIGH2;
        int lowRefreshType = (int)RefreshRateType::LOW0;
>>>>>>> 65f36634
        int defaultType = (int)RefreshRateType::DEFAULT;
        int type = (int)RefreshRateType::DEFAULT;

        // When the configs are sorted by refresh rate. For configs with refresh rate lower than
        // DEFAULT_FPS, they are supported with LOW0, LOW1 and LOW2 refresh rate types. For the
        // configs with refresh rate higher than DEFAULT_FPS, they are supported with PERFORMANCE,
        // HIGH1 and HIGH2 refresh rate types.
<<<<<<< HEAD

        for (int j = 0; j < configIdToVsyncPeriod.size(); j++) {
            nsecs_t vsyncPeriod = configIdToVsyncPeriod[j].second;
            if (vsyncPeriod == 0) {
                continue;
            }

            const float fps = 1e9 / vsyncPeriod;
            uint32_t refreshRate = static_cast<uint32_t>(fps);
            const int configId = configIdToVsyncPeriod[j].first;
            hwc2_config_t hwcConfigId = configs.at(configId)->getId();

            if ((refreshRate < DEFAULT_FPS) && (lowRefreshType < defaultType)) {
                // Populate Low Refresh Rate Configs
                mRefreshRates.emplace(static_cast<RefreshRateType>(lowRefreshType),
                                      std::make_shared<RefreshRate>(
                                          RefreshRate{configId, base::StringPrintf("%2.ffps", fps),
                                                      refreshRate, hwcConfigId}));
                lowRefreshType++;
            } else if ((refreshRate >= DEFAULT_FPS) && (type <= maxRefreshType)) {
                // Populate Default or Perf Refresh Rate Configs
                mRefreshRates.emplace(static_cast<RefreshRateType>(type),
                                      std::make_shared<RefreshRate>(
                                          RefreshRate{configId, base::StringPrintf("%2.ffps", fps),
                                                      refreshRate, hwcConfigId}));
                type++;
            }
        }
    }

    void setActiveConfig(int config) { mActiveConfig = config; }

    RefreshRateType getMaxPerfRefreshRateType() const { return mMaxPerfRefreshRateType; }

    // Update the allowed Display Config(s) based on Smart Panel attribute.
    void getAllowedConfigs(const std::vector<std::shared_ptr<const HWC2::Display::Config>>& configs,
                           std::vector<int32_t> *allowedConfigs) {
        bool isSmart = configs.at(mActiveConfig)->hasSmartPanel();

        for (int i = 0; i < allowedConfigs->size(); i++) {
            int32_t configId = allowedConfigs->at(i);
            if (configs.at(configId)->hasSmartPanel() == isSmart) {
                continue;
=======

        for (int j = 0; j < configIdToVsyncPeriod.size(); j++) {
            nsecs_t vsyncPeriod = configIdToVsyncPeriod[j].second;
            if (vsyncPeriod == 0) {
                continue;
            }

            const float fps = 1e9 / vsyncPeriod;
            uint32_t refreshRate = static_cast<uint32_t>(fps);
            const int configId = configIdToVsyncPeriod[j].first;
            hwc2_config_t hwcConfigId = configs.at(configId)->getId();

            if ((refreshRate < DEFAULT_FPS) && (lowRefreshType < defaultType)) {
                // Populate Low Refresh Rate Configs
                mRefreshRates.emplace(static_cast<RefreshRateType>(lowRefreshType),
                                      std::make_shared<RefreshRate>(
                                          RefreshRate{configId, base::StringPrintf("%2.ffps", fps),
                                                      refreshRate, hwcConfigId}));
                lowRefreshType++;
            } else if ((refreshRate >= DEFAULT_FPS) && (type <= maxRefreshType)) {
                // Populate Default or Perf Refresh Rate Configs
                mRefreshRates.emplace(static_cast<RefreshRateType>(type),
                                      std::make_shared<RefreshRate>(
                                          RefreshRate{configId, base::StringPrintf("%2.ffps", fps),
                                                      refreshRate, hwcConfigId}));
                type++;
>>>>>>> 65f36634
            }
        }
    }

    void repopulate(const std::vector<std::shared_ptr<const HWC2::Display::Config>>& configs) {
        if ((mLastActiveConfig < 0) || (mActiveConfig == mLastActiveConfig)) {
            return;
        }

<<<<<<< HEAD
            // Get the corresponding Refresh Rate config.
            nsecs_t vsyncPeriod = configs.at(configId)->getVsyncPeriod();
            if (vsyncPeriod == 0) {
                continue;
            }

            float fps = 1e9 / vsyncPeriod;
            uint32_t refreshRate = static_cast<uint32_t>(fps);
            auto refreshRateConfig = getRefreshRate(refreshRate);
            if (refreshRateConfig != nullptr) {
                allowedConfigs->at(i) = refreshRateConfig->configId;
            }
        }

        // Set the Max Allowed Perf RefreshRateType for Content Detection.
        mMaxPerfRefreshRateType = RefreshRateType::PERFORMANCE;
        uint32_t maxAllowedPerfRefreshRate = DEFAULT_FPS;

        for (int j = 0; j < allowedConfigs->size(); j++) {
            auto refreshRateConfig = getRefreshRate(allowedConfigs->at(j));
            if (refreshRateConfig != nullptr) {
                if (refreshRateConfig->fps > maxAllowedPerfRefreshRate) {
                    maxAllowedPerfRefreshRate = refreshRateConfig->fps;
                    mMaxPerfRefreshRateType = getRefreshRateType(refreshRateConfig->id);
                }
            }
        }
    }

private:
    std::map<RefreshRateType, std::shared_ptr<RefreshRate>> mRefreshRates;
    int mActiveConfig = 0;
=======
        // There is no need to re-populate if Config Group of current & last active config is same.
        int32_t activeWidth = configs.at(mActiveConfig)->getWidth();
        int32_t activeHeight = configs.at(mActiveConfig)->getHeight();
        bool hasSmartPanel = configs.at(mActiveConfig)->hasSmartPanel();

        if ((activeWidth == configs.at(mLastActiveConfig)->getWidth()) &&
            (activeHeight == configs.at(mLastActiveConfig)->getHeight()) &&
            (hasSmartPanel == configs.at(mLastActiveConfig)->hasSmartPanel())) {
            return;
        }

        populate(configs);
    }

    void setActiveConfig(int config) {
        mLastActiveConfig = mActiveConfig;
        mActiveConfig = config;
    }

    RefreshRateType getMaxPerfRefreshRateType() const { return mMaxPerfRefreshRateType; }

    // Update the allowed Display Config(s) based on Smart Panel attribute.
    void getAllowedConfigs(const std::vector<std::shared_ptr<const HWC2::Display::Config>>& configs,
                           std::vector<int32_t> *allowedConfigs) {
        bool isSmart = configs.at(mActiveConfig)->hasSmartPanel();

        for (int i = 0; i < allowedConfigs->size(); i++) {
            int32_t configId = allowedConfigs->at(i);
            if (configs.at(configId)->hasSmartPanel() == isSmart) {
                continue;
            }

            // Get the corresponding Refresh Rate config.
            nsecs_t vsyncPeriod = configs.at(configId)->getVsyncPeriod();
            if (vsyncPeriod == 0) {
                continue;
            }

            float fps = 1e9 / vsyncPeriod;
            uint32_t refreshRate = static_cast<uint32_t>(fps);
            auto refreshRateConfig = getRefreshRate(refreshRate);
            if (refreshRateConfig != nullptr) {
                allowedConfigs->at(i) = refreshRateConfig->configId;
            }
        }

        // Set the Max Allowed Perf RefreshRateType for Content Detection.
        mMaxPerfRefreshRateType = RefreshRateType::PERFORMANCE;
        uint32_t maxAllowedPerfRefreshRate = DEFAULT_FPS;

        for (int j = 0; j < allowedConfigs->size(); j++) {
            auto refreshRateConfig = getRefreshRate(allowedConfigs->at(j));
            if (refreshRateConfig != nullptr) {
                if (refreshRateConfig->fps > maxAllowedPerfRefreshRate) {
                    maxAllowedPerfRefreshRate = refreshRateConfig->fps;
                    mMaxPerfRefreshRateType = getRefreshRateType(refreshRateConfig->id);
                }
            }
        }
    }

private:
    mutable std::mutex mLock;
    std::map<RefreshRateType, std::shared_ptr<RefreshRate>> mRefreshRates GUARDED_BY(mLock);
    int mActiveConfig = 0;
    int mLastActiveConfig = -1;
>>>>>>> 65f36634
    RefreshRateType mMaxPerfRefreshRateType = RefreshRateType::PERFORMANCE;
};

} // namespace scheduler
} // namespace android<|MERGE_RESOLUTION|>--- conflicted
+++ resolved
@@ -34,24 +34,17 @@
  */
 class RefreshRateConfigs {
     static const int DEFAULT_FPS = 60;
-<<<<<<< HEAD
-=======
     static const int HIGH2_FPS = 144;
->>>>>>> 65f36634
 
 public:
     // Enum to indicate which vsync rate to run at. Power saving is intended to be the lowest
     // (eg. when the screen is in AOD mode or off), default is the old 60Hz, and performance
     // is the new 90Hz. Eventually we want to have a way for vendors to map these in the configs.
-<<<<<<< HEAD
 #ifdef QCOM_UM_FAMILY
     enum class RefreshRateType {POWER_SAVING, LOW0, LOW1, LOW2, DEFAULT, PERFORMANCE, HIGH1, HIGH2};
 #else
     enum class RefreshRateType {POWER_SAVING, DEFAULT, PERFORMANCE};
 #endif
-=======
-    enum class RefreshRateType {POWER_SAVING, LOW0, LOW1, LOW2, DEFAULT, PERFORMANCE, HIGH1, HIGH2};
->>>>>>> 65f36634
 
     struct RefreshRate {
         // This config ID corresponds to the position of the config in the vector that is stored
@@ -68,17 +61,11 @@
     // TODO(b/122916473): Get this information from configs prepared by vendors, instead of
     // baking them in.
     const std::map<RefreshRateType, std::shared_ptr<RefreshRate>>& getRefreshRates() const {
-<<<<<<< HEAD
+        std::lock_guard lock(mLock);
         return mRefreshRates;
     }
     std::shared_ptr<RefreshRate> getRefreshRate(RefreshRateType type) const {
-=======
-        std::lock_guard lock(mLock);
-        return mRefreshRates;
-    }
-    std::shared_ptr<RefreshRate> getRefreshRate(RefreshRateType type) const {
-        std::lock_guard lock(mLock);
->>>>>>> 65f36634
+        std::lock_guard lock(mLock);
         const auto& refreshRate = mRefreshRates.find(type);
         if (refreshRate != mRefreshRates.end()) {
             return refreshRate->second;
@@ -87,10 +74,7 @@
     }
 
     std::shared_ptr<RefreshRate> getRefreshRate(uint32_t fps) const {
-<<<<<<< HEAD
-=======
-        std::lock_guard lock(mLock);
->>>>>>> 65f36634
+        std::lock_guard lock(mLock);
         for (const auto& [type, refreshRate] : mRefreshRates) {
             if (refreshRate->fps == fps) {
                 return refreshRate;
@@ -100,10 +84,7 @@
     }
 
     std::shared_ptr<RefreshRate> getRefreshRate(int configId) const {
-<<<<<<< HEAD
-=======
-        std::lock_guard lock(mLock);
->>>>>>> 65f36634
+        std::lock_guard lock(mLock);
         for (const auto& [type, refreshRate] : mRefreshRates) {
             if (refreshRate->configId == configId) {
                 return refreshRate;
@@ -113,10 +94,7 @@
     }
 
     RefreshRateType getRefreshRateType(hwc2_config_t id) const {
-<<<<<<< HEAD
-=======
-        std::lock_guard lock(mLock);
->>>>>>> 65f36634
+        std::lock_guard lock(mLock);
         for (const auto& [type, refreshRate] : mRefreshRates) {
             if (refreshRate->id == id) {
                 return type;
@@ -126,35 +104,6 @@
         return RefreshRateType::DEFAULT;
     }
 
-<<<<<<< HEAD
-    RefreshRateType getDefaultRefreshRateType() const {
-#ifdef QCOM_UM_FAMILY
-        const auto& refreshRate = mRefreshRates.find(RefreshRateType::DEFAULT);
-        if (refreshRate != mRefreshRates.end()) {
-            uint32_t fps = refreshRate->second->fps;
-            if (fps <= DEFAULT_FPS) {
-                return RefreshRateType::DEFAULT;
-            } else if (fps < (2 * DEFAULT_FPS)) {
-                return RefreshRateType::PERFORMANCE;
-            } else if (fps >= (2 * DEFAULT_FPS)) {
-                return RefreshRateType::HIGH1;
-            }
-        }
-#endif
-
-        return RefreshRateType::DEFAULT;
-    }
-
-    void populate(const std::vector<std::shared_ptr<const HWC2::Display::Config>>& configs) {
-        mRefreshRates.clear();
-
-        // This is the rate that HWC encapsulates right now when the device is in DOZE mode.
-        mRefreshRates.emplace(RefreshRateType::POWER_SAVING,
-                              std::make_shared<RefreshRate>(
-                                      RefreshRate{SCREEN_OFF_CONFIG_ID, "ScreenOff", 0,
-                                                  HWC2_SCREEN_OFF_CONFIG_ID}));
-
-=======
     uint32_t getRefreshRateFps(RefreshRateType type) const {
         std::lock_guard lock(mLock);
         const auto& refreshRate = mRefreshRates.find(type);
@@ -165,6 +114,7 @@
     }
 
     RefreshRateType getDefaultRefreshRateType() const {
+#ifdef QCOM_UM_FAMILY
         std::lock_guard lock(mLock);
         const auto& refreshRate = mRefreshRates.find(RefreshRateType::DEFAULT);
         if (refreshRate != mRefreshRates.end()) {
@@ -179,6 +129,7 @@
                 return RefreshRateType::HIGH2;
             }
         }
+#endif
 
         return RefreshRateType::DEFAULT;
     }
@@ -193,7 +144,6 @@
                                       RefreshRate{SCREEN_OFF_CONFIG_ID, "ScreenOff", 0,
                                                   HWC2_SCREEN_OFF_CONFIG_ID}));
 
->>>>>>> 65f36634
         if (configs.size() < 1) {
             ALOGE("Device does not have valid configs. Config size is 0.");
             return;
@@ -223,7 +173,6 @@
                       return a.second > b.second;
                   });
 
-<<<<<<< HEAD
 #ifdef QCOM_UM_FAMILY
         int maxRefreshType = (int)RefreshRateType::HIGH2;
         int lowRefreshType = (int)RefreshRateType::LOW0;
@@ -231,10 +180,6 @@
         int maxRefreshType = (int)RefreshRateType::PERFORMANCE;
         int lowRefreshType = (int)RefreshRateType::POWER_SAVING;
 #endif
-=======
-        int maxRefreshType = (int)RefreshRateType::HIGH2;
-        int lowRefreshType = (int)RefreshRateType::LOW0;
->>>>>>> 65f36634
         int defaultType = (int)RefreshRateType::DEFAULT;
         int type = (int)RefreshRateType::DEFAULT;
 
@@ -242,7 +187,6 @@
         // DEFAULT_FPS, they are supported with LOW0, LOW1 and LOW2 refresh rate types. For the
         // configs with refresh rate higher than DEFAULT_FPS, they are supported with PERFORMANCE,
         // HIGH1 and HIGH2 refresh rate types.
-<<<<<<< HEAD
 
         for (int j = 0; j < configIdToVsyncPeriod.size(); j++) {
             nsecs_t vsyncPeriod = configIdToVsyncPeriod[j].second;
@@ -273,7 +217,29 @@
         }
     }
 
-    void setActiveConfig(int config) { mActiveConfig = config; }
+    void repopulate(const std::vector<std::shared_ptr<const HWC2::Display::Config>>& configs) {
+        if ((mLastActiveConfig < 0) || (mActiveConfig == mLastActiveConfig)) {
+            return;
+        }
+
+        // There is no need to re-populate if Config Group of current & last active config is same.
+        int32_t activeWidth = configs.at(mActiveConfig)->getWidth();
+        int32_t activeHeight = configs.at(mActiveConfig)->getHeight();
+        bool hasSmartPanel = configs.at(mActiveConfig)->hasSmartPanel();
+
+        if ((activeWidth == configs.at(mLastActiveConfig)->getWidth()) &&
+            (activeHeight == configs.at(mLastActiveConfig)->getHeight()) &&
+            (hasSmartPanel == configs.at(mLastActiveConfig)->hasSmartPanel())) {
+            return;
+        }
+
+        populate(configs);
+    }
+
+    void setActiveConfig(int config) {
+        mLastActiveConfig = mActiveConfig;
+        mActiveConfig = config;
+    }
 
     RefreshRateType getMaxPerfRefreshRateType() const { return mMaxPerfRefreshRateType; }
 
@@ -286,44 +252,8 @@
             int32_t configId = allowedConfigs->at(i);
             if (configs.at(configId)->hasSmartPanel() == isSmart) {
                 continue;
-=======
-
-        for (int j = 0; j < configIdToVsyncPeriod.size(); j++) {
-            nsecs_t vsyncPeriod = configIdToVsyncPeriod[j].second;
-            if (vsyncPeriod == 0) {
-                continue;
-            }
-
-            const float fps = 1e9 / vsyncPeriod;
-            uint32_t refreshRate = static_cast<uint32_t>(fps);
-            const int configId = configIdToVsyncPeriod[j].first;
-            hwc2_config_t hwcConfigId = configs.at(configId)->getId();
-
-            if ((refreshRate < DEFAULT_FPS) && (lowRefreshType < defaultType)) {
-                // Populate Low Refresh Rate Configs
-                mRefreshRates.emplace(static_cast<RefreshRateType>(lowRefreshType),
-                                      std::make_shared<RefreshRate>(
-                                          RefreshRate{configId, base::StringPrintf("%2.ffps", fps),
-                                                      refreshRate, hwcConfigId}));
-                lowRefreshType++;
-            } else if ((refreshRate >= DEFAULT_FPS) && (type <= maxRefreshType)) {
-                // Populate Default or Perf Refresh Rate Configs
-                mRefreshRates.emplace(static_cast<RefreshRateType>(type),
-                                      std::make_shared<RefreshRate>(
-                                          RefreshRate{configId, base::StringPrintf("%2.ffps", fps),
-                                                      refreshRate, hwcConfigId}));
-                type++;
->>>>>>> 65f36634
-            }
-        }
-    }
-
-    void repopulate(const std::vector<std::shared_ptr<const HWC2::Display::Config>>& configs) {
-        if ((mLastActiveConfig < 0) || (mActiveConfig == mLastActiveConfig)) {
-            return;
-        }
-
-<<<<<<< HEAD
+            }
+
             // Get the corresponding Refresh Rate config.
             nsecs_t vsyncPeriod = configs.at(configId)->getVsyncPeriod();
             if (vsyncPeriod == 0) {
@@ -354,76 +284,10 @@
     }
 
 private:
-    std::map<RefreshRateType, std::shared_ptr<RefreshRate>> mRefreshRates;
-    int mActiveConfig = 0;
-=======
-        // There is no need to re-populate if Config Group of current & last active config is same.
-        int32_t activeWidth = configs.at(mActiveConfig)->getWidth();
-        int32_t activeHeight = configs.at(mActiveConfig)->getHeight();
-        bool hasSmartPanel = configs.at(mActiveConfig)->hasSmartPanel();
-
-        if ((activeWidth == configs.at(mLastActiveConfig)->getWidth()) &&
-            (activeHeight == configs.at(mLastActiveConfig)->getHeight()) &&
-            (hasSmartPanel == configs.at(mLastActiveConfig)->hasSmartPanel())) {
-            return;
-        }
-
-        populate(configs);
-    }
-
-    void setActiveConfig(int config) {
-        mLastActiveConfig = mActiveConfig;
-        mActiveConfig = config;
-    }
-
-    RefreshRateType getMaxPerfRefreshRateType() const { return mMaxPerfRefreshRateType; }
-
-    // Update the allowed Display Config(s) based on Smart Panel attribute.
-    void getAllowedConfigs(const std::vector<std::shared_ptr<const HWC2::Display::Config>>& configs,
-                           std::vector<int32_t> *allowedConfigs) {
-        bool isSmart = configs.at(mActiveConfig)->hasSmartPanel();
-
-        for (int i = 0; i < allowedConfigs->size(); i++) {
-            int32_t configId = allowedConfigs->at(i);
-            if (configs.at(configId)->hasSmartPanel() == isSmart) {
-                continue;
-            }
-
-            // Get the corresponding Refresh Rate config.
-            nsecs_t vsyncPeriod = configs.at(configId)->getVsyncPeriod();
-            if (vsyncPeriod == 0) {
-                continue;
-            }
-
-            float fps = 1e9 / vsyncPeriod;
-            uint32_t refreshRate = static_cast<uint32_t>(fps);
-            auto refreshRateConfig = getRefreshRate(refreshRate);
-            if (refreshRateConfig != nullptr) {
-                allowedConfigs->at(i) = refreshRateConfig->configId;
-            }
-        }
-
-        // Set the Max Allowed Perf RefreshRateType for Content Detection.
-        mMaxPerfRefreshRateType = RefreshRateType::PERFORMANCE;
-        uint32_t maxAllowedPerfRefreshRate = DEFAULT_FPS;
-
-        for (int j = 0; j < allowedConfigs->size(); j++) {
-            auto refreshRateConfig = getRefreshRate(allowedConfigs->at(j));
-            if (refreshRateConfig != nullptr) {
-                if (refreshRateConfig->fps > maxAllowedPerfRefreshRate) {
-                    maxAllowedPerfRefreshRate = refreshRateConfig->fps;
-                    mMaxPerfRefreshRateType = getRefreshRateType(refreshRateConfig->id);
-                }
-            }
-        }
-    }
-
-private:
     mutable std::mutex mLock;
     std::map<RefreshRateType, std::shared_ptr<RefreshRate>> mRefreshRates GUARDED_BY(mLock);
     int mActiveConfig = 0;
     int mLastActiveConfig = -1;
->>>>>>> 65f36634
     RefreshRateType mMaxPerfRefreshRateType = RefreshRateType::PERFORMANCE;
 };
 
