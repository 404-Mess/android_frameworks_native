/*
 * Copyright 2018 The Android Open Source Project
 *
 * Licensed under the Apache License, Version 2.0 (the "License");
 * you may not use this file except in compliance with the License.
 * You may obtain a copy of the License at
 *
 *      http://www.apache.org/licenses/LICENSE-2.0
 *
 * Unless required by applicable law or agreed to in writing, software
 * distributed under the License is distributed on an "AS IS" BASIS,
 * WITHOUT WARRANTIES OR CONDITIONS OF ANY KIND, either express or implied.
 * See the License for the specific language governing permissions and
 * limitations under the License.
 */

#undef LOG_TAG
#define LOG_TAG "Scheduler"
#define ATRACE_TAG ATRACE_TAG_GRAPHICS

#include "Scheduler.h"

#include <android-base/properties.h>
#include <android-base/stringprintf.h>
#include <android/hardware/configstore/1.0/ISurfaceFlingerConfigs.h>
#include <android/hardware/configstore/1.1/ISurfaceFlingerConfigs.h>
#include <configstore/Utils.h>
#include <input/InputWindow.h>
#include <system/window.h>
#include <ui/DisplayStatInfo.h>
#include <utils/Timers.h>
#include <utils/Trace.h>

#include <FrameTimeline/FrameTimeline.h>
#include <algorithm>
#include <cinttypes>
#include <cstdint>
#include <functional>
#include <memory>
#include <numeric>

#include "../Layer.h"
#include "DispSyncSource.h"
#include "EventThread.h"
#include "InjectVSyncSource.h"
#include "OneShotTimer.h"
#include "SchedulerUtils.h"
#include "SurfaceFlingerProperties.h"
#include "Timer.h"
#include "VSyncDispatchTimerQueue.h"
#include "VSyncPredictor.h"
#include "VSyncReactor.h"
#include "VsyncController.h"

#define RETURN_IF_INVALID_HANDLE(handle, ...)                        \
    do {                                                             \
        if (mConnections.count(handle) == 0) {                       \
            ALOGE("Invalid connection handle %" PRIuPTR, handle.id); \
            return __VA_ARGS__;                                      \
        }                                                            \
    } while (false)

using namespace std::string_literals;

namespace android {

namespace {

std::unique_ptr<scheduler::VSyncTracker> createVSyncTracker() {
    // TODO(b/144707443): Tune constants.
    constexpr int kDefaultRate = 60;
    constexpr auto initialPeriod = std::chrono::duration<nsecs_t, std::ratio<1, kDefaultRate>>(1);
    constexpr nsecs_t idealPeriod =
            std::chrono::duration_cast<std::chrono::nanoseconds>(initialPeriod).count();
    constexpr size_t vsyncTimestampHistorySize = 20;
    constexpr size_t minimumSamplesForPrediction = 6;
    constexpr uint32_t discardOutlierPercent = 20;
    return std::make_unique<scheduler::VSyncPredictor>(idealPeriod, vsyncTimestampHistorySize,
                                                       minimumSamplesForPrediction,
                                                       discardOutlierPercent);
}

std::unique_ptr<scheduler::VSyncDispatch> createVSyncDispatch(scheduler::VSyncTracker& tracker) {
    // TODO(b/144707443): Tune constants.
    constexpr std::chrono::nanoseconds vsyncMoveThreshold = 3ms;
    constexpr std::chrono::nanoseconds timerSlack = 500us;
    return std::make_unique<
            scheduler::VSyncDispatchTimerQueue>(std::make_unique<scheduler::Timer>(), tracker,
                                                timerSlack.count(), vsyncMoveThreshold.count());
}

const char* toContentDetectionString(bool useContentDetection, bool useContentDetectionV2) {
    if (!useContentDetection) return "off";
    return useContentDetectionV2 ? "V2" : "V1";
}

} // namespace

class PredictedVsyncTracer {
public:
    PredictedVsyncTracer(scheduler::VSyncDispatch& dispatch)
          : mRegistration(dispatch, std::bind(&PredictedVsyncTracer::callback, this),
                          "PredictedVsyncTracer") {
        scheduleRegistration();
    }

private:
    TracedOrdinal<bool> mParity = {"VSYNC-predicted", 0};
    scheduler::VSyncCallbackRegistration mRegistration;

    void scheduleRegistration() { mRegistration.schedule({0, 0, 0}); }

    void callback() {
        mParity = !mParity;
        scheduleRegistration();
    }
};

Scheduler::Scheduler(const scheduler::RefreshRateConfigs& configs, ISchedulerCallback& callback)
      : Scheduler(configs, callback,
                  {.supportKernelTimer = sysprop::support_kernel_idle_timer(false),
                   .useContentDetection = sysprop::use_content_detection_for_refresh_rate(false),
                   .useContentDetectionV2 =
                           base::GetBoolProperty("debug.sf.use_content_detection_v2"s, true)}) {}

Scheduler::Scheduler(const scheduler::RefreshRateConfigs& configs, ISchedulerCallback& callback,
                     Options options)
      : Scheduler(createVsyncSchedule(options.supportKernelTimer), configs, callback,
                  createLayerHistory(configs, options.useContentDetectionV2), options) {
    using namespace sysprop;

    const int setIdleTimerMs = base::GetIntProperty("debug.sf.set_idle_timer_ms"s, 0);

    if (const auto millis = setIdleTimerMs ? setIdleTimerMs : set_idle_timer_ms(0); millis > 0) {
        const auto callback = mOptions.supportKernelTimer ? &Scheduler::kernelIdleTimerCallback
                                                          : &Scheduler::idleTimerCallback;
        mIdleTimer.emplace(
                std::chrono::milliseconds(millis),
                [this, callback] { std::invoke(callback, this, TimerState::Reset); },
                [this, callback] { std::invoke(callback, this, TimerState::Expired); });
        mIdleTimer->start();
    }

    if (const int64_t millis = set_touch_timer_ms(0); millis > 0) {
        // Touch events are coming to SF every 100ms, so the timer needs to be higher than that
        mTouchTimer.emplace(
                std::chrono::milliseconds(millis),
                [this] { touchTimerCallback(TimerState::Reset); },
                [this] { touchTimerCallback(TimerState::Expired); });
        mTouchTimer->start();
    }

    if (const int64_t millis = set_display_power_timer_ms(0); millis > 0) {
        mDisplayPowerTimer.emplace(
                std::chrono::milliseconds(millis),
                [this] { displayPowerTimerCallback(TimerState::Reset); },
                [this] { displayPowerTimerCallback(TimerState::Expired); });
        mDisplayPowerTimer->start();
    }
}

Scheduler::Scheduler(VsyncSchedule schedule, const scheduler::RefreshRateConfigs& configs,
                     ISchedulerCallback& schedulerCallback,
                     std::unique_ptr<LayerHistory> layerHistory, Options options)
      : mOptions(options),
        mVsyncSchedule(std::move(schedule)),
        mLayerHistory(std::move(layerHistory)),
        mSchedulerCallback(schedulerCallback),
        mRefreshRateConfigs(configs),
        mPredictedVsyncTracer(
                base::GetBoolProperty("debug.sf.show_predicted_vsync", false)
                        ? std::make_unique<PredictedVsyncTracer>(*mVsyncSchedule.dispatch)
                        : nullptr) {
    mSchedulerCallback.setVsyncEnabled(false);
}

Scheduler::~Scheduler() {
    // Ensure the OneShotTimer threads are joined before we start destroying state.
    mDisplayPowerTimer.reset();
    mTouchTimer.reset();
    mIdleTimer.reset();
}

Scheduler::VsyncSchedule Scheduler::createVsyncSchedule(bool supportKernelTimer) {
    auto clock = std::make_unique<scheduler::SystemClock>();
    auto tracker = createVSyncTracker();
    auto dispatch = createVSyncDispatch(*tracker);

    // TODO(b/144707443): Tune constants.
    constexpr size_t pendingFenceLimit = 20;
    auto controller =
            std::make_unique<scheduler::VSyncReactor>(std::move(clock), *tracker, pendingFenceLimit,
                                                      supportKernelTimer);
    return {std::move(controller), std::move(tracker), std::move(dispatch)};
}

std::unique_ptr<LayerHistory> Scheduler::createLayerHistory(
        const scheduler::RefreshRateConfigs& configs, bool useContentDetectionV2) {
    if (!configs.canSwitch()) return nullptr;

    if (useContentDetectionV2) {
        return std::make_unique<scheduler::impl::LayerHistoryV2>(configs);
    }

    return std::make_unique<scheduler::impl::LayerHistory>();
}

std::unique_ptr<VSyncSource> Scheduler::makePrimaryDispSyncSource(
        const char* name, std::chrono::nanoseconds workDuration,
        std::chrono::nanoseconds readyDuration, bool traceVsync) {
    return std::make_unique<scheduler::DispSyncSource>(*mVsyncSchedule.dispatch, workDuration,
                                                       readyDuration, traceVsync, name);
}

Scheduler::ConnectionHandle Scheduler::createConnection(
        const char* connectionName, frametimeline::TokenManager* tokenManager,
        std::chrono::nanoseconds workDuration, std::chrono::nanoseconds readyDuration,
        impl::EventThread::InterceptVSyncsCallback interceptCallback) {
    auto vsyncSource = makePrimaryDispSyncSource(connectionName, workDuration, readyDuration);
    auto eventThread = std::make_unique<impl::EventThread>(std::move(vsyncSource), tokenManager,
                                                           std::move(interceptCallback));
    return createConnection(std::move(eventThread));
}

Scheduler::ConnectionHandle Scheduler::createConnection(std::unique_ptr<EventThread> eventThread) {
    const ConnectionHandle handle = ConnectionHandle{mNextConnectionHandleId++};
    ALOGV("Creating a connection handle with ID %" PRIuPTR, handle.id);

    auto connection =
            createConnectionInternal(eventThread.get(), ISurfaceComposer::eConfigChangedSuppress);

    mConnections.emplace(handle, Connection{connection, std::move(eventThread)});
    return handle;
}

sp<EventThreadConnection> Scheduler::createConnectionInternal(
        EventThread* eventThread, ISurfaceComposer::ConfigChanged configChanged) {
    return eventThread->createEventConnection([&] { resync(); }, configChanged);
}

sp<IDisplayEventConnection> Scheduler::createDisplayEventConnection(
        ConnectionHandle handle, ISurfaceComposer::ConfigChanged configChanged) {
    RETURN_IF_INVALID_HANDLE(handle, nullptr);
    return createConnectionInternal(mConnections[handle].thread.get(), configChanged);
}

sp<EventThreadConnection> Scheduler::getEventConnection(ConnectionHandle handle) {
    RETURN_IF_INVALID_HANDLE(handle, nullptr);
    return mConnections[handle].connection;
}

void Scheduler::onHotplugReceived(ConnectionHandle handle, PhysicalDisplayId displayId,
                                  bool connected) {
    RETURN_IF_INVALID_HANDLE(handle);
    mConnections[handle].thread->onHotplugReceived(displayId, connected);
}

void Scheduler::onScreenAcquired(ConnectionHandle handle) {
    RETURN_IF_INVALID_HANDLE(handle);
    mConnections[handle].thread->onScreenAcquired();
}

void Scheduler::onScreenReleased(ConnectionHandle handle) {
    RETURN_IF_INVALID_HANDLE(handle);
    mConnections[handle].thread->onScreenReleased();
}

void Scheduler::onPrimaryDisplayConfigChanged(ConnectionHandle handle, PhysicalDisplayId displayId,
                                              HwcConfigIndexType configId, nsecs_t vsyncPeriod) {
    std::lock_guard<std::mutex> lock(mFeatureStateLock);
    // Cache the last reported config for primary display.
    mFeatures.cachedConfigChangedParams = {handle, displayId, configId, vsyncPeriod};
    onNonPrimaryDisplayConfigChanged(handle, displayId, configId, vsyncPeriod);
}

void Scheduler::dispatchCachedReportedConfig() {
    const auto configId = *mFeatures.configId;
    const auto vsyncPeriod =
            mRefreshRateConfigs.getRefreshRateFromConfigId(configId).getVsyncPeriod();

    // If there is no change from cached config, there is no need to dispatch an event
    if (configId == mFeatures.cachedConfigChangedParams->configId &&
        vsyncPeriod == mFeatures.cachedConfigChangedParams->vsyncPeriod) {
        return;
    }

    mFeatures.cachedConfigChangedParams->configId = configId;
    mFeatures.cachedConfigChangedParams->vsyncPeriod = vsyncPeriod;
    onNonPrimaryDisplayConfigChanged(mFeatures.cachedConfigChangedParams->handle,
                                     mFeatures.cachedConfigChangedParams->displayId,
                                     mFeatures.cachedConfigChangedParams->configId,
                                     mFeatures.cachedConfigChangedParams->vsyncPeriod);
}

void Scheduler::onNonPrimaryDisplayConfigChanged(ConnectionHandle handle,
                                                 PhysicalDisplayId displayId,
                                                 HwcConfigIndexType configId, nsecs_t vsyncPeriod) {
    RETURN_IF_INVALID_HANDLE(handle);
    mConnections[handle].thread->onConfigChanged(displayId, configId, vsyncPeriod);
}

size_t Scheduler::getEventThreadConnectionCount(ConnectionHandle handle) {
    RETURN_IF_INVALID_HANDLE(handle, 0);
    return mConnections[handle].thread->getEventThreadConnectionCount();
}

void Scheduler::dump(ConnectionHandle handle, std::string& result) const {
    RETURN_IF_INVALID_HANDLE(handle);
    mConnections.at(handle).thread->dump(result);
}

void Scheduler::setDuration(ConnectionHandle handle, std::chrono::nanoseconds workDuration,
                            std::chrono::nanoseconds readyDuration) {
    RETURN_IF_INVALID_HANDLE(handle);
    mConnections[handle].thread->setDuration(workDuration, readyDuration);
}

void Scheduler::getDisplayStatInfo(DisplayStatInfo* stats, nsecs_t now) {
    stats->vsyncTime = mVsyncSchedule.tracker->nextAnticipatedVSyncTimeFrom(now);
    stats->vsyncPeriod = mVsyncSchedule.tracker->currentPeriod();
}

Scheduler::ConnectionHandle Scheduler::enableVSyncInjection(bool enable) {
    if (mInjectVSyncs == enable) {
        return {};
    }

    ALOGV("%s VSYNC injection", enable ? "Enabling" : "Disabling");

    if (!mInjectorConnectionHandle) {
        auto vsyncSource = std::make_unique<InjectVSyncSource>();
        mVSyncInjector = vsyncSource.get();

        auto eventThread =
                std::make_unique<impl::EventThread>(std::move(vsyncSource),
                                                    /*tokenManager=*/nullptr,
                                                    impl::EventThread::InterceptVSyncsCallback());

        mInjectorConnectionHandle = createConnection(std::move(eventThread));
    }

    mInjectVSyncs = enable;
    return mInjectorConnectionHandle;
}

bool Scheduler::injectVSync(nsecs_t when, nsecs_t expectedVSyncTime, nsecs_t deadlineTimestamp) {
    if (!mInjectVSyncs || !mVSyncInjector) {
        return false;
    }

    mVSyncInjector->onInjectSyncEvent(when, expectedVSyncTime, deadlineTimestamp);
    return true;
}

void Scheduler::enableHardwareVsync() {
    std::lock_guard<std::mutex> lock(mHWVsyncLock);
    if (!mPrimaryHWVsyncEnabled && mHWVsyncAvailable) {
        mVsyncSchedule.tracker->resetModel();
        mSchedulerCallback.setVsyncEnabled(true);
        mPrimaryHWVsyncEnabled = true;
    }
}

void Scheduler::disableHardwareVsync(bool makeUnavailable) {
    std::lock_guard<std::mutex> lock(mHWVsyncLock);
    if (mPrimaryHWVsyncEnabled) {
        mSchedulerCallback.setVsyncEnabled(false);
        mPrimaryHWVsyncEnabled = false;
    }
    if (makeUnavailable) {
        mHWVsyncAvailable = false;
    }
}

void Scheduler::resyncToHardwareVsync(bool makeAvailable, nsecs_t period, bool force_resync) {
    {
        std::lock_guard<std::mutex> lock(mHWVsyncLock);
        if (makeAvailable) {
            mHWVsyncAvailable = makeAvailable;
        } else if (!mHWVsyncAvailable) {
            // Hardware vsync is not currently available, so abort the resync
            // attempt for now
            return;
        }
    }

    if (period <= 0) {
        return;
    }

    setVsyncPeriod(period, force_resync);
}

void Scheduler::resync() {
    static constexpr nsecs_t kIgnoreDelay = ms2ns(750);

    const nsecs_t now = systemTime();
    const nsecs_t last = mLastResyncTime.exchange(now);

    if (now - last > kIgnoreDelay) {
        resyncToHardwareVsync(false, mRefreshRateConfigs.getCurrentRefreshRate().getVsyncPeriod());
    }
}

void Scheduler::setVsyncPeriod(nsecs_t period, bool force_resync) {
    std::lock_guard<std::mutex> lock(mHWVsyncLock);
    mVsyncSchedule.controller->startPeriodTransition(period);

<<<<<<< HEAD
    if (!mPrimaryHWVsyncEnabled || force_resync) {
        mPrimaryDispSync->beginResync();
        mEventControlThread->setVsyncEnabled(true);
=======
    if (!mPrimaryHWVsyncEnabled) {
        mVsyncSchedule.tracker->resetModel();
        mSchedulerCallback.setVsyncEnabled(true);
>>>>>>> af19596f
        mPrimaryHWVsyncEnabled = true;
    }
}

void Scheduler::addResyncSample(nsecs_t timestamp, std::optional<nsecs_t> hwcVsyncPeriod,
                                bool* periodFlushed) {
    bool needsHwVsync = false;
    *periodFlushed = false;
    { // Scope for the lock
        std::lock_guard<std::mutex> lock(mHWVsyncLock);
        if (mPrimaryHWVsyncEnabled) {
            needsHwVsync = mVsyncSchedule.controller->addHwVsyncTimestamp(timestamp, hwcVsyncPeriod,
                                                                          periodFlushed);
        }
    }

    if (needsHwVsync) {
        enableHardwareVsync();
    } else {
        disableHardwareVsync(false);
    }
}

void Scheduler::addPresentFence(const std::shared_ptr<FenceTime>& fenceTime) {
    if (mVsyncSchedule.controller->addPresentFence(fenceTime)) {
        enableHardwareVsync();
    } else {
        disableHardwareVsync(false);
    }
}

void Scheduler::setIgnorePresentFences(bool ignore) {
    mVsyncSchedule.controller->setIgnorePresentFences(ignore);
}

void Scheduler::registerLayer(Layer* layer) {
    if (!mLayerHistory) return;

    const auto minFps = mRefreshRateConfigs.getMinRefreshRate().getFps();
    const auto maxFps = mRefreshRateConfigs.getMaxRefreshRate().getFps();

    if (layer->getWindowType() == InputWindowInfo::Type::STATUS_BAR) {
        mLayerHistory->registerLayer(layer, minFps, maxFps,
                                     scheduler::LayerHistory::LayerVoteType::NoVote);
    } else if (!mOptions.useContentDetection) {
        // If the content detection feature is off, all layers are registered at Max. We still keep
        // the layer history, since we use it for other features (like Frame Rate API), so layers
        // still need to be registered.
        mLayerHistory->registerLayer(layer, minFps, maxFps,
                                     scheduler::LayerHistory::LayerVoteType::Max);
    } else if (!mOptions.useContentDetectionV2) {
        // In V1 of content detection, all layers are registered as Heuristic (unless it's
        // wallpaper).
        const auto highFps =
                layer->getWindowType() == InputWindowInfo::Type::WALLPAPER ? minFps : maxFps;

        mLayerHistory->registerLayer(layer, minFps, highFps,
                                     scheduler::LayerHistory::LayerVoteType::Heuristic);
    } else {
        if (layer->getWindowType() == InputWindowInfo::Type::WALLPAPER) {
            // Running Wallpaper at Min is considered as part of content detection.
            mLayerHistory->registerLayer(layer, minFps, maxFps,
                                         scheduler::LayerHistory::LayerVoteType::Min);
        } else {
            mLayerHistory->registerLayer(layer, minFps, maxFps,
                                         scheduler::LayerHistory::LayerVoteType::Heuristic);
        }
    }
}

void Scheduler::recordLayerHistory(Layer* layer, nsecs_t presentTime,
                                   LayerHistory::LayerUpdateType updateType) {
    if (mLayerHistory) {
        mLayerHistory->record(layer, presentTime, systemTime(), updateType);
    }
}

void Scheduler::setConfigChangePending(bool pending) {
    if (mLayerHistory) {
        mLayerHistory->setConfigChangePending(pending);
    }
}

void Scheduler::chooseRefreshRateForContent() {
    if (!mLayerHistory) return;

    ATRACE_CALL();

    scheduler::LayerHistory::Summary summary = mLayerHistory->summarize(systemTime());
    HwcConfigIndexType newConfigId;
    {
        std::lock_guard<std::mutex> lock(mFeatureStateLock);
        if (mFeatures.contentRequirements == summary) {
            return;
        }
        mFeatures.contentRequirements = summary;
        mFeatures.contentDetectionV1 =
                !summary.empty() ? ContentDetectionState::On : ContentDetectionState::Off;

        scheduler::RefreshRateConfigs::GlobalSignals consideredSignals;
        newConfigId = calculateRefreshRateConfigIndexType(&consideredSignals);
        if (mFeatures.configId == newConfigId) {
            // We don't need to change the config, but we might need to send an event
            // about a config change, since it was suppressed due to a previous idleConsidered
            if (!consideredSignals.idle) {
                dispatchCachedReportedConfig();
            }
            return;
        }
        mFeatures.configId = newConfigId;
        auto& newRefreshRate = mRefreshRateConfigs.getRefreshRateFromConfigId(newConfigId);
        mSchedulerCallback.changeRefreshRate(newRefreshRate,
                                             consideredSignals.idle ? ConfigEvent::None
                                                                    : ConfigEvent::Changed);
    }
}

void Scheduler::resetIdleTimer() {
    if (mIdleTimer) {
        mIdleTimer->reset();
    }
}

void Scheduler::notifyTouchEvent() {
    if (mTouchTimer) {
        mTouchTimer->reset();

        if (mOptions.supportKernelTimer && mIdleTimer) {
            mIdleTimer->reset();
        }
    }
}

void Scheduler::setDisplayPowerState(bool normal) {
    {
        std::lock_guard<std::mutex> lock(mFeatureStateLock);
        mFeatures.isDisplayPowerStateNormal = normal;
    }

    if (mDisplayPowerTimer) {
        mDisplayPowerTimer->reset();
    }

    // Display Power event will boost the refresh rate to performance.
    // Clear Layer History to get fresh FPS detection
    if (mLayerHistory) {
        mLayerHistory->clear();
    }
}

void Scheduler::kernelIdleTimerCallback(TimerState state) {
    ATRACE_INT("ExpiredKernelIdleTimer", static_cast<int>(state));

    // TODO(145561154): cleanup the kernel idle timer implementation and the refresh rate
    // magic number
    const auto& refreshRate = mRefreshRateConfigs.getCurrentRefreshRate();
    constexpr float FPS_THRESHOLD_FOR_KERNEL_TIMER = 65.0f;
    if (state == TimerState::Reset && refreshRate.getFps() > FPS_THRESHOLD_FOR_KERNEL_TIMER) {
        // If we're not in performance mode then the kernel timer shouldn't do
        // anything, as the refresh rate during DPU power collapse will be the
        // same.
        resyncToHardwareVsync(true /* makeAvailable */, refreshRate.getVsyncPeriod());
    } else if (state == TimerState::Expired &&
               refreshRate.getFps() <= FPS_THRESHOLD_FOR_KERNEL_TIMER) {
        // Disable HW VSYNC if the timer expired, as we don't need it enabled if
        // we're not pushing frames, and if we're in PERFORMANCE mode then we'll
        // need to update the VsyncController model anyway.
        disableHardwareVsync(false /* makeUnavailable */);
    }

    mSchedulerCallback.kernelTimerChanged(state == TimerState::Expired);
}

void Scheduler::idleTimerCallback(TimerState state) {
    handleTimerStateChanged(&mFeatures.idleTimer, state);
    ATRACE_INT("ExpiredIdleTimer", static_cast<int>(state));
}

void Scheduler::touchTimerCallback(TimerState state) {
    const TouchState touch = state == TimerState::Reset ? TouchState::Active : TouchState::Inactive;
    // Touch event will boost the refresh rate to performance.
    // Clear layer history to get fresh FPS detection.
    // NOTE: Instead of checking all the layers, we should be checking the layer
    // that is currently on top. b/142507166 will give us this capability.
    if (handleTimerStateChanged(&mFeatures.touch, touch)) {
        if (mLayerHistory) {
            mLayerHistory->clear();
        }
    }
    ATRACE_INT("TouchState", static_cast<int>(touch));
}

void Scheduler::displayPowerTimerCallback(TimerState state) {
    handleTimerStateChanged(&mFeatures.displayPowerTimer, state);
    ATRACE_INT("ExpiredDisplayPowerTimer", static_cast<int>(state));
}

void Scheduler::dump(std::string& result) const {
    using base::StringAppendF;

    StringAppendF(&result, "+  Idle timer: %s\n", mIdleTimer ? mIdleTimer->dump().c_str() : "off");
    StringAppendF(&result, "+  Touch timer: %s\n",
                  mTouchTimer ? mTouchTimer->dump().c_str() : "off");
    StringAppendF(&result, "+  Content detection: %s %s\n\n",
                  toContentDetectionString(mOptions.useContentDetection,
                                           mOptions.useContentDetectionV2),
                  mLayerHistory ? mLayerHistory->dump().c_str() : "(no layer history)");
}

void Scheduler::dumpVsync(std::string& s) const {
    using base::StringAppendF;

    StringAppendF(&s, "VSyncReactor:\n");
    mVsyncSchedule.controller->dump(s);
    StringAppendF(&s, "VSyncDispatch:\n");
    mVsyncSchedule.dispatch->dump(s);
}

template <class T>
bool Scheduler::handleTimerStateChanged(T* currentState, T newState) {
    HwcConfigIndexType newConfigId;
    scheduler::RefreshRateConfigs::GlobalSignals consideredSignals;
    {
        std::lock_guard<std::mutex> lock(mFeatureStateLock);
        if (*currentState == newState) {
            return false;
        }
        *currentState = newState;
        newConfigId = calculateRefreshRateConfigIndexType(&consideredSignals);
        if (mFeatures.configId == newConfigId) {
            // We don't need to change the config, but we might need to send an event
            // about a config change, since it was suppressed due to a previous idleConsidered
            if (!consideredSignals.idle) {
                dispatchCachedReportedConfig();
            }
            return consideredSignals.touch;
        }
        mFeatures.configId = newConfigId;
    }
    const RefreshRate& newRefreshRate = mRefreshRateConfigs.getRefreshRateFromConfigId(newConfigId);
    mSchedulerCallback.changeRefreshRate(newRefreshRate,
                                         consideredSignals.idle ? ConfigEvent::None
                                                                : ConfigEvent::Changed);
    return consideredSignals.touch;
}

HwcConfigIndexType Scheduler::calculateRefreshRateConfigIndexType(
        scheduler::RefreshRateConfigs::GlobalSignals* consideredSignals) {
    ATRACE_CALL();
    if (consideredSignals) *consideredSignals = {};

    // If Display Power is not in normal operation we want to be in performance mode. When coming
    // back to normal mode, a grace period is given with DisplayPowerTimer.
    if (mDisplayPowerTimer &&
        (!mFeatures.isDisplayPowerStateNormal ||
         mFeatures.displayPowerTimer == TimerState::Reset)) {
        return mRefreshRateConfigs.getMaxRefreshRateByPolicy().getConfigId();
    }

    const bool touchActive = mTouchTimer && mFeatures.touch == TouchState::Active;
    const bool idle = mIdleTimer && mFeatures.idleTimer == TimerState::Expired;

    if (!mOptions.useContentDetectionV2) {
        // As long as touch is active we want to be in performance mode.
        if (touchActive) {
            return mRefreshRateConfigs.getMaxRefreshRateByPolicy().getConfigId();
        }

        // If timer has expired as it means there is no new content on the screen.
        if (idle) {
            if (consideredSignals) consideredSignals->idle = true;
            return mRefreshRateConfigs.getMinRefreshRateByPolicy().getConfigId();
        }

        // If content detection is off we choose performance as we don't know the content fps.
        if (mFeatures.contentDetectionV1 == ContentDetectionState::Off) {
            // NOTE: V1 always calls this, but this is not a default behavior for V2.
            return mRefreshRateConfigs.getMaxRefreshRateByPolicy().getConfigId();
        }

        // Content detection is on, find the appropriate refresh rate with minimal error
        return mRefreshRateConfigs.getRefreshRateForContent(mFeatures.contentRequirements)
                .getConfigId();
    }

    return mRefreshRateConfigs
            .getBestRefreshRate(mFeatures.contentRequirements, {.touch = touchActive, .idle = idle},
                                consideredSignals)
            .getConfigId();
}

std::optional<HwcConfigIndexType> Scheduler::getPreferredConfigId() {
    std::lock_guard<std::mutex> lock(mFeatureStateLock);
    // Make sure that the default config ID is first updated, before returned.
    if (mFeatures.configId.has_value()) {
        mFeatures.configId = calculateRefreshRateConfigIndexType();
    }
    return mFeatures.configId;
}

void Scheduler::onNewVsyncPeriodChangeTimeline(const hal::VsyncPeriodChangeTimeline& timeline) {
    if (timeline.refreshRequired) {
        mSchedulerCallback.repaintEverythingForHWC();
    }

    std::lock_guard<std::mutex> lock(mVsyncTimelineLock);
    mLastVsyncPeriodChangeTimeline = std::make_optional(timeline);

    const auto maxAppliedTime = systemTime() + MAX_VSYNC_APPLIED_TIME.count();
    if (timeline.newVsyncAppliedTimeNanos > maxAppliedTime) {
        mLastVsyncPeriodChangeTimeline->newVsyncAppliedTimeNanos = maxAppliedTime;
    }
}

void Scheduler::onDisplayRefreshed(nsecs_t timestamp) {
    bool callRepaint = false;
    {
        std::lock_guard<std::mutex> lock(mVsyncTimelineLock);
        if (mLastVsyncPeriodChangeTimeline && mLastVsyncPeriodChangeTimeline->refreshRequired) {
            if (mLastVsyncPeriodChangeTimeline->refreshTimeNanos < timestamp) {
                mLastVsyncPeriodChangeTimeline->refreshRequired = false;
            } else {
                // We need to send another refresh as refreshTimeNanos is still in the future
                callRepaint = true;
            }
        }
    }

    if (callRepaint) {
        mSchedulerCallback.repaintEverythingForHWC();
    }
}

void Scheduler::onPrimaryDisplayAreaChanged(uint32_t displayArea) {
    if (mLayerHistory) {
        mLayerHistory->setDisplayArea(displayArea);
    }
}

} // namespace android<|MERGE_RESOLUTION|>--- conflicted
+++ resolved
@@ -406,15 +406,9 @@
     std::lock_guard<std::mutex> lock(mHWVsyncLock);
     mVsyncSchedule.controller->startPeriodTransition(period);
 
-<<<<<<< HEAD
     if (!mPrimaryHWVsyncEnabled || force_resync) {
-        mPrimaryDispSync->beginResync();
-        mEventControlThread->setVsyncEnabled(true);
-=======
-    if (!mPrimaryHWVsyncEnabled) {
         mVsyncSchedule.tracker->resetModel();
         mSchedulerCallback.setVsyncEnabled(true);
->>>>>>> af19596f
         mPrimaryHWVsyncEnabled = true;
     }
 }
