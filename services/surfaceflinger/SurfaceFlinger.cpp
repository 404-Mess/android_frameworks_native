--- conflicted
+++ resolved
@@ -655,11 +655,7 @@
         virtual bool handler() {
             Vector<DisplayInfo> configs;
             mFlinger.getDisplayConfigs(mDisplay, &configs);
-<<<<<<< HEAD
             if (mMode < 0 || mMode >= static_cast<int>(configs.size())) {
-=======
-            if(mMode < 0 || static_cast<size_t>(mMode) >= configs.size()) {
->>>>>>> 07dffa18
                 ALOGE("Attempt to set active config = %d for display with %zu configs",
                         mMode, configs.size());
             }
@@ -3115,13 +3111,13 @@
     if (sourceCrop.left < 0) {
         ALOGE("Invalid crop rect: l = %d (< 0)", sourceCrop.left);
     }
-    if (static_cast<uint32_t>(sourceCrop.right) > hw_w) {
+    if (sourceCrop.right > hw_w) {
         ALOGE("Invalid crop rect: r = %d (> %d)", sourceCrop.right, hw_w);
     }
     if (sourceCrop.top < 0) {
         ALOGE("Invalid crop rect: t = %d (< 0)", sourceCrop.top);
     }
-    if (static_cast<uint32_t>(sourceCrop.bottom) > hw_h) {
+    if (sourceCrop.bottom > hw_h) {
         ALOGE("Invalid crop rect: b = %d (> %d)", sourceCrop.bottom, hw_h);
     }
 
