--- conflicted
+++ resolved
@@ -5905,20 +5905,6 @@
                 return NO_ERROR;
             }
             case 1039: {
-<<<<<<< HEAD
-                // The first parameter is the uid
-                n = data.readInt32();
-                const float refreshRateHz = data.readFloat();
-                mRefreshRateConfigs->setPreferredRefreshRateForUid(n, refreshRateHz);
-                return NO_ERROR;
-            }
-            case 20000: {
-              uint64_t disp = data.readUint64();
-              int mode = data.readInt32();
-              ALOGI("Debug: Set display = %llu, power mode = %d", (unsigned long long)disp, mode);
-              setPowerMode(getPhysicalDisplayToken(PhysicalDisplayId{disp}), mode);
-              return NO_ERROR;
-=======
                 PhysicalDisplayId displayId = [&]() {
                     Mutex::Autolock lock(mStateLock);
                     return getDefaultDisplayDeviceLocked()->getPhysicalId();
@@ -5931,9 +5917,15 @@
                 const auto mappings = mRefreshRateConfigs->getFrameRateOverrides();
                 mScheduler->onFrameRateOverridesChanged(mAppConnectionHandle, displayId,
                                                         std::move(mappings));
->>>>>>> bc137fb9
-            }
                 return NO_ERROR;
+            }
+            case 20000: {
+              uint64_t disp = data.readUint64();
+              int mode = data.readInt32();
+              ALOGI("Debug: Set display = %llu, power mode = %d", (unsigned long long)disp, mode);
+              setPowerMode(getPhysicalDisplayToken(PhysicalDisplayId{disp}), mode);
+              return NO_ERROR;
+            }
         }
     }
     return err;
