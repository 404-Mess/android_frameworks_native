/*
 * Copyright (C) 2018 The Android Open Source Project
 *
 * Licensed under the Apache License, Version 2.0 (the "License");
 * you may not use this file except in compliance with the License.
 * You may obtain a copy of the License at
 *
 *      http://www.apache.org/licenses/LICENSE-2.0
 *
 * Unless required by applicable law or agreed to in writing, software
 * distributed under the License is distributed on an "AS IS" BASIS,
 * WITHOUT WARRANTIES OR CONDITIONS OF ANY KIND, either express or implied.
 * See the License for the specific language governing permissions and
 * limitations under the License.
 */

// TODO(b/129481165): remove the #pragma below and fix conversion issues
#pragma clang diagnostic push
#pragma clang diagnostic ignored "-Wconversion"
#pragma clang diagnostic ignored "-Wextra"

#undef LOG_TAG
#define LOG_TAG "BufferQueueLayer"
#define ATRACE_TAG ATRACE_TAG_GRAPHICS
#include "BufferQueueLayer.h"

#include <compositionengine/LayerFECompositionState.h>
#include <gui/BufferQueueConsumer.h>
#include <system/window.h>

#include "LayerRejecter.h"
#include "SurfaceInterceptor.h"

#include "FrameTracer/FrameTracer.h"
#include "Scheduler/LayerHistory.h"
#include "TimeStats/TimeStats.h"

#include "frame_extn_intf.h"
#include "smomo_interface.h"
#include "layer_extn_intf.h"

namespace android {
using PresentState = frametimeline::SurfaceFrame::PresentState;

BufferQueueLayer::BufferQueueLayer(const LayerCreationArgs& args) : BufferLayer(args) {}

BufferQueueLayer::~BufferQueueLayer() {
    mContentsChangedListener->abandon();
    mConsumer->abandon();
}

// -----------------------------------------------------------------------
// Interface implementation for Layer
// -----------------------------------------------------------------------

void BufferQueueLayer::onLayerDisplayed(const sp<Fence>& releaseFence) {
    mConsumer->setReleaseFence(releaseFence);

    // Prevent tracing the same release multiple times.
    if (mPreviousFrameNumber != mPreviousReleasedFrameNumber) {
        mFlinger->mFrameTracer->traceFence(getSequence(), mPreviousBufferId, mPreviousFrameNumber,
                                           std::make_shared<FenceTime>(releaseFence),
                                           FrameTracer::FrameEvent::RELEASE_FENCE);
        mPreviousReleasedFrameNumber = mPreviousFrameNumber;
    }
}

void BufferQueueLayer::setTransformHint(ui::Transform::RotationFlags displayTransformHint) {
    BufferLayer::setTransformHint(displayTransformHint);
    mConsumer->setTransformHint(mTransformHint);
}

std::vector<OccupancyTracker::Segment> BufferQueueLayer::getOccupancyHistory(bool forceFlush) {
    std::vector<OccupancyTracker::Segment> history;
    status_t result = mConsumer->getOccupancyHistory(forceFlush, &history);
    if (result != NO_ERROR) {
        ALOGW("[%s] Failed to obtain occupancy history (%d)", getDebugName(), result);
        return {};
    }
    return history;
}

void BufferQueueLayer::releasePendingBuffer(nsecs_t dequeueReadyTime) {
    if (!mConsumer->releasePendingBuffer()) {
        return;
    }

    auto releaseFenceTime = std::make_shared<FenceTime>(mConsumer->getPrevFinalReleaseFence());
    mReleaseTimeline.updateSignalTimes();
    mReleaseTimeline.push(releaseFenceTime);

    Mutex::Autolock lock(mFrameEventHistoryMutex);
    if (mPreviousFrameNumber != 0) {
        mFrameEventHistory.addRelease(mPreviousFrameNumber, dequeueReadyTime,
                                      std::move(releaseFenceTime));
    }
}

void BufferQueueLayer::setDefaultBufferSize(uint32_t w, uint32_t h) {
    mConsumer->setDefaultBufferSize(w, h);
}

int32_t BufferQueueLayer::getQueuedFrameCount() const {
    return mQueuedFrames;
}

bool BufferQueueLayer::isBufferDue(nsecs_t expectedPresentTime) const {
    Mutex::Autolock lock(mQueueItemLock);

    const int64_t addedTime = mQueueItems[0].item.mTimestamp;

    // Ignore timestamps more than a second in the future
    const bool isPlausible = addedTime < (expectedPresentTime + s2ns(1));
    ALOGW_IF(!isPlausible,
             "[%s] Timestamp %" PRId64 " seems implausible "
             "relative to expectedPresent %" PRId64,
             getDebugName(), addedTime, expectedPresentTime);

    if (!isPlausible) {
        mFlinger->mTimeStats->incrementBadDesiredPresent(getSequence());
    }

    bool isDue = addedTime < expectedPresentTime;

    if (isDue && mFlinger->mSmoMo) {
        smomo::SmomoBufferStats bufferStats;
        bufferStats.id = getSequence();
        bufferStats.queued_frames = getQueuedFrameCount();
        bufferStats.auto_timestamp = mQueueItems[0].item.mIsAutoTimestamp;
        bufferStats.timestamp = mQueueItems[0].item.mTimestamp;
        bufferStats.dequeue_latency = 0;
        isDue = mFlinger->mSmoMo->ShouldPresentNow(bufferStats, expectedPresentTime);
    }

    return isDue || !isPlausible;
}

// -----------------------------------------------------------------------
// Interface implementation for BufferLayer
// -----------------------------------------------------------------------

bool BufferQueueLayer::fenceHasSignaled() const {
    if (latchUnsignaledBuffers()) {
        return true;
    }

    if (!hasFrameUpdate()) {
        return true;
    }

    Mutex::Autolock lock(mQueueItemLock);
    if (mQueueItems[0].item.mIsDroppable) {
        // Even though this buffer's fence may not have signaled yet, it could
        // be replaced by another buffer before it has a chance to, which means
        // that it's possible to get into a situation where a buffer is never
        // able to be latched. To avoid this, grab this buffer anyway.
        return true;
    }
    const bool fenceSignaled =
            mQueueItems[0].item.mFenceTime->getSignalTime() != Fence::SIGNAL_TIME_PENDING;
    if (!fenceSignaled) {
        mFlinger->mTimeStats->incrementLatchSkipped(getSequence(),
                                                    TimeStats::LatchSkipReason::LateAcquire);
    }

    return fenceSignaled;
}

bool BufferQueueLayer::framePresentTimeIsCurrent(nsecs_t expectedPresentTime) const {
    if (!hasFrameUpdate() || isRemovedFromCurrentState()) {
        return true;
    }

    Mutex::Autolock lock(mQueueItemLock);
    return mQueueItems[0].item.mTimestamp <= expectedPresentTime;
}

uint64_t BufferQueueLayer::getFrameNumber(nsecs_t expectedPresentTime) const {
    Mutex::Autolock lock(mQueueItemLock);
    uint64_t frameNumber = mQueueItems[0].item.mFrameNumber;

    // The head of the queue will be dropped if there are signaled and timely frames behind it
    if (isRemovedFromCurrentState()) {
        expectedPresentTime = 0;
    }

    for (int i = 1; i < mQueueItems.size(); i++) {
        const bool fenceSignaled =
                mQueueItems[i].item.mFenceTime->getSignalTime() != Fence::SIGNAL_TIME_PENDING;
        if (!fenceSignaled) {
            break;
        }

        // We don't drop frames without explicit timestamps
        if (mQueueItems[i].item.mIsAutoTimestamp) {
            break;
        }

        const nsecs_t desiredPresent = mQueueItems[i].item.mTimestamp;
        if (desiredPresent < expectedPresentTime - BufferQueueConsumer::MAX_REASONABLE_NSEC ||
            desiredPresent > expectedPresentTime) {
            break;
        }

        frameNumber = mQueueItems[i].item.mFrameNumber;
    }

    return frameNumber;
}

bool BufferQueueLayer::latchSidebandStream(bool& recomputeVisibleRegions) {
    // We need to update the sideband stream if the layer has both a buffer and a sideband stream.
    const bool updateSidebandStream = hasFrameUpdate() && mSidebandStream.get();

    bool sidebandStreamChanged = true;
    if (mSidebandStreamChanged.compare_exchange_strong(sidebandStreamChanged, false) ||
        updateSidebandStream) {
        // mSidebandStreamChanged was changed to false
        mSidebandStream = mConsumer->getSidebandStream();
        auto* layerCompositionState = editCompositionState();
        layerCompositionState->sidebandStream = mSidebandStream;
        if (layerCompositionState->sidebandStream != nullptr) {
            setTransactionFlags(eTransactionNeeded);
            mFlinger->setTransactionFlags(eTraversalNeeded);
        }
        recomputeVisibleRegions = true;

        return true;
    }
    return false;
}

bool BufferQueueLayer::hasFrameUpdate() const {
    return mQueuedFrames > 0;
}

status_t BufferQueueLayer::updateTexImage(bool& recomputeVisibleRegions, nsecs_t latchTime,
                                          nsecs_t expectedPresentTime) {
    // This boolean is used to make sure that SurfaceFlinger's shadow copy
    // of the buffer queue isn't modified when the buffer queue is returning
    // BufferItem's that weren't actually queued. This can happen in shared
    // buffer mode.
    bool queuedBuffer = false;
    const int32_t layerId = getSequence();
    LayerRejecter r(mDrawingState, getCurrentState(), recomputeVisibleRegions,
                    getProducerStickyTransform() != 0, mName,
                    getTransformToDisplayInverse());

    if (isRemovedFromCurrentState()) {
        expectedPresentTime = 0;
    }

    // updateTexImage() below might drop the some buffers at the head of the queue if there is a
    // buffer behind them which is timely to be presented. However this buffer may not be signaled
    // yet. The code below makes sure that this wouldn't happen by setting maxFrameNumber to the
    // last buffer that was signaled.
    uint64_t lastSignaledFrameNumber = mLastFrameNumberReceived;
    {
        Mutex::Autolock lock(mQueueItemLock);
        for (int i = 0; i < mQueueItems.size(); i++) {
            bool fenceSignaled =
                    mQueueItems[i].item.mFenceTime->getSignalTime() != Fence::SIGNAL_TIME_PENDING;
            if (!fenceSignaled) {
                break;
            }
            lastSignaledFrameNumber = mQueueItems[i].item.mFrameNumber;
        }
    }
    const uint64_t maxFrameNumberToAcquire =
            std::min(mLastFrameNumberReceived.load(), lastSignaledFrameNumber);

    bool autoRefresh;
    status_t updateResult = mConsumer->updateTexImage(&r, expectedPresentTime, &autoRefresh,
                                                      &queuedBuffer, maxFrameNumberToAcquire);
    mAutoRefresh = autoRefresh;
    if (updateResult == BufferQueue::PRESENT_LATER) {
        // Producer doesn't want buffer to be displayed yet.  Signal a
        // layer update so we check again at the next opportunity.
        mFlinger->signalLayerUpdate();
        return BAD_VALUE;
    } else if (updateResult == BufferLayerConsumer::BUFFER_REJECTED) {
        // If the buffer has been rejected, remove it from the shadow queue
        // and return early
        if (queuedBuffer) {
            Mutex::Autolock lock(mQueueItemLock);
            mConsumer->mergeSurfaceDamage(mQueueItems[0].item.mSurfaceDamage);
            mFlinger->mTimeStats->removeTimeRecord(layerId, mQueueItems[0].item.mFrameNumber);
            if (mQueueItems[0].surfaceFrame) {
                addSurfaceFrameDroppedForBuffer(mQueueItems[0].surfaceFrame);
            }
            mQueueItems.erase(mQueueItems.begin());
            mQueuedFrames--;
        }
        return BAD_VALUE;
    } else if (updateResult != NO_ERROR || mUpdateTexImageFailed) {
        // This can occur if something goes wrong when trying to create the
        // EGLImage for this buffer. If this happens, the buffer has already
        // been released, so we need to clean up the queue and bug out
        // early.
        if (queuedBuffer) {
            Mutex::Autolock lock(mQueueItemLock);
            for (auto& [item, surfaceFrame] : mQueueItems) {
                if (surfaceFrame) {
                    addSurfaceFrameDroppedForBuffer(surfaceFrame);
                }
            }
            mQueueItems.clear();
            mQueuedFrames = 0;
            mFlinger->mTimeStats->onDestroy(layerId);
            mFlinger->mFrameTracer->onDestroy(layerId);
        }

        // Once we have hit this state, the shadow queue may no longer
        // correctly reflect the incoming BufferQueue's contents, so even if
        // updateTexImage starts working, the only safe course of action is
        // to continue to ignore updates.
        mUpdateTexImageFailed = true;

        return BAD_VALUE;
    }

    if (queuedBuffer) {
        // Autolock scope
        auto currentFrameNumber = mConsumer->getFrameNumber();

        Mutex::Autolock lock(mQueueItemLock);

        // Remove any stale buffers that have been dropped during
        // updateTexImage
        while (mQueueItems[0].item.mFrameNumber != currentFrameNumber) {
            mConsumer->mergeSurfaceDamage(mQueueItems[0].item.mSurfaceDamage);
            mFlinger->mTimeStats->removeTimeRecord(layerId, mQueueItems[0].item.mFrameNumber);
            if (mQueueItems[0].surfaceFrame) {
                addSurfaceFrameDroppedForBuffer(mQueueItems[0].surfaceFrame);
            }
            mQueueItems.erase(mQueueItems.begin());
            mQueuedFrames--;
        }

        uint64_t bufferID = mQueueItems[0].item.mGraphicBuffer->getId();
        mFlinger->mTimeStats->setLatchTime(layerId, currentFrameNumber, latchTime);
        mFlinger->mFrameTracer->traceTimestamp(layerId, bufferID, currentFrameNumber, latchTime,
                                               FrameTracer::FrameEvent::LATCH);

        if (mQueueItems[0].surfaceFrame) {
            addSurfaceFramePresentedForBuffer(mQueueItems[0].surfaceFrame,
                                              mQueueItems[0].item.mFenceTime->getSignalTime(),
                                              latchTime);
        }
        mQueueItems.erase(mQueueItems.begin());
    }

    // Decrement the queued-frames count.  Signal another event if we
    // have more frames pending.
    if ((queuedBuffer && mQueuedFrames.fetch_sub(1) > 1) || mAutoRefresh) {
        mFlinger->signalLayerUpdate();
    }

    return NO_ERROR;
}

status_t BufferQueueLayer::updateActiveBuffer() {
    // update the active buffer
    mPreviousBufferId = getCurrentBufferId();
    mBufferInfo.mBuffer =
            mConsumer->getCurrentBuffer(&mBufferInfo.mBufferSlot, &mBufferInfo.mFence);

    if (mBufferInfo.mBuffer == nullptr) {
        // this can only happen if the very first buffer was rejected.
        return BAD_VALUE;
    }
    return NO_ERROR;
}

status_t BufferQueueLayer::updateFrameNumber(nsecs_t latchTime) {
    mPreviousFrameNumber = mCurrentFrameNumber;
    mCurrentFrameNumber = mConsumer->getFrameNumber();

    {
        Mutex::Autolock lock(mFrameEventHistoryMutex);
        mFrameEventHistory.addLatch(mCurrentFrameNumber, latchTime);
    }
    return NO_ERROR;
}

void BufferQueueLayer::setFrameTimelineInfoForBuffer(const FrameTimelineInfo& frameTimelineInfo) {
    mFrameTimelineInfo = frameTimelineInfo;
}

// -----------------------------------------------------------------------
// Interface implementation for BufferLayerConsumer::ContentsChangedListener
// -----------------------------------------------------------------------

void BufferQueueLayer::onFrameDequeued(const uint64_t bufferId) {
    const int32_t layerId = getSequence();
    mFlinger->mFrameTracer->traceNewLayer(layerId, getName().c_str());
    mFlinger->mFrameTracer->traceTimestamp(layerId, bufferId, FrameTracer::UNSPECIFIED_FRAME_NUMBER,
                                           systemTime(), FrameTracer::FrameEvent::DEQUEUE);
}

void BufferQueueLayer::onFrameDetached(const uint64_t bufferId) {
    const int32_t layerId = getSequence();
    mFlinger->mFrameTracer->traceNewLayer(layerId, getName().c_str());
    mFlinger->mFrameTracer->traceTimestamp(layerId, bufferId, FrameTracer::UNSPECIFIED_FRAME_NUMBER,
                                           systemTime(), FrameTracer::FrameEvent::DETACH);
}

void BufferQueueLayer::onFrameCancelled(const uint64_t bufferId) {
    const int32_t layerId = getSequence();
    mFlinger->mFrameTracer->traceTimestamp(layerId, bufferId, FrameTracer::UNSPECIFIED_FRAME_NUMBER,
                                           systemTime(), FrameTracer::FrameEvent::CANCEL);
}

void BufferQueueLayer::onFrameAvailable(const BufferItem& item) {
    const int32_t layerId = getSequence();
    const uint64_t bufferId = item.mGraphicBuffer->getId();
    mFlinger->mFrameTracer->traceTimestamp(layerId, bufferId, item.mFrameNumber, systemTime(),
                                           FrameTracer::FrameEvent::QUEUE);
    mFlinger->mFrameTracer->traceFence(layerId, bufferId, item.mFrameNumber,
                                       std::make_shared<FenceTime>(item.mFence),
                                       FrameTracer::FrameEvent::ACQUIRE_FENCE);

    ATRACE_CALL();
    // Add this buffer from our internal queue tracker
    { // Autolock scope
        const nsecs_t presentTime = item.mIsAutoTimestamp ? 0 : item.mTimestamp;
        mFlinger->mScheduler->recordLayerHistory(this, presentTime,
                                                 LayerHistory::LayerUpdateType::Buffer);

        Mutex::Autolock lock(mQueueItemLock);
        // Reset the frame number tracker when we receive the first buffer after
        // a frame number reset
        if (item.mFrameNumber == 1) {
            mLastFrameNumberReceived = 0;
        }

        // Ensure that callbacks are handled in order
        while (item.mFrameNumber != mLastFrameNumberReceived + 1) {
            status_t result = mQueueItemCondition.waitRelative(mQueueItemLock, ms2ns(500));
            if (result != NO_ERROR) {
                ALOGE("[%s] Timed out waiting on callback", getDebugName());
                break;
            }
        }

        auto surfaceFrame = createSurfaceFrameForBuffer(mFrameTimelineInfo, systemTime(), mName);

        mQueueItems.push_back({item, surfaceFrame});
        mQueuedFrames++;

        // Wake up any pending callbacks
        mLastFrameNumberReceived = item.mFrameNumber;
        mQueueItemCondition.broadcast();
    }

    mFlinger->mInterceptor->saveBufferUpdate(layerId, item.mGraphicBuffer->getWidth(),
                                             item.mGraphicBuffer->getHeight(), item.mFrameNumber);

    if (mFlinger->mSmoMo) {
        smomo::SmomoBufferStats bufferStats;
        bufferStats.id = getSequence();
        bufferStats.queued_frames = getQueuedFrameCount();
        bufferStats.auto_timestamp = item.mIsAutoTimestamp;
        bufferStats.timestamp = item.mTimestamp;
        bufferStats.dequeue_latency = 0;
        mFlinger->mSmoMo->CollectLayerStats(bufferStats);
    }

    if (mFlinger->mFrameExtn && mFlinger->mDolphinFuncsEnabled) {
        composer::FrameInfo frameInfo;
        frameInfo.version.major = (uint8_t)(1);
        frameInfo.version.minor = (uint8_t)(0);
        frameInfo.max_queued_frames = mFlinger->mMaxQueuedFrames;
        frameInfo.num_idle = mFlinger->mNumIdle;
        frameInfo.max_queued_layer_name = mFlinger->mNameLayerMax;
        frameInfo.current_timestamp = systemTime(SYSTEM_TIME_MONOTONIC);
        frameInfo.previous_timestamp = mLastTimeStamp;
        frameInfo.vsync_timestamp = mFlinger->mVsyncTimeStamp;
        frameInfo.refresh_timestamp = mFlinger->mRefreshTimeStamp;
        frameInfo.ref_latency = mFrameTracker.getPreviousGfxInfo();
        frameInfo.vsync_period = mFlinger->mVsyncPeriod;
        frameInfo.transparent_region = !this->isOpaque(mDrawingState);
        frameInfo.width = item.mGraphicBuffer->getWidth();
        frameInfo.height = item.mGraphicBuffer->getHeight();
        frameInfo.layer_name = this->getName().c_str();
        mLastTimeStamp = frameInfo.current_timestamp;
        mFlinger->mFrameExtn->SetFrameInfo(frameInfo);
    }

    mFlinger->signalLayerUpdate();
    mConsumer->onBufferAvailable(item);
}

void BufferQueueLayer::onFrameReplaced(const BufferItem& item) {
    ATRACE_CALL();
    { // Autolock scope
        Mutex::Autolock lock(mQueueItemLock);

        // Ensure that callbacks are handled in order
        while (item.mFrameNumber != mLastFrameNumberReceived + 1) {
            status_t result = mQueueItemCondition.waitRelative(mQueueItemLock, ms2ns(500));
            if (result != NO_ERROR) {
                ALOGE("[%s] Timed out waiting on callback", getDebugName());
                break;
            }
        }

        if (!hasFrameUpdate()) {
            ALOGE("Can't replace a frame on an empty queue");
            return;
        }

        auto surfaceFrame = createSurfaceFrameForBuffer(mFrameTimelineInfo, systemTime(), mName);
        mQueueItems[mQueueItems.size() - 1].item = item;
        mQueueItems[mQueueItems.size() - 1].surfaceFrame = std::move(surfaceFrame);

        // Wake up any pending callbacks
        mLastFrameNumberReceived = item.mFrameNumber;
        mQueueItemCondition.broadcast();
    }

    const int32_t layerId = getSequence();
    const uint64_t bufferId = item.mGraphicBuffer->getId();
    mFlinger->mFrameTracer->traceTimestamp(layerId, bufferId, item.mFrameNumber, systemTime(),
                                           FrameTracer::FrameEvent::QUEUE);
    mFlinger->mFrameTracer->traceFence(layerId, bufferId, item.mFrameNumber,
                                       std::make_shared<FenceTime>(item.mFence),
                                       FrameTracer::FrameEvent::ACQUIRE_FENCE);
    mConsumer->onBufferAvailable(item);
}

void BufferQueueLayer::onSidebandStreamChanged() {
    bool sidebandStreamChanged = false;
    if (mSidebandStreamChanged.compare_exchange_strong(sidebandStreamChanged, true)) {
        // mSidebandStreamChanged was changed to true
        mFlinger->signalLayerUpdate();
    }
}

// -----------------------------------------------------------------------

void BufferQueueLayer::onFirstRef() {
    BufferLayer::onFirstRef();

    // Creates a custom BufferQueue for SurfaceFlingerConsumer to use
    sp<IGraphicBufferProducer> producer;
    sp<IGraphicBufferConsumer> consumer;
    mFlinger->getFactory().createBufferQueue(&producer, &consumer, true);
    mProducer = mFlinger->getFactory().createMonitoredProducer(producer, mFlinger, this);
    mConsumer =
            mFlinger->getFactory().createBufferLayerConsumer(consumer, mFlinger->getRenderEngine(),
                                                             mTextureName, this);
    mConsumer->setConsumerUsageBits(getEffectiveUsage(0));

    mContentsChangedListener = new ContentsChangedListener(this);
    mConsumer->setContentsChangedListener(mContentsChangedListener);
    mConsumer->setName(String8(mName.data(), mName.size()));

<<<<<<< HEAD
    // BufferQueueCore::mMaxDequeuedBufferCount is default to 1
    if (!mFlinger->isLayerTripleBufferingDisabled()) {
        mProducer->setMaxDequeuedBufferCount(2);
    }

    if (mFlinger->mLayerExt) {
        mLayerClass = mFlinger->mLayerExt->GetLayerClass(mName);
    }
=======
    mProducer->setMaxDequeuedBufferCount(2);
>>>>>>> 8e3d5daa
}

status_t BufferQueueLayer::setDefaultBufferProperties(uint32_t w, uint32_t h, PixelFormat format) {
    uint32_t const maxSurfaceDims =
          std::min(mFlinger->getMaxTextureSize(), mFlinger->getMaxViewportDims());

    // never allow a surface larger than what our underlying GL implementation
    // can handle.
    if ((uint32_t(w) > maxSurfaceDims) || (uint32_t(h) > maxSurfaceDims)) {
        ALOGE("dimensions too large %u x %u", uint32_t(w), uint32_t(h));
        return BAD_VALUE;
    }

    setDefaultBufferSize(w, h);
    mConsumer->setDefaultBufferFormat(format);
    mConsumer->setConsumerUsageBits(getEffectiveUsage(0));

    return NO_ERROR;
}

sp<IGraphicBufferProducer> BufferQueueLayer::getProducer() const {
    return mProducer;
}

uint32_t BufferQueueLayer::getProducerStickyTransform() const {
    int producerStickyTransform = 0;
    int ret = mProducer->query(NATIVE_WINDOW_STICKY_TRANSFORM, &producerStickyTransform);
    if (ret != OK) {
        ALOGW("%s: Error %s (%d) while querying window sticky transform.", __FUNCTION__,
              strerror(-ret), ret);
        return 0;
    }
    return static_cast<uint32_t>(producerStickyTransform);
}

void BufferQueueLayer::gatherBufferInfo() {
    BufferLayer::gatherBufferInfo();

    mBufferInfo.mDesiredPresentTime = mConsumer->getTimestamp();
    mBufferInfo.mFenceTime = mConsumer->getCurrentFenceTime();
    mBufferInfo.mFence = mConsumer->getCurrentFence();
    mBufferInfo.mTransform = mConsumer->getCurrentTransform();
    mBufferInfo.mDataspace = translateDataspace(mConsumer->getCurrentDataSpace());
    mBufferInfo.mCrop = mConsumer->getCurrentCrop();
    mBufferInfo.mScaleMode = mConsumer->getCurrentScalingMode();
    mBufferInfo.mSurfaceDamage = mConsumer->getSurfaceDamage();
    mBufferInfo.mHdrMetadata = mConsumer->getCurrentHdrMetadata();
    mBufferInfo.mApi = mConsumer->getCurrentApi();
    mBufferInfo.mTransformToDisplayInverse = mConsumer->getTransformToDisplayInverse();
}

sp<Layer> BufferQueueLayer::createClone() {
    LayerCreationArgs args(mFlinger.get(), nullptr, mName + " (Mirror)", 0, 0, 0, LayerMetadata());
    args.textureName = mTextureName;
    sp<BufferQueueLayer> layer = mFlinger->getFactory().createBufferQueueLayer(args);
    layer->setInitialValuesForClone(this);

    return layer;
}

// -----------------------------------------------------------------------
// Interface implementation for BufferLayerConsumer::ContentsChangedListener
// -----------------------------------------------------------------------

void BufferQueueLayer::ContentsChangedListener::onFrameAvailable(const BufferItem& item) {
    Mutex::Autolock lock(mMutex);
    if (mBufferQueueLayer != nullptr) {
        mBufferQueueLayer->onFrameAvailable(item);
    }
}

void BufferQueueLayer::ContentsChangedListener::onFrameReplaced(const BufferItem& item) {
    Mutex::Autolock lock(mMutex);
    if (mBufferQueueLayer != nullptr) {
        mBufferQueueLayer->onFrameReplaced(item);
    }
}

void BufferQueueLayer::ContentsChangedListener::onSidebandStreamChanged() {
    Mutex::Autolock lock(mMutex);
    if (mBufferQueueLayer != nullptr) {
        mBufferQueueLayer->onSidebandStreamChanged();
    }
}

void BufferQueueLayer::ContentsChangedListener::onFrameDequeued(const uint64_t bufferId) {
    Mutex::Autolock lock(mMutex);
    if (mBufferQueueLayer != nullptr) {
        mBufferQueueLayer->onFrameDequeued(bufferId);
    }
}

void BufferQueueLayer::ContentsChangedListener::onFrameDetached(const uint64_t bufferId) {
    Mutex::Autolock lock(mMutex);
    if (mBufferQueueLayer != nullptr) {
        mBufferQueueLayer->onFrameDetached(bufferId);
    }
}

void BufferQueueLayer::ContentsChangedListener::onFrameCancelled(const uint64_t bufferId) {
    Mutex::Autolock lock(mMutex);
    if (mBufferQueueLayer != nullptr) {
        mBufferQueueLayer->onFrameCancelled(bufferId);
    }
}

void BufferQueueLayer::ContentsChangedListener::abandon() {
    Mutex::Autolock lock(mMutex);
    mBufferQueueLayer = nullptr;
}

// -----------------------------------------------------------------------

} // namespace android

// TODO(b/129481165): remove the #pragma below and fix conversion issues
#pragma clang diagnostic pop // ignored "-Wconversion -Wextra"<|MERGE_RESOLUTION|>--- conflicted
+++ resolved
@@ -556,18 +556,11 @@
     mConsumer->setContentsChangedListener(mContentsChangedListener);
     mConsumer->setName(String8(mName.data(), mName.size()));
 
-<<<<<<< HEAD
-    // BufferQueueCore::mMaxDequeuedBufferCount is default to 1
-    if (!mFlinger->isLayerTripleBufferingDisabled()) {
-        mProducer->setMaxDequeuedBufferCount(2);
-    }
+    mProducer->setMaxDequeuedBufferCount(2);
 
     if (mFlinger->mLayerExt) {
         mLayerClass = mFlinger->mLayerExt->GetLayerClass(mName);
     }
-=======
-    mProducer->setMaxDequeuedBufferCount(2);
->>>>>>> 8e3d5daa
 }
 
 status_t BufferQueueLayer::setDefaultBufferProperties(uint32_t w, uint32_t h, PixelFormat format) {
