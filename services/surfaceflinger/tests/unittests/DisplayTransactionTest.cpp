--- conflicted
+++ resolved
@@ -1281,21 +1281,14 @@
     setupNewDisplayDeviceInternalTest<NonHwcVirtualDisplayCase>();
 }
 
-<<<<<<< HEAD
 // TODO(b/119263638): Temporarily disabled failing test
 TEST_F(SetupNewDisplayDeviceInternalTest, DISABLED_createHwcVirtualDisplay) {
-    // We need to resize this so that the HWC thinks the virtual display
-    // is something it created.
-    mFlinger.mutableHwcDisplayData().resize(3);
-=======
-TEST_F(SetupNewDisplayDeviceInternalTest, createHwcVirtualDisplay) {
     using Case = HwcVirtualDisplayCase;
 
     // Insert display data so that the HWC thinks it created the virtual display.
     const auto displayId = Case::Display::DISPLAY_ID::get();
     ASSERT_TRUE(displayId);
     mFlinger.mutableHwcDisplayData()[*displayId] = {};
->>>>>>> 5c93da3e
 
     setupNewDisplayDeviceInternalTest<Case>();
 }
