--- conflicted
+++ resolved
@@ -713,19 +713,6 @@
     static void setupComposerCallExpectations(DisplayTransactionTest* test) {
         EXPECT_CALL(*test->mComposer, getPerFrameMetadataKeys(Display::HWC_DISPLAY_ID))
                 .WillOnce(Return(std::vector<PerFrameMetadataKey>({
-<<<<<<< HEAD
-                                        PerFrameMetadataKey::DISPLAY_RED_PRIMARY_X,
-                                        PerFrameMetadataKey::DISPLAY_RED_PRIMARY_Y,
-                                        PerFrameMetadataKey::DISPLAY_GREEN_PRIMARY_X,
-                                        PerFrameMetadataKey::DISPLAY_GREEN_PRIMARY_Y,
-                                        PerFrameMetadataKey::DISPLAY_BLUE_PRIMARY_X,
-                                        PerFrameMetadataKey::DISPLAY_BLUE_PRIMARY_Y,
-                                        PerFrameMetadataKey::WHITE_POINT_X,
-                                        PerFrameMetadataKey::WHITE_POINT_Y,
-                                        PerFrameMetadataKey::MAX_LUMINANCE,
-                                        PerFrameMetadataKey::MIN_LUMINANCE,
-                                })));
-=======
                         PerFrameMetadataKey::DISPLAY_RED_PRIMARY_X,
                         PerFrameMetadataKey::DISPLAY_RED_PRIMARY_Y,
                         PerFrameMetadataKey::DISPLAY_GREEN_PRIMARY_X,
@@ -737,7 +724,6 @@
                         PerFrameMetadataKey::MAX_LUMINANCE,
                         PerFrameMetadataKey::MIN_LUMINANCE,
                 })));
->>>>>>> eed5d453
     }
 };
 
@@ -747,15 +733,9 @@
     static void setupComposerCallExpectations(DisplayTransactionTest* test) {
         EXPECT_CALL(*test->mComposer, getPerFrameMetadataKeys(Display::HWC_DISPLAY_ID))
                 .WillOnce(Return(std::vector<PerFrameMetadataKey>({
-<<<<<<< HEAD
-                                        PerFrameMetadataKey::MAX_CONTENT_LIGHT_LEVEL,
-                                        PerFrameMetadataKey::MAX_FRAME_AVERAGE_LIGHT_LEVEL,
-                                })));
-=======
                         PerFrameMetadataKey::MAX_CONTENT_LIGHT_LEVEL,
                         PerFrameMetadataKey::MAX_FRAME_AVERAGE_LIGHT_LEVEL,
                 })));
->>>>>>> eed5d453
     }
 };
 
@@ -1199,11 +1179,7 @@
 
     getBestColorMode();
 
-<<<<<<< HEAD
-    ASSERT_EQ(ui::Dataspace::SRGB, mOutDataspace);
-=======
     ASSERT_EQ(ui::Dataspace::V0_SRGB, mOutDataspace);
->>>>>>> eed5d453
     ASSERT_EQ(ui::ColorMode::SRGB, mOutColorMode);
     ASSERT_EQ(ui::RenderIntent::COLORIMETRIC, mOutRenderIntent);
 }
@@ -1328,21 +1304,12 @@
 
 TEST_F(SetupNewDisplayDeviceInternalTest, createHwcVirtualDisplay) {
     using Case = HwcVirtualDisplayCase;
-<<<<<<< HEAD
 
     // Insert display data so that the HWC thinks it created the virtual display.
     const auto displayId = Case::Display::DISPLAY_ID::get();
     ASSERT_TRUE(displayId);
     mFlinger.mutableHwcDisplayData().try_emplace(*displayId);
 
-=======
-
-    // Insert display data so that the HWC thinks it created the virtual display.
-    const auto displayId = Case::Display::DISPLAY_ID::get();
-    ASSERT_TRUE(displayId);
-    mFlinger.mutableHwcDisplayData().try_emplace(*displayId);
-
->>>>>>> eed5d453
     setupNewDisplayDeviceInternalTest<Case>();
 }
 
