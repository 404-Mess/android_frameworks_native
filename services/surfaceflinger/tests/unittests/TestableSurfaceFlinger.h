/*
 * Copyright (C) 2018 The Android Open Source Project
 *
 * Licensed under the Apache License, Version 2.0 (the "License");
 * you may not use this file except in compliance with the License.
 * You may obtain a copy of the License at
 *
 *      http://www.apache.org/licenses/LICENSE-2.0
 *
 * Unless required by applicable law or agreed to in writing, software
 * distributed under the License is distributed on an "AS IS" BASIS,
 * WITHOUT WARRANTIES OR CONDITIONS OF ANY KIND, either express or implied.
 * See the License for the specific language governing permissions and
 * limitations under the License.
 */

#pragma once

#include "BufferQueueLayer.h"
#include "BufferStateLayer.h"
#include "ColorLayer.h"
#include "ContainerLayer.h"
#include "DisplayDevice.h"
#include "Layer.h"
#include "NativeWindowSurface.h"
#include "StartPropertySetThread.h"
#include "SurfaceFlinger.h"
#include "SurfaceFlingerFactory.h"
#include "SurfaceInterceptor.h"
<<<<<<< HEAD
=======

#include "TimeStats/TimeStats.h"
>>>>>>> eed5d453

namespace android {

class EventThread;

namespace renderengine {

class RenderEngine;

} // namespace renderengine

namespace Hwc2 {

class Composer;

} // namespace Hwc2

namespace surfaceflinger::test {

class Factory final : public surfaceflinger::Factory {
public:
    ~Factory() = default;

    std::unique_ptr<DispSync> createDispSync(const char*, bool, int64_t) override {
        // TODO: Use test-fixture controlled factory
        return nullptr;
    }

    std::unique_ptr<EventControlThread> createEventControlThread(
            std::function<void(bool)>) override {
        // TODO: Use test-fixture controlled factory
        return nullptr;
    }

    std::unique_ptr<HWComposer> createHWComposer(const std::string&) override {
        // TODO: Use test-fixture controlled factory
        return nullptr;
    }

    std::unique_ptr<MessageQueue> createMessageQueue() override {
        // TODO: Use test-fixture controlled factory
        return std::make_unique<android::impl::MessageQueue>();
    }

    std::unique_ptr<Scheduler> createScheduler(std::function<void(bool)>) override {
        // TODO: Use test-fixture controlled factory
        return nullptr;
    }

    std::unique_ptr<SurfaceInterceptor> createSurfaceInterceptor(SurfaceFlinger* flinger) override {
        // TODO: Use test-fixture controlled factory
        return std::make_unique<android::impl::SurfaceInterceptor>(flinger);
    }

    sp<StartPropertySetThread> createStartPropertySetThread(bool timestampPropertyValue) override {
        // TODO: Use test-fixture controlled factory
        return new StartPropertySetThread(timestampPropertyValue);
    }

    sp<DisplayDevice> createDisplayDevice(DisplayDeviceCreationArgs&& creationArgs) override {
        // TODO: Use test-fixture controlled factory
        return new DisplayDevice(std::move(creationArgs));
    }

    sp<GraphicBuffer> createGraphicBuffer(uint32_t width, uint32_t height, PixelFormat format,
                                          uint32_t layerCount, uint64_t usage,
                                          std::string requestorName) override {
        // TODO: Use test-fixture controlled factory
        return new GraphicBuffer(width, height, format, layerCount, usage, requestorName);
    }

    void createBufferQueue(sp<IGraphicBufferProducer>* outProducer,
                           sp<IGraphicBufferConsumer>* outConsumer,
                           bool consumerIsSurfaceFlinger) override {
        if (!mCreateBufferQueue) return;
        mCreateBufferQueue(outProducer, outConsumer, consumerIsSurfaceFlinger);
    }

    std::unique_ptr<surfaceflinger::NativeWindowSurface> createNativeWindowSurface(
            const sp<IGraphicBufferProducer>& producer) override {
        if (!mCreateNativeWindowSurface) return nullptr;
        return mCreateNativeWindowSurface(producer);
    }

    sp<BufferQueueLayer> createBufferQueueLayer(const LayerCreationArgs&) override {
        // TODO: Use test-fixture controlled factory
        return nullptr;
    }

    sp<BufferStateLayer> createBufferStateLayer(const LayerCreationArgs&) override {
        // TODO: Use test-fixture controlled factory
        return nullptr;
    }

    sp<ColorLayer> createColorLayer(const LayerCreationArgs&) override {
        // TODO: Use test-fixture controlled factory
        return nullptr;
    }

    sp<ContainerLayer> createContainerLayer(const LayerCreationArgs&) override {
        // TODO: Use test-fixture controlled factory
        return nullptr;
    }

<<<<<<< HEAD
=======
    std::unique_ptr<TimeStats> createTimeStats() override {
        // TODO: Use test-fixture controlled factory
        return std::make_unique<TimeStats>();
    }

>>>>>>> eed5d453
    using CreateBufferQueueFunction =
            std::function<void(sp<IGraphicBufferProducer>* /* outProducer */,
                               sp<IGraphicBufferConsumer>* /* outConsumer */,
                               bool /* consumerIsSurfaceFlinger */)>;
    CreateBufferQueueFunction mCreateBufferQueue;

    using CreateNativeWindowSurfaceFunction =
            std::function<std::unique_ptr<surfaceflinger::NativeWindowSurface>(
                    const sp<IGraphicBufferProducer>&)>;
    CreateNativeWindowSurfaceFunction mCreateNativeWindowSurface;
};

} // namespace surfaceflinger::test

class TestableSurfaceFlinger {
public:
    // Extend this as needed for accessing SurfaceFlinger private (and public)
    // functions.

    void setupRenderEngine(std::unique_ptr<renderengine::RenderEngine> renderEngine) {
        mFlinger->getBE().mRenderEngine = std::move(renderEngine);
    }

    void setupComposer(std::unique_ptr<Hwc2::Composer> composer) {
        mFlinger->getBE().mHwc.reset(new HWComposer(std::move(composer)));
    }

    using CreateBufferQueueFunction = surfaceflinger::test::Factory::CreateBufferQueueFunction;
    void setCreateBufferQueueFunction(CreateBufferQueueFunction f) {
        mFactory.mCreateBufferQueue = f;
    }

    using CreateNativeWindowSurfaceFunction =
            surfaceflinger::test::Factory::CreateNativeWindowSurfaceFunction;
    void setCreateNativeWindowSurface(CreateNativeWindowSurfaceFunction f) {
        mFactory.mCreateNativeWindowSurface = f;
    }

    using HotplugEvent = SurfaceFlinger::HotplugEvent;

<<<<<<< HEAD
    auto& mutableLayerCurrentState(sp<Layer> layer) { return layer->mCurrentState; }
    auto& mutableLayerDrawingState(sp<Layer> layer) { return layer->mDrawingState; }

    void setLayerSidebandStream(sp<Layer> layer, sp<NativeHandle> sidebandStream) {
        layer->mDrawingState.sidebandStream = sidebandStream;
=======
    auto& mutableLayerCurrentState(sp<Layer> layer) { return layer->mState.current; }
    auto& mutableLayerDrawingState(sp<Layer> layer) { return layer->mState.drawing; }

    void setLayerSidebandStream(sp<Layer> layer, sp<NativeHandle> sidebandStream) {
        Mutex::Autolock lock(layer->mStateMutex);
        layer->mState.drawing.sidebandStream = sidebandStream;
>>>>>>> eed5d453
        layer->getBE().compositionInfo.hwc.sidebandStream = sidebandStream;
    }

    void setLayerPotentialCursor(sp<Layer> layer, bool potentialCursor) {
        layer->mPotentialCursor = potentialCursor;
    }

    /* ------------------------------------------------------------------------
     * Forwarding for functions being tested
     */

    auto createDisplay(const String8& displayName, bool secure) {
        return mFlinger->createDisplay(displayName, secure);
    }

    auto destroyDisplay(const sp<IBinder>& displayToken) {
        return mFlinger->destroyDisplay(displayToken);
    }

    auto resetDisplayState() { return mFlinger->resetDisplayState(); }

    auto setupNewDisplayDeviceInternal(const wp<IBinder>& displayToken,
                                       const std::optional<DisplayId>& displayId,
                                       const DisplayDeviceState& state,
                                       const sp<DisplaySurface>& dispSurface,
                                       const sp<IGraphicBufferProducer>& producer) {
        return mFlinger->setupNewDisplayDeviceInternal(displayToken, displayId, state, dispSurface,
                                                       producer);
    }

    auto handleTransactionLocked(uint32_t transactionFlags) {
        return mFlinger->handleTransactionLocked(transactionFlags);
    }

    auto onHotplugReceived(int32_t sequenceId, hwc2_display_t display,
                           HWC2::Connection connection) {
        return mFlinger->onHotplugReceived(sequenceId, display, connection);
    }

    auto setDisplayStateLocked(const DisplayState& s) { return mFlinger->setDisplayStateLocked(s); }

    auto onInitializeDisplays() { return mFlinger->onInitializeDisplays(); }

<<<<<<< HEAD
    auto setPowerModeInternal(const sp<DisplayDevice>& display, int mode,
                              bool stateLockHeld = false) {
        return mFlinger->setPowerModeInternal(display, mode, stateLockHeld);
=======
    auto setPowerModeInternal(const sp<DisplayDevice>& display, int mode) {
        return mFlinger->setPowerModeInternal(display, mode);
>>>>>>> eed5d453
    }

    auto onMessageReceived(int32_t what) { return mFlinger->onMessageReceived(what); }

    auto captureScreenImplLocked(const RenderArea& renderArea,
                                 TraverseLayersFunction traverseLayers, ANativeWindowBuffer* buffer,
                                 bool useIdentityTransform, bool forSystem, int* outSyncFd) {
        return mFlinger->captureScreenImplLocked(renderArea, traverseLayers, buffer,
                                                 useIdentityTransform, forSystem, outSyncFd);
    }

    auto traverseLayersInDisplay(const sp<const DisplayDevice>& display,
                                 const LayerVector::Visitor& visitor) {
        return mFlinger->SurfaceFlinger::traverseLayersInDisplay(display, visitor);
    }

    /* ------------------------------------------------------------------------
     * Read-only access to private data to assert post-conditions.
     */

    const auto& getAnimFrameTracker() const { return mFlinger->mAnimFrameTracker; }
    const auto& getHasPoweredOff() const { return mFlinger->mHasPoweredOff; }
    const auto& getHWVsyncAvailable() const { return mFlinger->mHWVsyncAvailable; }
    const auto& getVisibleRegionsDirty() const { return mFlinger->mVisibleRegionsDirty; }

    const auto& getCompositorTiming() const { return mFlinger->getBE().mCompositorTiming; }

    /* ------------------------------------------------------------------------
     * Read-write access to private data to set up preconditions and assert
     * post-conditions.
     */

    auto& mutableHasWideColorDisplay() { return SurfaceFlinger::hasWideColorDisplay; }
    auto& mutablePrimaryDisplayOrientation() { return SurfaceFlinger::primaryDisplayOrientation; }
    auto& mutableUseColorManagement() { return SurfaceFlinger::useColorManagement; }

    auto& mutableCurrentState() { return mFlinger->mCurrentState; }
    auto& mutableDisplayColorSetting() { return mFlinger->mDisplayColorSetting; }
    auto& mutableDisplays() { return mFlinger->mDisplays; }
    auto& mutableDrawingState() { return mFlinger->mDrawingState; }
    auto& mutableEventControlThread() { return mFlinger->mEventControlThread; }
    auto& mutableEventQueue() { return mFlinger->mEventQueue; }
    auto& mutableEventThread() { return mFlinger->mEventThread; }
    auto& mutableGeometryInvalid() { return mFlinger->mGeometryInvalid; }
    auto& mutableHWVsyncAvailable() { return mFlinger->mHWVsyncAvailable; }
    auto& mutableInterceptor() { return mFlinger->mInterceptor; }
    auto& mutableMainThreadId() { return mFlinger->mMainThreadId; }
    auto& mutablePendingHotplugEvents() { return mFlinger->mPendingHotplugEvents; }
    auto& mutablePhysicalDisplayTokens() { return mFlinger->mPhysicalDisplayTokens; }
    auto& mutablePrimaryDispSync() { return mFlinger->mPrimaryDispSync; }
    auto& mutablePrimaryHWVsyncEnabled() { return mFlinger->mPrimaryHWVsyncEnabled; }
    auto& mutableTexturePool() { return mFlinger->mTexturePool; }
    auto& mutableTransactionFlags() { return mFlinger->mTransactionFlags; }
    auto& mutableUseHwcVirtualDisplays() { return mFlinger->mUseHwcVirtualDisplays; }

    auto& mutableComposerSequenceId() { return mFlinger->getBE().mComposerSequenceId; }
    auto& mutableHwcDisplayData() { return mFlinger->getHwComposer().mDisplayData; }
    auto& mutableHwcPhysicalDisplayIdMap() {
        return mFlinger->getHwComposer().mPhysicalDisplayIdMap;
    }

    auto& mutableInternalHwcDisplayId() { return mFlinger->getHwComposer().mInternalHwcDisplayId; }
    auto& mutableExternalHwcDisplayId() { return mFlinger->getHwComposer().mExternalHwcDisplayId; }

    ~TestableSurfaceFlinger() {
        // All these pointer and container clears help ensure that GMock does
        // not report a leaked object, since the SurfaceFlinger instance may
        // still be referenced by something despite our best efforts to destroy
        // it after each test is done.
        mutableDisplays().clear();
        mutableEventControlThread().reset();
        mutableEventQueue().reset();
        mutableEventThread().reset();
        mutableInterceptor().reset();
        mutablePrimaryDispSync().reset();
        mFlinger->getBE().mHwc.reset();
        mFlinger->getBE().mRenderEngine.reset();
    }

    /* ------------------------------------------------------------------------
     * Wrapper classes for Read-write access to private data to set up
     * preconditions and assert post-conditions.
     */
    class FakePowerAdvisor : public Hwc2::PowerAdvisor {
    public:
        FakePowerAdvisor() = default;
        ~FakePowerAdvisor() override = default;
        void setExpensiveRenderingExpected(hwc2_display_t, bool) override {}
    };

    struct HWC2Display : public HWC2::Display {
        HWC2Display(Hwc2::Composer& composer, Hwc2::PowerAdvisor& advisor,
                    const std::unordered_set<HWC2::Capability>& capabilities, hwc2_display_t id,
                    HWC2::DisplayType type)
              : HWC2::Display(composer, advisor, capabilities, id, type) {}
        ~HWC2Display() {
            // Prevents a call to disable vsyncs.
            mType = HWC2::DisplayType::Invalid;
        }

        auto& mutableIsConnected() { return this->mIsConnected; }
        auto& mutableConfigs() { return this->mConfigs; }
        auto& mutableLayers() { return this->mLayers; }
    };

    class FakeHwcDisplayInjector {
    public:
        static constexpr hwc2_display_t DEFAULT_HWC_DISPLAY_ID = 1000;
        static constexpr int32_t DEFAULT_WIDTH = 1920;
        static constexpr int32_t DEFAULT_HEIGHT = 1280;
        static constexpr int32_t DEFAULT_REFRESH_RATE = 16'666'666;
        static constexpr int32_t DEFAULT_DPI = 320;
        static constexpr int32_t DEFAULT_ACTIVE_CONFIG = 0;

        FakeHwcDisplayInjector(DisplayId displayId, HWC2::DisplayType hwcDisplayType,
                               bool isPrimary)
              : mDisplayId(displayId), mHwcDisplayType(hwcDisplayType), mIsPrimary(isPrimary) {}

        auto& setHwcDisplayId(hwc2_display_t displayId) {
            mHwcDisplayId = displayId;
            return *this;
        }

        auto& setWidth(int32_t width) {
            mWidth = width;
            return *this;
        }

        auto& setHeight(int32_t height) {
            mHeight = height;
            return *this;
        }

        auto& setRefreshRate(int32_t refreshRate) {
            mRefreshRate = refreshRate;
            return *this;
        }

        auto& setDpiX(int32_t dpi) {
            mDpiX = dpi;
            return *this;
        }

        auto& setDpiY(int32_t dpi) {
            mDpiY = dpi;
            return *this;
        }

        auto& setActiveConfig(int32_t config) {
            mActiveConfig = config;
            return *this;
        }

        auto& setCapabilities(const std::unordered_set<HWC2::Capability>* capabilities) {
            mCapabilities = capabilities;
            return *this;
        }

        auto& setPowerAdvisor(Hwc2::PowerAdvisor* powerAdvisor) {
            mPowerAdvisor = powerAdvisor;
            return *this;
        }

        void inject(TestableSurfaceFlinger* flinger, Hwc2::Composer* composer) {
            static FakePowerAdvisor defaultPowerAdvisor;
            if (mPowerAdvisor == nullptr) mPowerAdvisor = &defaultPowerAdvisor;
            static const std::unordered_set<HWC2::Capability> defaultCapabilities;
            if (mCapabilities == nullptr) mCapabilities = &defaultCapabilities;

            // Caution - Make sure that any values passed by reference here do
            // not refer to an instance owned by FakeHwcDisplayInjector. This
            // class has temporary lifetime, while the constructed HWC2::Display
            // is much longer lived.
            auto display = std::make_unique<HWC2Display>(*composer, *mPowerAdvisor, *mCapabilities,
                                                         mHwcDisplayId, mHwcDisplayType);

            auto config = HWC2::Display::Config::Builder(*display, mActiveConfig);
            config.setWidth(mWidth);
            config.setHeight(mHeight);
            config.setVsyncPeriod(mRefreshRate);
            config.setDpiX(mDpiX);
            config.setDpiY(mDpiY);
            display->mutableConfigs().emplace(mActiveConfig, config.build());
            display->mutableIsConnected() = true;

            flinger->mutableHwcDisplayData()[mDisplayId].hwcDisplay = display.get();

            if (mHwcDisplayType == HWC2::DisplayType::Physical) {
                flinger->mutableHwcPhysicalDisplayIdMap().emplace(mHwcDisplayId, mDisplayId);
                (mIsPrimary ? flinger->mutableInternalHwcDisplayId()
                            : flinger->mutableExternalHwcDisplayId()) = mHwcDisplayId;
            }

            flinger->mFakeHwcDisplays.push_back(std::move(display));
        }

    private:
        const DisplayId mDisplayId;
        const HWC2::DisplayType mHwcDisplayType;
        const bool mIsPrimary;

        hwc2_display_t mHwcDisplayId = DEFAULT_HWC_DISPLAY_ID;
        int32_t mWidth = DEFAULT_WIDTH;
        int32_t mHeight = DEFAULT_HEIGHT;
        int32_t mRefreshRate = DEFAULT_REFRESH_RATE;
        int32_t mDpiX = DEFAULT_DPI;
        int32_t mDpiY = DEFAULT_DPI;
        int32_t mActiveConfig = DEFAULT_ACTIVE_CONFIG;
        const std::unordered_set<HWC2::Capability>* mCapabilities = nullptr;
        Hwc2::PowerAdvisor* mPowerAdvisor = nullptr;
    };

    class FakeDisplayDeviceInjector {
    public:
        FakeDisplayDeviceInjector(TestableSurfaceFlinger& flinger,
                                  const std::optional<DisplayId>& displayId, bool isVirtual,
                                  bool isPrimary)
              : mFlinger(flinger), mCreationArgs(flinger.mFlinger.get(), mDisplayToken, displayId) {
            mCreationArgs.isVirtual = isVirtual;
            mCreationArgs.isPrimary = isPrimary;
        }

        sp<IBinder> token() const { return mDisplayToken; }

        DisplayDeviceState& mutableDrawingDisplayState() {
            return mFlinger.mutableDrawingState().displays.editValueFor(mDisplayToken);
        }

        DisplayDeviceState& mutableCurrentDisplayState() {
            return mFlinger.mutableCurrentState().displays.editValueFor(mDisplayToken);
        }

        const auto& getDrawingDisplayState() {
            return mFlinger.mutableDrawingState().displays.valueFor(mDisplayToken);
        }

        const auto& getCurrentDisplayState() {
            return mFlinger.mutableCurrentState().displays.valueFor(mDisplayToken);
        }

        auto& mutableDisplayDevice() { return mFlinger.mutableDisplays()[mDisplayToken]; }

        auto& setNativeWindow(const sp<ANativeWindow>& nativeWindow) {
            mCreationArgs.nativeWindow = nativeWindow;
            return *this;
        }

        auto& setDisplaySurface(const sp<DisplaySurface>& displaySurface) {
            mCreationArgs.displaySurface = displaySurface;
            return *this;
        }

        auto& setSecure(bool secure) {
            mCreationArgs.isSecure = secure;
            return *this;
        }

        auto& setPowerMode(int mode) {
            mCreationArgs.initialPowerMode = mode;
            return *this;
        }

        auto& setHwcColorModes(
                const std::unordered_map<ui::ColorMode, std::vector<ui::RenderIntent>>
                        hwcColorModes) {
            mCreationArgs.hwcColorModes = hwcColorModes;
            return *this;
        }

        auto& setHasWideColorGamut(bool hasWideColorGamut) {
            mCreationArgs.hasWideColorGamut = hasWideColorGamut;
            return *this;
        }

        sp<DisplayDevice> inject() {
            DisplayDeviceState state;
            state.displayId = mCreationArgs.isVirtual ? std::nullopt : mCreationArgs.displayId;
            state.isSecure = mCreationArgs.isSecure;

            sp<DisplayDevice> device = new DisplayDevice(std::move(mCreationArgs));
            mFlinger.mutableDisplays().emplace(mDisplayToken, device);
            mFlinger.mutableCurrentState().displays.add(mDisplayToken, state);
            mFlinger.mutableDrawingState().displays.add(mDisplayToken, state);

            if (!mCreationArgs.isVirtual) {
                LOG_ALWAYS_FATAL_IF(!state.displayId);
                mFlinger.mutablePhysicalDisplayTokens()[*state.displayId] = mDisplayToken;
            }

            return device;
        }

    private:
        TestableSurfaceFlinger& mFlinger;
        sp<BBinder> mDisplayToken = new BBinder();
        DisplayDeviceCreationArgs mCreationArgs;
    };

    surfaceflinger::test::Factory mFactory;
    sp<SurfaceFlinger> mFlinger = new SurfaceFlinger(mFactory, SurfaceFlinger::SkipInitialization);

    // We need to keep a reference to these so they are properly destroyed.
    std::vector<std::unique_ptr<HWC2Display>> mFakeHwcDisplays;
};

} // namespace android<|MERGE_RESOLUTION|>--- conflicted
+++ resolved
@@ -27,11 +27,8 @@
 #include "SurfaceFlinger.h"
 #include "SurfaceFlingerFactory.h"
 #include "SurfaceInterceptor.h"
-<<<<<<< HEAD
-=======
 
 #include "TimeStats/TimeStats.h"
->>>>>>> eed5d453
 
 namespace android {
 
@@ -136,14 +133,11 @@
         return nullptr;
     }
 
-<<<<<<< HEAD
-=======
     std::unique_ptr<TimeStats> createTimeStats() override {
         // TODO: Use test-fixture controlled factory
         return std::make_unique<TimeStats>();
     }
 
->>>>>>> eed5d453
     using CreateBufferQueueFunction =
             std::function<void(sp<IGraphicBufferProducer>* /* outProducer */,
                                sp<IGraphicBufferConsumer>* /* outConsumer */,
@@ -184,20 +178,12 @@
 
     using HotplugEvent = SurfaceFlinger::HotplugEvent;
 
-<<<<<<< HEAD
-    auto& mutableLayerCurrentState(sp<Layer> layer) { return layer->mCurrentState; }
-    auto& mutableLayerDrawingState(sp<Layer> layer) { return layer->mDrawingState; }
-
-    void setLayerSidebandStream(sp<Layer> layer, sp<NativeHandle> sidebandStream) {
-        layer->mDrawingState.sidebandStream = sidebandStream;
-=======
     auto& mutableLayerCurrentState(sp<Layer> layer) { return layer->mState.current; }
     auto& mutableLayerDrawingState(sp<Layer> layer) { return layer->mState.drawing; }
 
     void setLayerSidebandStream(sp<Layer> layer, sp<NativeHandle> sidebandStream) {
         Mutex::Autolock lock(layer->mStateMutex);
         layer->mState.drawing.sidebandStream = sidebandStream;
->>>>>>> eed5d453
         layer->getBE().compositionInfo.hwc.sidebandStream = sidebandStream;
     }
 
@@ -241,14 +227,8 @@
 
     auto onInitializeDisplays() { return mFlinger->onInitializeDisplays(); }
 
-<<<<<<< HEAD
-    auto setPowerModeInternal(const sp<DisplayDevice>& display, int mode,
-                              bool stateLockHeld = false) {
-        return mFlinger->setPowerModeInternal(display, mode, stateLockHeld);
-=======
     auto setPowerModeInternal(const sp<DisplayDevice>& display, int mode) {
         return mFlinger->setPowerModeInternal(display, mode);
->>>>>>> eed5d453
     }
 
     auto onMessageReceived(int32_t what) { return mFlinger->onMessageReceived(what); }
