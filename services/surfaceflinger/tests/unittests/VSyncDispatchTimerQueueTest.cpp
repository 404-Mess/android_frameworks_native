/*
 * Copyright 2019 The Android Open Source Project
 *
 * Licensed under the Apache License, Version 2.0 (the "License");
 * you may not use this file except in compliance with the License.
 * You may obtain a copy of the License at
 *
 *      http://www.apache.org/licenses/LICENSE-2.0
 *
 * Unless required by applicable law or agreed to in writing, software
 * distributed under the License is distributed on an "AS IS" BASIS,
 * WITHOUT WARRANTIES OR CONDITIONS OF ANY KIND, either express or implied.
 * See the License for the specific language governing permissions and
 * limitations under the License.
 */

// TODO(b/129481165): remove the #pragma below and fix conversion issues
#pragma clang diagnostic push
#pragma clang diagnostic ignored "-Wconversion"

#undef LOG_TAG
#define LOG_TAG "LibSurfaceFlingerUnittests"
#define LOG_NDEBUG 0

#include "Scheduler/TimeKeeper.h"
#include "Scheduler/VSyncDispatchTimerQueue.h"
#include "Scheduler/VSyncTracker.h"

#include <gmock/gmock.h>
#include <gtest/gtest.h>
#include <thread>

using namespace testing;
using namespace std::literals;
namespace android::scheduler {

class MockVSyncTracker : public VSyncTracker {
public:
    MockVSyncTracker(nsecs_t period) : mPeriod{period} {
        ON_CALL(*this, nextAnticipatedVSyncTimeFrom(_))
                .WillByDefault(Invoke(this, &MockVSyncTracker::nextVSyncTime));
        ON_CALL(*this, addVsyncTimestamp(_)).WillByDefault(Return(true));
    }

    MOCK_METHOD1(addVsyncTimestamp, bool(nsecs_t));
    MOCK_CONST_METHOD1(nextAnticipatedVSyncTimeFrom, nsecs_t(nsecs_t));
    MOCK_CONST_METHOD0(currentPeriod, nsecs_t());
    MOCK_METHOD1(setPeriod, void(nsecs_t));
    MOCK_METHOD0(resetModel, void());
    MOCK_CONST_METHOD1(dump, void(std::string&));

    nsecs_t nextVSyncTime(nsecs_t timePoint) const {
        if (timePoint % mPeriod == 0) {
            return timePoint;
        }
        return (timePoint - (timePoint % mPeriod) + mPeriod);
    }

protected:
    nsecs_t const mPeriod;
};

class ControllableClock : public TimeKeeper {
public:
    ControllableClock() {
        ON_CALL(*this, alarmAt(_, _))
                .WillByDefault(Invoke(this, &ControllableClock::alarmAtDefaultBehavior));
        ON_CALL(*this, now()).WillByDefault(Invoke(this, &ControllableClock::fakeTime));
    }

    MOCK_CONST_METHOD0(now, nsecs_t());
    MOCK_METHOD2(alarmAt, void(std::function<void()> const&, nsecs_t time));
    MOCK_METHOD0(alarmCancel, void());
    MOCK_CONST_METHOD1(dump, void(std::string&));

    void alarmAtDefaultBehavior(std::function<void()> const& callback, nsecs_t time) {
        mCallback = callback;
        mNextCallbackTime = time;
    }

    nsecs_t fakeTime() const { return mCurrentTime; }

    void advanceToNextCallback() {
        mCurrentTime = mNextCallbackTime;
        if (mCallback) {
            mCallback();
        }
    }

    void advanceBy(nsecs_t advancement) {
        mCurrentTime += advancement;
        if (mCurrentTime >= (mNextCallbackTime + mLag) && mCallback) {
            mCallback();
        }
    };

    void setLag(nsecs_t lag) { mLag = lag; }

private:
    std::function<void()> mCallback;
    nsecs_t mNextCallbackTime = 0;
    nsecs_t mCurrentTime = 0;
    nsecs_t mLag = 0;
};

class CountingCallback {
public:
    CountingCallback(VSyncDispatch& dispatch)
          : mDispatch(dispatch),
            mToken(dispatch.registerCallback(std::bind(&CountingCallback::counter, this,
                                                       std::placeholders::_1,
                                                       std::placeholders::_2),
                                             "test")) {}
    ~CountingCallback() { mDispatch.unregisterCallback(mToken); }

    operator VSyncDispatch::CallbackToken() const { return mToken; }

    void counter(nsecs_t time, nsecs_t wakeup_time) {
        mCalls.push_back(time);
        mWakeupTime.push_back(wakeup_time);
    }

    VSyncDispatch& mDispatch;
    VSyncDispatch::CallbackToken mToken;
    std::vector<nsecs_t> mCalls;
    std::vector<nsecs_t> mWakeupTime;
};

class PausingCallback {
public:
    PausingCallback(VSyncDispatch& dispatch, std::chrono::milliseconds pauseAmount)
          : mDispatch(dispatch),
            mToken(dispatch.registerCallback(std::bind(&PausingCallback::pause, this,
                                                       std::placeholders::_1,
                                                       std::placeholders::_2),
                                             "test")),
            mRegistered(true),
            mPauseAmount(pauseAmount) {}
    ~PausingCallback() { unregister(); }

    operator VSyncDispatch::CallbackToken() const { return mToken; }

    void pause(nsecs_t, nsecs_t) {
        std::unique_lock<std::mutex> lk(mMutex);
        mPause = true;
        mCv.notify_all();

        mCv.wait_for(lk, mPauseAmount, [this] { return !mPause; });

        mResourcePresent = (mResource.lock() != nullptr);
    }

    bool waitForPause() {
        std::unique_lock<std::mutex> lk(mMutex);
        auto waiting = mCv.wait_for(lk, 10s, [this] { return mPause; });
        return waiting;
    }

    void stashResource(std::weak_ptr<void> const& resource) { mResource = resource; }

    bool resourcePresent() { return mResourcePresent; }

    void unpause() {
        std::unique_lock<std::mutex> lk(mMutex);
        mPause = false;
        mCv.notify_all();
    }

    void unregister() {
        if (mRegistered) {
            mDispatch.unregisterCallback(mToken);
            mRegistered = false;
        }
    }

    VSyncDispatch& mDispatch;
    VSyncDispatch::CallbackToken mToken;
    bool mRegistered = true;

    std::mutex mMutex;
    std::condition_variable mCv;
    bool mPause = false;
    std::weak_ptr<void> mResource;
    bool mResourcePresent = false;
    std::chrono::milliseconds const mPauseAmount;
};

class VSyncDispatchTimerQueueTest : public testing::Test {
protected:
    std::unique_ptr<TimeKeeper> createTimeKeeper() {
        class TimeKeeperWrapper : public TimeKeeper {
        public:
            TimeKeeperWrapper(TimeKeeper& control) : mControllableClock(control) {}
            void alarmAt(std::function<void()> const& callback, nsecs_t time) final {
                mControllableClock.alarmAt(callback, time);
            }
            void alarmCancel() final { mControllableClock.alarmCancel(); }
            nsecs_t now() const final { return mControllableClock.now(); }
            void dump(std::string&) const final {}

        private:
            TimeKeeper& mControllableClock;
        };
        return std::make_unique<TimeKeeperWrapper>(mMockClock);
    }

    ~VSyncDispatchTimerQueueTest() {
        // destructor of  dispatch will cancelAlarm(). Ignore final cancel in common test.
        Mock::VerifyAndClearExpectations(&mMockClock);
    }

    void advanceToNextCallback() { mMockClock.advanceToNextCallback(); }

    NiceMock<ControllableClock> mMockClock;
    static nsecs_t constexpr mDispatchGroupThreshold = 5;
    nsecs_t const mPeriod = 1000;
    nsecs_t const mVsyncMoveThreshold = 300;
    NiceMock<MockVSyncTracker> mStubTracker{mPeriod};
    VSyncDispatchTimerQueue mDispatch{createTimeKeeper(), mStubTracker, mDispatchGroupThreshold,
                                      mVsyncMoveThreshold};
};

TEST_F(VSyncDispatchTimerQueueTest, unregistersSetAlarmOnDestruction) {
    EXPECT_CALL(mMockClock, alarmAt(_, 900));
    EXPECT_CALL(mMockClock, alarmCancel());
    {
        VSyncDispatchTimerQueue mDispatch{createTimeKeeper(), mStubTracker, mDispatchGroupThreshold,
                                          mVsyncMoveThreshold};
        CountingCallback cb(mDispatch);
        EXPECT_EQ(mDispatch.schedule(cb, 100, 1000), ScheduleResult::Scheduled);
    }
}

TEST_F(VSyncDispatchTimerQueueTest, basicAlarmSettingFuture) {
    auto intended = mPeriod - 230;
    EXPECT_CALL(mMockClock, alarmAt(_, 900));

    CountingCallback cb(mDispatch);
    EXPECT_EQ(mDispatch.schedule(cb, 100, intended), ScheduleResult::Scheduled);
    advanceToNextCallback();

    ASSERT_THAT(cb.mCalls.size(), Eq(1));
    EXPECT_THAT(cb.mCalls[0], Eq(mPeriod));
}

TEST_F(VSyncDispatchTimerQueueTest, basicAlarmSettingFutureWithAdjustmentToTrueVsync) {
    EXPECT_CALL(mStubTracker, nextAnticipatedVSyncTimeFrom(1000)).WillOnce(Return(1150));
    EXPECT_CALL(mMockClock, alarmAt(_, 1050));

    CountingCallback cb(mDispatch);
    mDispatch.schedule(cb, 100, mPeriod);
    advanceToNextCallback();

    ASSERT_THAT(cb.mCalls.size(), Eq(1));
    EXPECT_THAT(cb.mCalls[0], Eq(1150));
}

TEST_F(VSyncDispatchTimerQueueTest, basicAlarmSettingAdjustmentPast) {
    auto const now = 234;
    mMockClock.advanceBy(234);
    auto const workDuration = 10 * mPeriod;
    EXPECT_CALL(mStubTracker, nextAnticipatedVSyncTimeFrom(now + workDuration))
            .WillOnce(Return(mPeriod * 11));
    EXPECT_CALL(mMockClock, alarmAt(_, mPeriod));

    CountingCallback cb(mDispatch);
    EXPECT_EQ(mDispatch.schedule(cb, workDuration, mPeriod), ScheduleResult::Scheduled);
}

TEST_F(VSyncDispatchTimerQueueTest, basicAlarmCancel) {
    EXPECT_CALL(mMockClock, alarmAt(_, 900));
    EXPECT_CALL(mMockClock, alarmCancel());

    CountingCallback cb(mDispatch);
    EXPECT_EQ(mDispatch.schedule(cb, 100, mPeriod), ScheduleResult::Scheduled);
    EXPECT_EQ(mDispatch.cancel(cb), CancelResult::Cancelled);
}

TEST_F(VSyncDispatchTimerQueueTest, basicAlarmCancelTooLate) {
    EXPECT_CALL(mMockClock, alarmAt(_, 900));
    EXPECT_CALL(mMockClock, alarmCancel());

    CountingCallback cb(mDispatch);
    EXPECT_EQ(mDispatch.schedule(cb, 100, mPeriod), ScheduleResult::Scheduled);
    mMockClock.advanceBy(950);
    EXPECT_EQ(mDispatch.cancel(cb), CancelResult::TooLate);
}

TEST_F(VSyncDispatchTimerQueueTest, basicAlarmCancelTooLateWhenRunning) {
    EXPECT_CALL(mMockClock, alarmAt(_, 900));
    EXPECT_CALL(mMockClock, alarmCancel());

    PausingCallback cb(mDispatch, std::chrono::duration_cast<std::chrono::milliseconds>(1s));
    EXPECT_EQ(mDispatch.schedule(cb, 100, mPeriod), ScheduleResult::Scheduled);

    std::thread pausingThread([&] { mMockClock.advanceToNextCallback(); });
    EXPECT_TRUE(cb.waitForPause());
    EXPECT_EQ(mDispatch.cancel(cb), CancelResult::TooLate);
    cb.unpause();
    pausingThread.join();
}

TEST_F(VSyncDispatchTimerQueueTest, unregisterSynchronizes) {
    EXPECT_CALL(mMockClock, alarmAt(_, 900));
    EXPECT_CALL(mMockClock, alarmCancel());

    auto resource = std::make_shared<int>(110);

    PausingCallback cb(mDispatch, 50ms);
    cb.stashResource(resource);
    EXPECT_EQ(mDispatch.schedule(cb, 100, mPeriod), ScheduleResult::Scheduled);

    std::thread pausingThread([&] { mMockClock.advanceToNextCallback(); });
    EXPECT_TRUE(cb.waitForPause());

    cb.unregister();
    resource.reset();

    cb.unpause();
    pausingThread.join();

    EXPECT_TRUE(cb.resourcePresent());
}

TEST_F(VSyncDispatchTimerQueueTest, basicTwoAlarmSetting) {
    EXPECT_CALL(mStubTracker, nextAnticipatedVSyncTimeFrom(1000))
            .Times(4)
            .WillOnce(Return(1055))
            .WillOnce(Return(1063))
            .WillOnce(Return(1063))
            .WillOnce(Return(1075));

    Sequence seq;
    EXPECT_CALL(mMockClock, alarmAt(_, 955)).InSequence(seq);
    EXPECT_CALL(mMockClock, alarmAt(_, 813)).InSequence(seq);
    EXPECT_CALL(mMockClock, alarmAt(_, 975)).InSequence(seq);

    CountingCallback cb0(mDispatch);
    CountingCallback cb1(mDispatch);

    mDispatch.schedule(cb0, 100, mPeriod);
    mDispatch.schedule(cb1, 250, mPeriod);

    advanceToNextCallback();
    advanceToNextCallback();

    ASSERT_THAT(cb0.mCalls.size(), Eq(1));
    EXPECT_THAT(cb0.mCalls[0], Eq(1075));
    ASSERT_THAT(cb1.mCalls.size(), Eq(1));
    EXPECT_THAT(cb1.mCalls[0], Eq(1063));
}

TEST_F(VSyncDispatchTimerQueueTest, rearmsFaroutTimeoutWhenCancellingCloseOne) {
    EXPECT_CALL(mStubTracker, nextAnticipatedVSyncTimeFrom(_))
            .Times(4)
            .WillOnce(Return(10000))
            .WillOnce(Return(1000))
            .WillOnce(Return(10000))
            .WillOnce(Return(10000));

    Sequence seq;
    EXPECT_CALL(mMockClock, alarmAt(_, 9900)).InSequence(seq);
    EXPECT_CALL(mMockClock, alarmAt(_, 750)).InSequence(seq);
    EXPECT_CALL(mMockClock, alarmAt(_, 9900)).InSequence(seq);

    CountingCallback cb0(mDispatch);
    CountingCallback cb1(mDispatch);

    mDispatch.schedule(cb0, 100, mPeriod * 10);
    mDispatch.schedule(cb1, 250, mPeriod);
    mDispatch.cancel(cb1);
}

TEST_F(VSyncDispatchTimerQueueTest, noUnnecessaryRearmsWhenRescheduling) {
    Sequence seq;
    EXPECT_CALL(mMockClock, alarmAt(_, 600)).InSequence(seq);
    EXPECT_CALL(mMockClock, alarmAt(_, 700)).InSequence(seq);

    CountingCallback cb0(mDispatch);
    CountingCallback cb1(mDispatch);

    mDispatch.schedule(cb0, 400, 1000);
    mDispatch.schedule(cb1, 200, 1000);
    mDispatch.schedule(cb1, 300, 1000);
    advanceToNextCallback();
}

TEST_F(VSyncDispatchTimerQueueTest, necessaryRearmsWhenModifying) {
    Sequence seq;
    EXPECT_CALL(mMockClock, alarmAt(_, 600)).InSequence(seq);
    EXPECT_CALL(mMockClock, alarmAt(_, 500)).InSequence(seq);
    EXPECT_CALL(mMockClock, alarmAt(_, 600)).InSequence(seq);

    CountingCallback cb0(mDispatch);
    CountingCallback cb1(mDispatch);

    mDispatch.schedule(cb0, 400, 1000);
    mDispatch.schedule(cb1, 200, 1000);
    mDispatch.schedule(cb1, 500, 1000);
    advanceToNextCallback();
}

TEST_F(VSyncDispatchTimerQueueTest, modifyIntoGroup) {
    Sequence seq;
    EXPECT_CALL(mMockClock, alarmAt(_, 600)).InSequence(seq);
    EXPECT_CALL(mMockClock, alarmAt(_, 1600)).InSequence(seq);
    EXPECT_CALL(mMockClock, alarmAt(_, 1590)).InSequence(seq);
    EXPECT_CALL(mMockClock, alarmAt(_, 1600)).InSequence(seq);

    auto offset = 400;
    auto closeOffset = offset + mDispatchGroupThreshold - 1;
    auto notCloseOffset = offset + 2 * mDispatchGroupThreshold;

    CountingCallback cb0(mDispatch);
    CountingCallback cb1(mDispatch);

    mDispatch.schedule(cb0, 400, 1000);
    mDispatch.schedule(cb1, 200, 1000);
    mDispatch.schedule(cb1, closeOffset, 1000);

    advanceToNextCallback();
    ASSERT_THAT(cb0.mCalls.size(), Eq(1));
    EXPECT_THAT(cb0.mCalls[0], Eq(mPeriod));
    ASSERT_THAT(cb1.mCalls.size(), Eq(1));
    EXPECT_THAT(cb1.mCalls[0], Eq(mPeriod));

    mDispatch.schedule(cb0, 400, 2000);
    mDispatch.schedule(cb1, notCloseOffset, 2000);
    advanceToNextCallback();
    ASSERT_THAT(cb1.mCalls.size(), Eq(2));
    EXPECT_THAT(cb1.mCalls[1], Eq(2000));

    advanceToNextCallback();
    ASSERT_THAT(cb0.mCalls.size(), Eq(2));
    EXPECT_THAT(cb0.mCalls[1], Eq(2000));
}

TEST_F(VSyncDispatchTimerQueueTest, rearmsWhenEndingAndDoesntCancel) {
    Sequence seq;
    EXPECT_CALL(mMockClock, alarmAt(_, 900)).InSequence(seq);
    EXPECT_CALL(mMockClock, alarmAt(_, 800)).InSequence(seq);
    EXPECT_CALL(mMockClock, alarmAt(_, 900)).InSequence(seq);
    EXPECT_CALL(mMockClock, alarmCancel());

    CountingCallback cb0(mDispatch);
    CountingCallback cb1(mDispatch);

    mDispatch.schedule(cb0, 100, 1000);
    mDispatch.schedule(cb1, 200, 1000);
    advanceToNextCallback();
    EXPECT_EQ(mDispatch.cancel(cb0), CancelResult::Cancelled);
}

TEST_F(VSyncDispatchTimerQueueTest, setAlarmCallsAtCorrectTimeWithChangingVsync) {
    EXPECT_CALL(mStubTracker, nextAnticipatedVSyncTimeFrom(_))
            .Times(3)
            .WillOnce(Return(950))
            .WillOnce(Return(1975))
            .WillOnce(Return(2950));

    CountingCallback cb(mDispatch);
    mDispatch.schedule(cb, 100, 920);

    mMockClock.advanceBy(850);
    EXPECT_THAT(cb.mCalls.size(), Eq(1));

    mDispatch.schedule(cb, 100, 1900);
    mMockClock.advanceBy(900);
    EXPECT_THAT(cb.mCalls.size(), Eq(1));
    mMockClock.advanceBy(125);
    EXPECT_THAT(cb.mCalls.size(), Eq(2));

    mDispatch.schedule(cb, 100, 2900);
    mMockClock.advanceBy(975);
    EXPECT_THAT(cb.mCalls.size(), Eq(3));
}

TEST_F(VSyncDispatchTimerQueueTest, callbackReentrancy) {
    Sequence seq;
    EXPECT_CALL(mMockClock, alarmAt(_, 900)).InSequence(seq);
    EXPECT_CALL(mMockClock, alarmAt(_, 1900)).InSequence(seq);

    VSyncDispatch::CallbackToken tmp;
    tmp = mDispatch.registerCallback([&](auto, auto) { mDispatch.schedule(tmp, 100, 2000); },
                                     "o.o");

    mDispatch.schedule(tmp, 100, 1000);
    advanceToNextCallback();
}

TEST_F(VSyncDispatchTimerQueueTest, callbackReentrantWithPastWakeup) {
    VSyncDispatch::CallbackToken tmp;
    std::optional<nsecs_t> lastTarget;
    tmp = mDispatch.registerCallback(
            [&](auto timestamp, auto) {
                EXPECT_EQ(mDispatch.schedule(tmp, 400, timestamp - mVsyncMoveThreshold),
                          ScheduleResult::Scheduled);
                EXPECT_EQ(mDispatch.schedule(tmp, 400, timestamp), ScheduleResult::Scheduled);
                EXPECT_EQ(mDispatch.schedule(tmp, 400, timestamp + mVsyncMoveThreshold),
                          ScheduleResult::Scheduled);
                lastTarget = timestamp;
            },
            "oo");

    mDispatch.schedule(tmp, 999, 1000);
    advanceToNextCallback();
    EXPECT_THAT(lastTarget, Eq(1000));

    advanceToNextCallback();
    EXPECT_THAT(lastTarget, Eq(2000));
}

TEST_F(VSyncDispatchTimerQueueTest, modificationsAroundVsyncTime) {
    Sequence seq;
    EXPECT_CALL(mMockClock, alarmAt(_, 1000)).InSequence(seq);
    EXPECT_CALL(mMockClock, alarmAt(_, 950)).InSequence(seq);
    EXPECT_CALL(mMockClock, alarmAt(_, 1950)).InSequence(seq);
    EXPECT_CALL(mMockClock, alarmAt(_, 1900)).InSequence(seq);

    CountingCallback cb(mDispatch);
    mDispatch.schedule(cb, 0, 1000);

    mMockClock.advanceBy(750);
    mDispatch.schedule(cb, 50, 1000);

    advanceToNextCallback();
    mDispatch.schedule(cb, 50, 2000);

    mMockClock.advanceBy(800);
    mDispatch.schedule(cb, 100, 2000);
}

TEST_F(VSyncDispatchTimerQueueTest, lateModifications) {
    Sequence seq;
    EXPECT_CALL(mMockClock, alarmAt(_, 500)).InSequence(seq);
    EXPECT_CALL(mMockClock, alarmAt(_, 900)).InSequence(seq);
    EXPECT_CALL(mMockClock, alarmAt(_, 850)).InSequence(seq);
    EXPECT_CALL(mMockClock, alarmAt(_, 1800)).InSequence(seq);

    CountingCallback cb0(mDispatch);
    CountingCallback cb1(mDispatch);

    mDispatch.schedule(cb0, 500, 1000);
    mDispatch.schedule(cb1, 100, 1000);

    advanceToNextCallback();
    mDispatch.schedule(cb0, 200, 2000);
    mDispatch.schedule(cb1, 150, 1000);

    advanceToNextCallback();
    advanceToNextCallback();
}

TEST_F(VSyncDispatchTimerQueueTest, doesntCancelPriorValidTimerForFutureMod) {
    Sequence seq;
    EXPECT_CALL(mMockClock, alarmAt(_, 500)).InSequence(seq);

    CountingCallback cb0(mDispatch);
    CountingCallback cb1(mDispatch);
    mDispatch.schedule(cb0, 500, 1000);
    mDispatch.schedule(cb1, 500, 20000);
}

TEST_F(VSyncDispatchTimerQueueTest, setsTimerAfterCancellation) {
    Sequence seq;
    EXPECT_CALL(mMockClock, alarmAt(_, 500)).InSequence(seq);
    EXPECT_CALL(mMockClock, alarmCancel()).InSequence(seq);
    EXPECT_CALL(mMockClock, alarmAt(_, 900)).InSequence(seq);

    CountingCallback cb0(mDispatch);
    mDispatch.schedule(cb0, 500, 1000);
    mDispatch.cancel(cb0);
    mDispatch.schedule(cb0, 100, 1000);
}

TEST_F(VSyncDispatchTimerQueueTest, makingUpIdsError) {
    VSyncDispatch::CallbackToken token(100);
    EXPECT_THAT(mDispatch.schedule(token, 100, 1000), Eq(ScheduleResult::Error));
    EXPECT_THAT(mDispatch.cancel(token), Eq(CancelResult::Error));
}

TEST_F(VSyncDispatchTimerQueueTest, canMoveCallbackBackwardsInTime) {
    CountingCallback cb0(mDispatch);
    EXPECT_EQ(mDispatch.schedule(cb0, 500, 1000), ScheduleResult::Scheduled);
    EXPECT_EQ(mDispatch.schedule(cb0, 100, 1000), ScheduleResult::Scheduled);
}

// b/1450138150
TEST_F(VSyncDispatchTimerQueueTest, doesNotMoveCallbackBackwardsAndSkipAScheduledTargetVSync) {
    EXPECT_CALL(mMockClock, alarmAt(_, 500));
    CountingCallback cb(mDispatch);
    EXPECT_EQ(mDispatch.schedule(cb, 500, 1000), ScheduleResult::Scheduled);
    mMockClock.advanceBy(400);

    EXPECT_EQ(mDispatch.schedule(cb, 800, 1000), ScheduleResult::Scheduled);
    advanceToNextCallback();
    ASSERT_THAT(cb.mCalls.size(), Eq(1));
}

TEST_F(VSyncDispatchTimerQueueTest, targetOffsetMovingBackALittleCanStillSchedule) {
    EXPECT_CALL(mStubTracker, nextAnticipatedVSyncTimeFrom(1000))
            .Times(2)
            .WillOnce(Return(1000))
            .WillOnce(Return(1002));
    CountingCallback cb(mDispatch);
    EXPECT_EQ(mDispatch.schedule(cb, 500, 1000), ScheduleResult::Scheduled);
    mMockClock.advanceBy(400);
    EXPECT_EQ(mDispatch.schedule(cb, 400, 1000), ScheduleResult::Scheduled);
}

TEST_F(VSyncDispatchTimerQueueTest, canScheduleNegativeOffsetAgainstDifferentPeriods) {
    CountingCallback cb0(mDispatch);
    EXPECT_EQ(mDispatch.schedule(cb0, 500, 1000), ScheduleResult::Scheduled);
    advanceToNextCallback();
    EXPECT_EQ(mDispatch.schedule(cb0, 1100, 2000), ScheduleResult::Scheduled);
}

TEST_F(VSyncDispatchTimerQueueTest, canScheduleLargeNegativeOffset) {
    Sequence seq;
    EXPECT_CALL(mMockClock, alarmAt(_, 500)).InSequence(seq);
    EXPECT_CALL(mMockClock, alarmAt(_, 1100)).InSequence(seq);
    CountingCallback cb0(mDispatch);
    EXPECT_EQ(mDispatch.schedule(cb0, 500, 1000), ScheduleResult::Scheduled);
    advanceToNextCallback();
    EXPECT_EQ(mDispatch.schedule(cb0, 1900, 2000), ScheduleResult::Scheduled);
}

TEST_F(VSyncDispatchTimerQueueTest, scheduleUpdatesDoesNotAffectSchedulingState) {
    EXPECT_CALL(mMockClock, alarmAt(_, 600));

    CountingCallback cb(mDispatch);
    EXPECT_EQ(mDispatch.schedule(cb, 400, 1000), ScheduleResult::Scheduled);

    EXPECT_EQ(mDispatch.schedule(cb, 1400, 1000), ScheduleResult::Scheduled);

    advanceToNextCallback();
}

TEST_F(VSyncDispatchTimerQueueTest, helperMove) {
    EXPECT_CALL(mMockClock, alarmAt(_, 500)).Times(1);
    EXPECT_CALL(mMockClock, alarmCancel()).Times(1);

    VSyncCallbackRegistration cb(
            mDispatch, [](auto, auto) {}, "");
    VSyncCallbackRegistration cb1(std::move(cb));
    cb.schedule(100, 1000);
    cb.cancel();

    cb1.schedule(500, 1000);
    cb1.cancel();
}

TEST_F(VSyncDispatchTimerQueueTest, helperMoveAssign) {
    EXPECT_CALL(mMockClock, alarmAt(_, 500)).Times(1);
    EXPECT_CALL(mMockClock, alarmCancel()).Times(1);

    VSyncCallbackRegistration cb(
            mDispatch, [](auto, auto) {}, "");
    VSyncCallbackRegistration cb1(
            mDispatch, [](auto, auto) {}, "");
    cb1 = std::move(cb);
    cb.schedule(100, 1000);
    cb.cancel();

    cb1.schedule(500, 1000);
    cb1.cancel();
}

// b/154303580
TEST_F(VSyncDispatchTimerQueueTest, skipsSchedulingIfTimerReschedulingIsImminent) {
    Sequence seq;
    EXPECT_CALL(mMockClock, alarmAt(_, 600)).InSequence(seq);
    EXPECT_CALL(mMockClock, alarmAt(_, 1900)).InSequence(seq);
    CountingCallback cb1(mDispatch);
    CountingCallback cb2(mDispatch);

    EXPECT_EQ(mDispatch.schedule(cb1, 400, 1000), ScheduleResult::Scheduled);

    mMockClock.setLag(100);
    mMockClock.advanceBy(620);

    EXPECT_EQ(mDispatch.schedule(cb2, 100, 2000), ScheduleResult::Scheduled);
    mMockClock.advanceBy(80);

    EXPECT_THAT(cb1.mCalls.size(), Eq(1));
    EXPECT_THAT(cb2.mCalls.size(), Eq(0));
}

// b/154303580.
// If the same callback tries to reschedule itself after it's too late, timer opts to apply the
// update later, as opposed to blocking the calling thread.
TEST_F(VSyncDispatchTimerQueueTest, skipsSchedulingIfTimerReschedulingIsImminentSameCallback) {
    Sequence seq;
    EXPECT_CALL(mMockClock, alarmAt(_, 600)).InSequence(seq);
    EXPECT_CALL(mMockClock, alarmAt(_, 1630)).InSequence(seq);
    CountingCallback cb(mDispatch);

    EXPECT_EQ(mDispatch.schedule(cb, 400, 1000), ScheduleResult::Scheduled);

    mMockClock.setLag(100);
    mMockClock.advanceBy(620);

    EXPECT_EQ(mDispatch.schedule(cb, 370, 2000), ScheduleResult::Scheduled);
    mMockClock.advanceBy(80);

    EXPECT_THAT(cb.mCalls.size(), Eq(1));
}

// b/154303580.
TEST_F(VSyncDispatchTimerQueueTest, skipsRearmingWhenNotNextScheduled) {
    Sequence seq;
    EXPECT_CALL(mMockClock, alarmAt(_, 600)).InSequence(seq);
    EXPECT_CALL(mMockClock, alarmCancel()).InSequence(seq);
    CountingCallback cb1(mDispatch);
    CountingCallback cb2(mDispatch);

    EXPECT_EQ(mDispatch.schedule(cb1, 400, 1000), ScheduleResult::Scheduled);
    EXPECT_EQ(mDispatch.schedule(cb2, 100, 2000), ScheduleResult::Scheduled);

    mMockClock.setLag(100);
    mMockClock.advanceBy(620);

    EXPECT_EQ(mDispatch.cancel(cb2), CancelResult::Cancelled);

    mMockClock.advanceBy(80);

    EXPECT_THAT(cb1.mCalls.size(), Eq(1));
    EXPECT_THAT(cb2.mCalls.size(), Eq(0));
}

TEST_F(VSyncDispatchTimerQueueTest, rearmsWhenCancelledAndIsNextScheduled) {
    Sequence seq;
    EXPECT_CALL(mMockClock, alarmAt(_, 600)).InSequence(seq);
    EXPECT_CALL(mMockClock, alarmAt(_, 1900)).InSequence(seq);
    EXPECT_CALL(mMockClock, alarmCancel()).InSequence(seq);
    CountingCallback cb1(mDispatch);
    CountingCallback cb2(mDispatch);

    EXPECT_EQ(mDispatch.schedule(cb1, 400, 1000), ScheduleResult::Scheduled);
    EXPECT_EQ(mDispatch.schedule(cb2, 100, 2000), ScheduleResult::Scheduled);

    mMockClock.setLag(100);
    mMockClock.advanceBy(620);

    EXPECT_EQ(mDispatch.cancel(cb1), CancelResult::Cancelled);

    EXPECT_THAT(cb1.mCalls.size(), Eq(0));
    EXPECT_THAT(cb2.mCalls.size(), Eq(0));
    mMockClock.advanceToNextCallback();

    EXPECT_THAT(cb1.mCalls.size(), Eq(0));
    EXPECT_THAT(cb2.mCalls.size(), Eq(1));
}

TEST_F(VSyncDispatchTimerQueueTest, laggedTimerGroupsCallbacksWithinLag) {
    CountingCallback cb1(mDispatch);
    CountingCallback cb2(mDispatch);

    Sequence seq;
    EXPECT_CALL(mStubTracker, nextAnticipatedVSyncTimeFrom(1000))
            .InSequence(seq)
            .WillOnce(Return(1000));
<<<<<<< HEAD
    EXPECT_CALL(mMockClock, alarmIn(_, 600)).InSequence(seq);
=======
    EXPECT_CALL(mMockClock, alarmAt(_, 600)).InSequence(seq);
>>>>>>> a4d3a69c
    EXPECT_CALL(mStubTracker, nextAnticipatedVSyncTimeFrom(1000))
            .InSequence(seq)
            .WillOnce(Return(1000));

    EXPECT_EQ(mDispatch.schedule(cb1, 400, 1000), ScheduleResult::Scheduled);
    EXPECT_EQ(mDispatch.schedule(cb2, 390, 1000), ScheduleResult::Scheduled);

    mMockClock.setLag(100);
    mMockClock.advanceBy(700);

    ASSERT_THAT(cb1.mWakeupTime.size(), Eq(1));
    EXPECT_THAT(cb1.mWakeupTime[0], Eq(600));
    ASSERT_THAT(cb2.mWakeupTime.size(), Eq(1));
    EXPECT_THAT(cb2.mWakeupTime[0], Eq(610));
}

class VSyncDispatchTimerQueueEntryTest : public testing::Test {
protected:
    nsecs_t const mPeriod = 1000;
    nsecs_t const mVsyncMoveThreshold = 200;
    NiceMock<MockVSyncTracker> mStubTracker{mPeriod};
};

TEST_F(VSyncDispatchTimerQueueEntryTest, stateAfterInitialization) {
    std::string name("basicname");
    VSyncDispatchTimerQueueEntry entry(
            name, [](auto, auto) {}, mVsyncMoveThreshold);
    EXPECT_THAT(entry.name(), Eq(name));
    EXPECT_FALSE(entry.lastExecutedVsyncTarget());
    EXPECT_FALSE(entry.wakeupTime());
}

TEST_F(VSyncDispatchTimerQueueEntryTest, stateScheduling) {
    VSyncDispatchTimerQueueEntry entry(
            "test", [](auto, auto) {}, mVsyncMoveThreshold);

    EXPECT_FALSE(entry.wakeupTime());
    EXPECT_THAT(entry.schedule(100, 500, mStubTracker, 0), Eq(ScheduleResult::Scheduled));
    auto const wakeup = entry.wakeupTime();
    ASSERT_TRUE(wakeup);
    EXPECT_THAT(*wakeup, Eq(900));

    entry.disarm();
    EXPECT_FALSE(entry.wakeupTime());
}

TEST_F(VSyncDispatchTimerQueueEntryTest, stateSchedulingReallyLongWakeupLatency) {
    auto const duration = 500;
    auto const now = 8750;

    EXPECT_CALL(mStubTracker, nextAnticipatedVSyncTimeFrom(now + duration))
            .Times(1)
            .WillOnce(Return(10000));
    VSyncDispatchTimerQueueEntry entry(
            "test", [](auto, auto) {}, mVsyncMoveThreshold);

    EXPECT_FALSE(entry.wakeupTime());
    EXPECT_THAT(entry.schedule(500, 994, mStubTracker, now), Eq(ScheduleResult::Scheduled));
    auto const wakeup = entry.wakeupTime();
    ASSERT_TRUE(wakeup);
    EXPECT_THAT(*wakeup, Eq(9500));
}

TEST_F(VSyncDispatchTimerQueueEntryTest, runCallback) {
    auto callCount = 0;
    auto vsyncCalledTime = 0;
    auto wakeupCalledTime = 0;
    VSyncDispatchTimerQueueEntry entry(
            "test",
            [&](auto vsyncTime, auto wakeupTime) {
                callCount++;
                vsyncCalledTime = vsyncTime;
                wakeupCalledTime = wakeupTime;
            },
            mVsyncMoveThreshold);

    EXPECT_THAT(entry.schedule(100, 500, mStubTracker, 0), Eq(ScheduleResult::Scheduled));
    auto const wakeup = entry.wakeupTime();
    ASSERT_TRUE(wakeup);
    EXPECT_THAT(*wakeup, Eq(900));

    entry.callback(entry.executing(), *wakeup);

    EXPECT_THAT(callCount, Eq(1));
    EXPECT_THAT(vsyncCalledTime, Eq(mPeriod));
    EXPECT_THAT(wakeupCalledTime, Eq(*wakeup));
    EXPECT_FALSE(entry.wakeupTime());
    auto lastCalledTarget = entry.lastExecutedVsyncTarget();
    ASSERT_TRUE(lastCalledTarget);
    EXPECT_THAT(*lastCalledTarget, Eq(mPeriod));
}

TEST_F(VSyncDispatchTimerQueueEntryTest, updateCallback) {
    EXPECT_CALL(mStubTracker, nextAnticipatedVSyncTimeFrom(_))
            .Times(2)
            .WillOnce(Return(1000))
            .WillOnce(Return(1020));

    VSyncDispatchTimerQueueEntry entry(
            "test", [](auto, auto) {}, mVsyncMoveThreshold);

    EXPECT_FALSE(entry.wakeupTime());
    entry.update(mStubTracker, 0);
    EXPECT_FALSE(entry.wakeupTime());

    EXPECT_THAT(entry.schedule(100, 500, mStubTracker, 0), Eq(ScheduleResult::Scheduled));
    auto wakeup = entry.wakeupTime();
    ASSERT_TRUE(wakeup);
    EXPECT_THAT(wakeup, Eq(900));

    entry.update(mStubTracker, 0);
    wakeup = entry.wakeupTime();
    ASSERT_TRUE(wakeup);
    EXPECT_THAT(*wakeup, Eq(920));
}

TEST_F(VSyncDispatchTimerQueueEntryTest, skipsUpdateIfJustScheduled) {
    VSyncDispatchTimerQueueEntry entry(
            "test", [](auto, auto) {}, mVsyncMoveThreshold);
    EXPECT_THAT(entry.schedule(100, 500, mStubTracker, 0), Eq(ScheduleResult::Scheduled));
    entry.update(mStubTracker, 0);

    auto const wakeup = entry.wakeupTime();
    ASSERT_TRUE(wakeup);
    EXPECT_THAT(*wakeup, Eq(wakeup));
}

TEST_F(VSyncDispatchTimerQueueEntryTest, willSnapToNextTargettableVSync) {
    VSyncDispatchTimerQueueEntry entry(
            "test", [](auto, auto) {}, mVsyncMoveThreshold);
    EXPECT_THAT(entry.schedule(100, 500, mStubTracker, 0), Eq(ScheduleResult::Scheduled));
    entry.executing(); // 1000 is executing
    // had 1000 not been executing, this could have been scheduled for time 800.
    EXPECT_THAT(entry.schedule(200, 500, mStubTracker, 0), Eq(ScheduleResult::Scheduled));
    EXPECT_THAT(*entry.wakeupTime(), Eq(1800));

    EXPECT_THAT(entry.schedule(50, 500, mStubTracker, 0), Eq(ScheduleResult::Scheduled));
    EXPECT_THAT(*entry.wakeupTime(), Eq(1950));

    EXPECT_THAT(entry.schedule(200, 1001, mStubTracker, 0), Eq(ScheduleResult::Scheduled));
    EXPECT_THAT(*entry.wakeupTime(), Eq(1800));
}

TEST_F(VSyncDispatchTimerQueueEntryTest,
       willRequestNextEstimateWhenSnappingToNextTargettableVSync) {
    VSyncDispatchTimerQueueEntry entry(
            "test", [](auto, auto) {}, mVsyncMoveThreshold);

    Sequence seq;
    EXPECT_CALL(mStubTracker, nextAnticipatedVSyncTimeFrom(500))
            .InSequence(seq)
            .WillOnce(Return(1000));
    EXPECT_CALL(mStubTracker, nextAnticipatedVSyncTimeFrom(500))
            .InSequence(seq)
            .WillOnce(Return(1000));
    EXPECT_CALL(mStubTracker, nextAnticipatedVSyncTimeFrom(1000 + mVsyncMoveThreshold))
            .InSequence(seq)
            .WillOnce(Return(2000));

    EXPECT_THAT(entry.schedule(100, 500, mStubTracker, 0), Eq(ScheduleResult::Scheduled));

    entry.executing(); // 1000 is executing

    EXPECT_THAT(entry.schedule(200, 500, mStubTracker, 0), Eq(ScheduleResult::Scheduled));
}

TEST_F(VSyncDispatchTimerQueueEntryTest, reportsScheduledIfStillTime) {
    VSyncDispatchTimerQueueEntry entry(
            "test", [](auto, auto) {}, mVsyncMoveThreshold);
    EXPECT_THAT(entry.schedule(100, 500, mStubTracker, 0), Eq(ScheduleResult::Scheduled));
    EXPECT_THAT(entry.schedule(200, 500, mStubTracker, 0), Eq(ScheduleResult::Scheduled));
    EXPECT_THAT(entry.schedule(50, 500, mStubTracker, 0), Eq(ScheduleResult::Scheduled));
    EXPECT_THAT(entry.schedule(1200, 500, mStubTracker, 0), Eq(ScheduleResult::Scheduled));
}

TEST_F(VSyncDispatchTimerQueueEntryTest, storesPendingUpdatesUntilUpdate) {
    static constexpr auto effectualOffset = 200;
    VSyncDispatchTimerQueueEntry entry(
            "test", [](auto, auto) {}, mVsyncMoveThreshold);
    EXPECT_FALSE(entry.hasPendingWorkloadUpdate());
    entry.addPendingWorkloadUpdate(100, 400);
    entry.addPendingWorkloadUpdate(effectualOffset, 700);
    EXPECT_TRUE(entry.hasPendingWorkloadUpdate());
    entry.update(mStubTracker, 0);
    EXPECT_FALSE(entry.hasPendingWorkloadUpdate());
    EXPECT_THAT(*entry.wakeupTime(), Eq(mPeriod - effectualOffset));
}

} // namespace android::scheduler

// TODO(b/129481165): remove the #pragma below and fix conversion issues
#pragma clang diagnostic pop // ignored "-Wconversion"<|MERGE_RESOLUTION|>--- conflicted
+++ resolved
@@ -760,11 +760,7 @@
     EXPECT_CALL(mStubTracker, nextAnticipatedVSyncTimeFrom(1000))
             .InSequence(seq)
             .WillOnce(Return(1000));
-<<<<<<< HEAD
-    EXPECT_CALL(mMockClock, alarmIn(_, 600)).InSequence(seq);
-=======
     EXPECT_CALL(mMockClock, alarmAt(_, 600)).InSequence(seq);
->>>>>>> a4d3a69c
     EXPECT_CALL(mStubTracker, nextAnticipatedVSyncTimeFrom(1000))
             .InSequence(seq)
             .WillOnce(Return(1000));
