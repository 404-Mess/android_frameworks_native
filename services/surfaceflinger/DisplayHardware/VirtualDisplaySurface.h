/*
 * Copyright 2013 The Android Open Source Project
 *
 * Licensed under the Apache License, Version 2.0 (the "License");
 * you may not use this file except in compliance with the License.
 * You may obtain a copy of the License at
 *
 *      http://www.apache.org/licenses/LICENSE-2.0
 *
 * Unless required by applicable law or agreed to in writing, software
 * distributed under the License is distributed on an "AS IS" BASIS,
 * WITHOUT WARRANTIES OR CONDITIONS OF ANY KIND, either express or implied.
 * See the License for the specific language governing permissions and
 * limitations under the License.
 */

#ifndef ANDROID_SF_VIRTUAL_DISPLAY_SURFACE_H
#define ANDROID_SF_VIRTUAL_DISPLAY_SURFACE_H

#include <optional>
#include <string>

#include "DisplayIdentification.h"
#include "DisplaySurface.h"
#include "HWComposerBufferCache.h"

#include <gui/ConsumerBase.h>
#include <gui/IGraphicBufferProducer.h>

// ---------------------------------------------------------------------------
namespace android {
// ---------------------------------------------------------------------------

class HWComposer;
class IProducerListener;

/* This DisplaySurface implementation supports virtual displays, where GLES
 * and/or HWC compose into a buffer that is then passed to an arbitrary
 * consumer (the sink) running in another process.
 *
 * The simplest case is when the virtual display will never use the h/w
 * composer -- either the h/w composer doesn't support writing to buffers, or
 * there are more virtual displays than it supports simultaneously. In this
 * case, the GLES driver works directly with the output buffer queue, and
 * calls to the VirtualDisplay from SurfaceFlinger and DisplayHardware do
 * nothing.
 *
 * If h/w composer might be used, then each frame will fall into one of three
 * configurations: GLES-only, HWC-only, and MIXED composition. In all of these,
 * we must provide a FB target buffer and output buffer for the HWC set() call.
 *
 * In GLES-only composition, the GLES driver is given a buffer from the sink to
 * render into. When the GLES driver queues the buffer to the
 * VirtualDisplaySurface, the VirtualDisplaySurface holds onto it instead of
 * immediately queueing it to the sink. The buffer is used as both the FB
 * target and output buffer for HWC, though on these frames the HWC doesn't
 * do any work for this display and doesn't write to the output buffer. After
 * composition is complete, the buffer is queued to the sink.
 *
 * In HWC-only composition, the VirtualDisplaySurface dequeues a buffer from
 * the sink and passes it to HWC as both the FB target buffer and output
 * buffer. The HWC doesn't need to read from the FB target buffer, but does
 * write to the output buffer. After composition is complete, the buffer is
 * queued to the sink.
 *
 * On MIXED frames, things become more complicated, since some h/w composer
 * implementations can't read from and write to the same buffer. This class has
 * an internal BufferQueue that it uses as a scratch buffer pool. The GLES
 * driver is given a scratch buffer to render into. When it finishes rendering,
 * the buffer is queued and then immediately acquired by the
 * VirtualDisplaySurface. The scratch buffer is then used as the FB target
 * buffer for HWC, and a separate buffer is dequeued from the sink and used as
 * the HWC output buffer. When HWC composition is complete, the scratch buffer
 * is released and the output buffer is queued to the sink.
 */
class VirtualDisplaySurface : public DisplaySurface,
                              public BnGraphicBufferProducer,
                              private ConsumerBase {
public:
<<<<<<< HEAD
    friend class ExVirtualDisplaySurface;

    VirtualDisplaySurface(HWComposer& hwc, int32_t dispId,
            const sp<IGraphicBufferProducer>& sink,
            const sp<IGraphicBufferProducer>& bqProducer,
            const sp<IGraphicBufferConsumer>& bqConsumer,
            const std::string& name);
=======
    VirtualDisplaySurface(HWComposer& hwc, const std::optional<DisplayId>& displayId,
                          const sp<IGraphicBufferProducer>& sink,
                          const sp<IGraphicBufferProducer>& bqProducer,
                          const sp<IGraphicBufferConsumer>& bqConsumer, const std::string& name);
>>>>>>> 5c93da3e

    //
    // DisplaySurface interface
    //
    virtual status_t beginFrame(bool mustRecompose);
    virtual status_t prepareFrame(CompositionType compositionType);
    virtual status_t advanceFrame();
    virtual void onFrameCommitted();
    virtual void dumpAsString(String8& result) const;
    virtual void resizeBuffers(const uint32_t w, const uint32_t h);
    virtual const sp<Fence>& getClientTargetAcquireFence() const override;

private:
    enum Source {SOURCE_SINK = 0, SOURCE_SCRATCH = 1};

    virtual ~VirtualDisplaySurface();

    //
    // IGraphicBufferProducer interface, used by the GLES driver.
    //
    virtual status_t requestBuffer(int pslot, sp<GraphicBuffer>* outBuf);
    virtual status_t setMaxDequeuedBufferCount(int maxDequeuedBuffers);
    virtual status_t setAsyncMode(bool async);
    virtual status_t dequeueBuffer(int* pslot, sp<Fence>* fence, uint32_t w, uint32_t h,
                                   PixelFormat format, uint64_t usage, uint64_t* outBufferAge,
                                   FrameEventHistoryDelta* outTimestamps);
    virtual status_t detachBuffer(int slot);
    virtual status_t detachNextBuffer(sp<GraphicBuffer>* outBuffer,
            sp<Fence>* outFence);
    virtual status_t attachBuffer(int* slot, const sp<GraphicBuffer>& buffer);
    virtual status_t queueBuffer(int pslot,
            const QueueBufferInput& input, QueueBufferOutput* output);
    virtual status_t cancelBuffer(int pslot, const sp<Fence>& fence);
    virtual int query(int what, int* value);
    virtual status_t connect(const sp<IProducerListener>& listener,
            int api, bool producerControlledByApp, QueueBufferOutput* output);
    virtual status_t disconnect(int api, DisconnectMode mode);
    virtual status_t setSidebandStream(const sp<NativeHandle>& stream);
    virtual void allocateBuffers(uint32_t width, uint32_t height,
            PixelFormat format, uint64_t usage);
    virtual status_t allowAllocation(bool allow);
    virtual status_t setGenerationNumber(uint32_t generationNumber);
    virtual String8 getConsumerName() const override;
    virtual status_t setSharedBufferMode(bool sharedBufferMode) override;
    virtual status_t setAutoRefresh(bool autoRefresh) override;
    virtual status_t setDequeueTimeout(nsecs_t timeout) override;
    virtual status_t getLastQueuedBuffer(sp<GraphicBuffer>* outBuffer,
            sp<Fence>* outFence, float outTransformMatrix[16]) override;
    virtual status_t getUniqueId(uint64_t* outId) const override;
    virtual status_t getConsumerUsage(uint64_t* outUsage) const override;
    virtual void setOutputUsage(uint64_t flag);

    //
    // Utility methods
    //
    static Source fbSourceForCompositionType(CompositionType type);
    status_t dequeueBuffer(Source source, PixelFormat format, uint64_t usage,
            int* sslot, sp<Fence>* fence);
    void updateQueueBufferOutput(QueueBufferOutput&& qbo);
    void resetPerFrameState();
    status_t refreshOutputBuffer();

    // Both the sink and scratch buffer pools have their own set of slots
    // ("source slots", or "sslot"). We have to merge these into the single
    // set of slots used by the GLES producer ("producer slots" or "pslot") and
    // internally in the VirtualDisplaySurface. To minimize the number of times
    // a producer slot switches which source it comes from, we map source slot
    // numbers to producer slot numbers differently for each source.
    static int mapSource2ProducerSlot(Source source, int sslot);
    static int mapProducer2SourceSlot(Source source, int pslot);

    //
    // Immutable after construction
    //
    HWComposer& mHwc;
    const std::optional<DisplayId> mDisplayId;
    const std::string mDisplayName;
    sp<IGraphicBufferProducer> mSource[2]; // indexed by SOURCE_*
    uint32_t mDefaultOutputFormat;

    //
    // Inter-frame state
    //

    // To avoid buffer reallocations, we track the buffer usage and format
    // we used on the previous frame and use it again on the new frame. If
    // the composition type changes or the GLES driver starts requesting
    // different usage/format, we'll get a new buffer.
    uint32_t mOutputFormat;
    uint64_t mOutputUsage;

    // Since we present a single producer interface to the GLES driver, but
    // are internally muxing between the sink and scratch producers, we have
    // to keep track of which source last returned each producer slot from
    // dequeueBuffer. Each bit in mProducerSlotSource corresponds to a producer
    // slot. Both mProducerSlotSource and mProducerBuffers are indexed by a
    // "producer slot"; see the mapSlot*() functions.
    uint64_t mProducerSlotSource;
    sp<GraphicBuffer> mProducerBuffers[BufferQueueDefs::NUM_BUFFER_SLOTS];

    // The QueueBufferOutput with the latest info from the sink, and with the
    // transform hint cleared. Since we defer queueBuffer from the GLES driver
    // to the sink, we have to return the previous version.
    // Moves instead of copies are performed to avoid duplicate
    // FrameEventHistoryDeltas.
    QueueBufferOutput mQueueBufferOutput;

    // Details of the current sink buffer. These become valid when a buffer is
    // dequeued from the sink, and are used when queueing the buffer.
    uint32_t mSinkBufferWidth, mSinkBufferHeight;

    //
    // Intra-frame state
    //

    // Composition type and GLES buffer source for the current frame.
    // Valid after prepareFrame(), cleared in onFrameCommitted.
    CompositionType mCompositionType;

    // mFbFence is the fence HWC should wait for before reading the framebuffer
    // target buffer.
    sp<Fence> mFbFence;

    // mOutputFence is the fence HWC should wait for before writing to the
    // output buffer.
    sp<Fence> mOutputFence;

    // Producer slot numbers for the buffers to use for HWC framebuffer target
    // and output.
    int mFbProducerSlot;
    int mOutputProducerSlot;

    // Debug only -- track the sequence of events in each frame so we can make
    // sure they happen in the order we expect. This class implicitly models
    // a state machine; this enum/variable makes it explicit.
    //
    // +-----------+-------------------+-------------+
    // | State     | Event             || Next State |
    // +-----------+-------------------+-------------+
    // | IDLE      | beginFrame        || BEGUN      |
    // | BEGUN     | prepareFrame      || PREPARED   |
    // | PREPARED  | dequeueBuffer [1] || GLES       |
    // | PREPARED  | advanceFrame [2]  || HWC        |
    // | GLES      | queueBuffer       || GLES_DONE  |
    // | GLES_DONE | advanceFrame      || HWC        |
    // | HWC       | onFrameCommitted  || IDLE       |
    // +-----------+-------------------++------------+
    // [1] COMPOSITION_GLES and COMPOSITION_MIXED frames.
    // [2] COMPOSITION_HWC frames.
    //
    enum DbgState {
        // no buffer dequeued, don't know anything about the next frame
        DBG_STATE_IDLE,
        // output buffer dequeued, framebuffer source not yet known
        DBG_STATE_BEGUN,
        // output buffer dequeued, framebuffer source known but not provided
        // to GLES yet.
        DBG_STATE_PREPARED,
        // GLES driver has a buffer dequeued
        DBG_STATE_GLES,
        // GLES driver has queued the buffer, we haven't sent it to HWC yet
        DBG_STATE_GLES_DONE,
        // HWC has the buffer for this frame
        DBG_STATE_HWC,
    };
    DbgState mDbgState;
    CompositionType mDbgLastCompositionType;

    const char* dbgStateStr() const;
    static const char* dbgSourceStr(Source s);

    bool mMustRecompose;

    HWComposerBufferCache mHwcBufferCache;

    bool mForceHwcCopy;
};

// ---------------------------------------------------------------------------
} // namespace android
// ---------------------------------------------------------------------------

#endif // ANDROID_SF_VIRTUAL_DISPLAY_SURFACE_H<|MERGE_RESOLUTION|>--- conflicted
+++ resolved
@@ -77,20 +77,10 @@
                               public BnGraphicBufferProducer,
                               private ConsumerBase {
 public:
-<<<<<<< HEAD
-    friend class ExVirtualDisplaySurface;
-
-    VirtualDisplaySurface(HWComposer& hwc, int32_t dispId,
-            const sp<IGraphicBufferProducer>& sink,
-            const sp<IGraphicBufferProducer>& bqProducer,
-            const sp<IGraphicBufferConsumer>& bqConsumer,
-            const std::string& name);
-=======
     VirtualDisplaySurface(HWComposer& hwc, const std::optional<DisplayId>& displayId,
                           const sp<IGraphicBufferProducer>& sink,
                           const sp<IGraphicBufferProducer>& bqProducer,
                           const sp<IGraphicBufferConsumer>& bqConsumer, const std::string& name);
->>>>>>> 5c93da3e
 
     //
     // DisplaySurface interface
