/*
 * Copyright 2015 The Android Open Source Project
 *
 * Licensed under the Apache License, Version 2.0 (the "License");
 * you may not use this file except in compliance with the License.
 * You may obtain a copy of the License at
 *
 *      http://www.apache.org/licenses/LICENSE-2.0
 *
 * Unless required by applicable law or agreed to in writing, software
 * distributed under the License is distributed on an "AS IS" BASIS,
 * WITHOUT WARRANTIES OR CONDITIONS OF ANY KIND, either express or implied.
 * See the License for the specific language governing permissions and
 * limitations under the License.
 */

// #define LOG_NDEBUG 0

#undef LOG_TAG
#define LOG_TAG "HWC2"
#define ATRACE_TAG ATRACE_TAG_GRAPHICS

#include "HWC2.h"
#include "ComposerHal.h"

#include <ui/Fence.h>
#include <ui/FloatRect.h>
#include <ui/GraphicBuffer.h>
#include <ui/Region.h>

#include <android/configuration.h>

#include <inttypes.h>
#include <algorithm>
#include <iterator>
#include <set>

using android::Fence;
using android::FloatRect;
using android::GraphicBuffer;
using android::HdrCapabilities;
using android::HdrMetadata;
using android::Rect;
using android::Region;
using android::sp;
using android::hardware::Return;
using android::hardware::Void;

namespace HWC2 {

namespace Hwc2 = android::Hwc2;
using android::ui::ColorMode;
using android::ui::Dataspace;
using android::ui::PixelFormat;
using android::ui::RenderIntent;

namespace {

inline bool hasMetadataKey(const std::set<Hwc2::PerFrameMetadataKey>& keys,
                           const Hwc2::PerFrameMetadataKey& key) {
    return keys.find(key) != keys.end();
}

class ComposerCallbackBridge : public Hwc2::IComposerCallback {
public:
    ComposerCallbackBridge(ComposerCallback* callback, int32_t sequenceId)
            : mCallback(callback), mSequenceId(sequenceId) {}

    Return<void> onHotplug(Hwc2::Display display,
                           IComposerCallback::Connection conn) override
    {
        HWC2::Connection connection = static_cast<HWC2::Connection>(conn);
        mCallback->onHotplugReceived(mSequenceId, display, connection);
        return Void();
    }

    Return<void> onRefresh(Hwc2::Display display) override
    {
        mCallback->onRefreshReceived(mSequenceId, display);
        return Void();
    }

    Return<void> onVsync(Hwc2::Display display, int64_t timestamp) override
    {
        mCallback->onVsyncReceived(mSequenceId, display, timestamp);
        return Void();
    }

private:
    ComposerCallback* mCallback;
    int32_t mSequenceId;
};

} // namespace anonymous


// Device methods

Device::Device(std::unique_ptr<android::Hwc2::Composer> composer) : mComposer(std::move(composer)) {
    loadCapabilities();
}

void Device::registerCallback(ComposerCallback* callback, int32_t sequenceId) {
    if (mRegisteredCallback) {
        ALOGW("Callback already registered. Ignored extra registration "
                "attempt.");
        return;
    }
    mRegisteredCallback = true;
    sp<ComposerCallbackBridge> callbackBridge(
            new ComposerCallbackBridge(callback, sequenceId));
    mComposer->registerCallback(callbackBridge);
}

// Required by HWC2 device

std::string Device::dump() const
{
    return mComposer->dumpDebugInfo();
}

uint32_t Device::getMaxVirtualDisplayCount() const
{
    return mComposer->getMaxVirtualDisplayCount();
}

Error Device::getDisplayIdentificationData(hwc2_display_t hwcDisplayId, uint8_t* outPort,
                                           std::vector<uint8_t>* outData) const {
    auto intError = mComposer->getDisplayIdentificationData(hwcDisplayId, outPort, outData);
    return static_cast<Error>(intError);
}

Error Device::createVirtualDisplay(uint32_t width, uint32_t height,
        PixelFormat* format, Display** outDisplay)
{
    ALOGI("Creating virtual display");

    hwc2_display_t displayId = 0;
    auto intError = mComposer->createVirtualDisplay(width, height,
            format, &displayId);
    auto error = static_cast<Error>(intError);
    if (error != Error::None) {
        return error;
    }

    auto display = std::make_unique<Display>(
            *mComposer.get(), mPowerAdvisor, mCapabilities, displayId, DisplayType::Virtual);
    display->setConnected(true);
    *outDisplay = display.get();
    mDisplays.emplace(displayId, std::move(display));
    ALOGI("Created virtual display");
    return Error::None;
}

void Device::destroyDisplay(hwc2_display_t displayId)
{
    ALOGI("Destroying display %" PRIu64, displayId);
    mDisplays.erase(displayId);
}

void Device::onHotplug(hwc2_display_t displayId, Connection connection) {
    if (connection == Connection::Connected) {
        // If we get a hotplug connected event for a display we already have,
        // destroy the display and recreate it. This will force us to requery
        // the display params and recreate all layers on that display.
        auto oldDisplay = getDisplayById(displayId);
        if (oldDisplay != nullptr && oldDisplay->isConnected()) {
            ALOGI("Hotplug connecting an already connected display."
                    " Clearing old display state.");
        }
        mDisplays.erase(displayId);

        DisplayType displayType;
        auto intError = mComposer->getDisplayType(displayId,
                reinterpret_cast<Hwc2::IComposerClient::DisplayType *>(
                        &displayType));
        auto error = static_cast<Error>(intError);
        if (error != Error::None) {
            ALOGE("getDisplayType(%" PRIu64 ") failed: %s (%d). "
                    "Aborting hotplug attempt.",
                    displayId, to_string(error).c_str(), intError);
            return;
        }

        auto newDisplay = std::make_unique<Display>(
                *mComposer.get(), mPowerAdvisor, mCapabilities, displayId, displayType);
        newDisplay->setConnected(true);
        mDisplays.emplace(displayId, std::move(newDisplay));
    } else if (connection == Connection::Disconnected) {
        // The display will later be destroyed by a call to
        // destroyDisplay(). For now we just mark it disconnected.
        auto display = getDisplayById(displayId);
        if (display) {
            display->setConnected(false);
        } else {
            ALOGW("Attempted to disconnect unknown display %" PRIu64,
                  displayId);
        }
    }
}

// Other Device methods

Display* Device::getDisplayById(hwc2_display_t id) {
    auto iter = mDisplays.find(id);
    return iter == mDisplays.end() ? nullptr : iter->second.get();
}

// Device initialization methods

void Device::loadCapabilities()
{
    static_assert(sizeof(Capability) == sizeof(int32_t),
            "Capability size has changed");
    auto capabilities = mComposer->getCapabilities();
    for (auto capability : capabilities) {
        mCapabilities.emplace(static_cast<Capability>(capability));
    }
}

Error Device::flushCommands()
{
    return static_cast<Error>(mComposer->executeCommands());
}

// Display methods

Display::Display(android::Hwc2::Composer& composer, android::Hwc2::PowerAdvisor& advisor,
                 const std::unordered_set<Capability>& capabilities, hwc2_display_t id,
                 DisplayType type)
      : mComposer(composer),
        mPowerAdvisor(advisor),
        mCapabilities(capabilities),
        mId(id),
        mIsConnected(false),
        mType(type) {
    std::vector<Hwc2::DisplayCapability> tmpCapabilities;
    auto error = static_cast<Error>(mComposer.getDisplayCapabilities(mId, &tmpCapabilities));
    if (error == Error::None) {
        for (auto capability : tmpCapabilities) {
            mDisplayCapabilities.emplace(static_cast<DisplayCapability>(capability));
        }
    } else if (error == Error::Unsupported) {
        if (capabilities.count(Capability::SkipClientColorTransform)) {
            mDisplayCapabilities.emplace(DisplayCapability::SkipClientColorTransform);
        }
        bool dozeSupport = false;
        error = static_cast<Error>(mComposer.getDozeSupport(mId, &dozeSupport));
        if (error == Error::None && dozeSupport) {
            mDisplayCapabilities.emplace(DisplayCapability::Doze);
        }
    }
    ALOGV("Created display %" PRIu64, id);
}

Display::~Display() {
    mLayers.clear();

    if (mType == DisplayType::Virtual) {
        ALOGV("Destroying virtual display");
        auto intError = mComposer.destroyVirtualDisplay(mId);
        auto error = static_cast<Error>(intError);
        ALOGE_IF(error != Error::None, "destroyVirtualDisplay(%" PRIu64
                ") failed: %s (%d)", mId, to_string(error).c_str(), intError);
    } else if (mType == DisplayType::Physical) {
        auto error = setVsyncEnabled(HWC2::Vsync::Disable);
        if (error != Error::None) {
            ALOGE("~Display: Failed to disable vsync for display %" PRIu64
                    ": %s (%d)", mId, to_string(error).c_str(),
                    static_cast<int32_t>(error));
        }
    }
}

Display::Config::Config(Display& display, hwc2_config_t id)
  : mDisplay(display),
    mId(id),
    mWidth(-1),
    mHeight(-1),
    mVsyncPeriod(-1),
    mDpiX(-1),
    mDpiY(-1) {}

Display::Config::Builder::Builder(Display& display, hwc2_config_t id)
  : mConfig(new Config(display, id)) {}

float Display::Config::Builder::getDefaultDensity() {
    // Default density is based on TVs: 1080p displays get XHIGH density, lower-
    // resolution displays get TV density. Maybe eventually we'll need to update
    // it for 4k displays, though hopefully those will just report accurate DPI
    // information to begin with. This is also used for virtual displays and
    // older HWC implementations, so be careful about orientation.

    auto longDimension = std::max(mConfig->mWidth, mConfig->mHeight);
    if (longDimension >= 1080) {
        return ACONFIGURATION_DENSITY_XHIGH;
    } else {
        return ACONFIGURATION_DENSITY_TV;
    }
}

// Required by HWC2 display

Error Display::acceptChanges()
{
    auto intError = mComposer.acceptDisplayChanges(mId);
    return static_cast<Error>(intError);
}

Error Display::createLayer(Layer** outLayer)
{
    if (!outLayer) {
        return Error::BadParameter;
    }
    hwc2_layer_t layerId = 0;
    auto intError = mComposer.createLayer(mId, &layerId);
    auto error = static_cast<Error>(intError);
    if (error != Error::None) {
        return error;
    }

    auto layer = std::make_unique<Layer>(
            mComposer, mCapabilities, mId, layerId);
    *outLayer = layer.get();
    mLayers.emplace(layerId, std::move(layer));
    return Error::None;
}

Error Display::destroyLayer(Layer* layer)
{
    if (!layer) {
        return Error::BadParameter;
    }
    mLayers.erase(layer->getId());
    return Error::None;
}

Error Display::getActiveConfig(
        std::shared_ptr<const Display::Config>* outConfig) const
{
    ALOGV("[%" PRIu64 "] getActiveConfig", mId);
    hwc2_config_t configId = 0;
    auto intError = mComposer.getActiveConfig(mId, &configId);
    auto error = static_cast<Error>(intError);

    if (error != Error::None) {
        ALOGE("Unable to get active config for mId:[%" PRIu64 "]", mId);
        *outConfig = nullptr;
        return error;
    }

    if (mConfigs.count(configId) != 0) {
        *outConfig = mConfigs.at(configId);
    } else {
        ALOGE("[%" PRIu64 "] getActiveConfig returned unknown config %u", mId,
                configId);
        // Return no error, but the caller needs to check for a null pointer to
        // detect this case
        *outConfig = nullptr;
    }

    return Error::None;
}

Error Display::getActiveConfigIndex(int* outIndex) const {
    ALOGV("[%" PRIu64 "] getActiveConfigIndex", mId);
    hwc2_config_t configId = 0;
    auto intError = mComposer.getActiveConfig(mId, &configId);
    auto error = static_cast<Error>(intError);

    if (error != Error::None) {
        ALOGE("Unable to get active config for mId:[%" PRIu64 "]", mId);
        *outIndex = -1;
        return error;
    }

    auto pos = mConfigs.find(configId);
    if (pos != mConfigs.end()) {
        *outIndex = std::distance(mConfigs.begin(), pos);
    } else {
        ALOGE("[%" PRIu64 "] getActiveConfig returned unknown config %u", mId, configId);
        // Return no error, but the caller needs to check for a negative index
        // to detect this case
        *outIndex = -1;
    }

    return Error::None;
}

Error Display::getChangedCompositionTypes(
        std::unordered_map<Layer*, Composition>* outTypes)
{
    std::vector<Hwc2::Layer> layerIds;
    std::vector<Hwc2::IComposerClient::Composition> types;
    auto intError = mComposer.getChangedCompositionTypes(
            mId, &layerIds, &types);
    uint32_t numElements = layerIds.size();
    auto error = static_cast<Error>(intError);
    error = static_cast<Error>(intError);
    if (error != Error::None) {
        return error;
    }

    outTypes->clear();
    outTypes->reserve(numElements);
    for (uint32_t element = 0; element < numElements; ++element) {
        auto layer = getLayerById(layerIds[element]);
        if (layer) {
            auto type = static_cast<Composition>(types[element]);
            ALOGV("getChangedCompositionTypes: adding %" PRIu64 " %s",
                    layer->getId(), to_string(type).c_str());
            outTypes->emplace(layer, type);
        } else {
            ALOGE("getChangedCompositionTypes: invalid layer %" PRIu64 " found"
                    " on display %" PRIu64, layerIds[element], mId);
        }
    }

    return Error::None;
}

Error Display::getColorModes(std::vector<ColorMode>* outModes) const
{
    auto intError = mComposer.getColorModes(mId, outModes);
    return static_cast<Error>(intError);
}

int32_t Display::getSupportedPerFrameMetadata() const
{
    int32_t supportedPerFrameMetadata = 0;

    std::vector<Hwc2::PerFrameMetadataKey> tmpKeys = mComposer.getPerFrameMetadataKeys(mId);
    std::set<Hwc2::PerFrameMetadataKey> keys(tmpKeys.begin(), tmpKeys.end());

    // Check whether a specific metadata type is supported. A metadata type is considered
    // supported if and only if all required fields are supported.

    // SMPTE2086
    if (hasMetadataKey(keys, Hwc2::PerFrameMetadataKey::DISPLAY_RED_PRIMARY_X) &&
        hasMetadataKey(keys, Hwc2::PerFrameMetadataKey::DISPLAY_RED_PRIMARY_Y) &&
        hasMetadataKey(keys, Hwc2::PerFrameMetadataKey::DISPLAY_GREEN_PRIMARY_X) &&
        hasMetadataKey(keys, Hwc2::PerFrameMetadataKey::DISPLAY_GREEN_PRIMARY_Y) &&
        hasMetadataKey(keys, Hwc2::PerFrameMetadataKey::DISPLAY_BLUE_PRIMARY_X) &&
        hasMetadataKey(keys, Hwc2::PerFrameMetadataKey::DISPLAY_BLUE_PRIMARY_Y) &&
        hasMetadataKey(keys, Hwc2::PerFrameMetadataKey::WHITE_POINT_X) &&
        hasMetadataKey(keys, Hwc2::PerFrameMetadataKey::WHITE_POINT_Y) &&
        hasMetadataKey(keys, Hwc2::PerFrameMetadataKey::MAX_LUMINANCE) &&
        hasMetadataKey(keys, Hwc2::PerFrameMetadataKey::MIN_LUMINANCE)) {
        supportedPerFrameMetadata |= HdrMetadata::Type::SMPTE2086;
    }
    // CTA861_3
    if (hasMetadataKey(keys, Hwc2::PerFrameMetadataKey::MAX_CONTENT_LIGHT_LEVEL) &&
        hasMetadataKey(keys, Hwc2::PerFrameMetadataKey::MAX_FRAME_AVERAGE_LIGHT_LEVEL)) {
        supportedPerFrameMetadata |= HdrMetadata::Type::CTA861_3;
    }

<<<<<<< HEAD
=======
    // HDR10PLUS
    if (hasMetadataKey(keys, Hwc2::PerFrameMetadataKey::HDR10_PLUS_SEI)) {
        supportedPerFrameMetadata |= HdrMetadata::Type::HDR10PLUS;
    }

>>>>>>> eed5d453
    return supportedPerFrameMetadata;
}

Error Display::getRenderIntents(ColorMode colorMode,
        std::vector<RenderIntent>* outRenderIntents) const
{
    auto intError = mComposer.getRenderIntents(mId, colorMode, outRenderIntents);
    return static_cast<Error>(intError);
}

Error Display::getDataspaceSaturationMatrix(Dataspace dataspace, android::mat4* outMatrix)
{
    auto intError = mComposer.getDataspaceSaturationMatrix(dataspace, outMatrix);
    return static_cast<Error>(intError);
}

std::vector<std::shared_ptr<const Display::Config>> Display::getConfigs() const
{
    std::vector<std::shared_ptr<const Config>> configs;
    for (const auto& element : mConfigs) {
        configs.emplace_back(element.second);
    }
    return configs;
}

Error Display::getName(std::string* outName) const
{
    auto intError = mComposer.getDisplayName(mId, outName);
    return static_cast<Error>(intError);
}

Error Display::getRequests(HWC2::DisplayRequest* outDisplayRequests,
        std::unordered_map<Layer*, LayerRequest>* outLayerRequests)
{
    uint32_t intDisplayRequests;
    std::vector<Hwc2::Layer> layerIds;
    std::vector<uint32_t> layerRequests;
    auto intError = mComposer.getDisplayRequests(
            mId, &intDisplayRequests, &layerIds, &layerRequests);
    uint32_t numElements = layerIds.size();
    auto error = static_cast<Error>(intError);
    if (error != Error::None) {
        return error;
    }

    *outDisplayRequests = static_cast<DisplayRequest>(intDisplayRequests);
    outLayerRequests->clear();
    outLayerRequests->reserve(numElements);
    for (uint32_t element = 0; element < numElements; ++element) {
        auto layer = getLayerById(layerIds[element]);
        if (layer) {
            auto layerRequest =
                    static_cast<LayerRequest>(layerRequests[element]);
            outLayerRequests->emplace(layer, layerRequest);
        } else {
            ALOGE("getRequests: invalid layer %" PRIu64 " found on display %"
                    PRIu64, layerIds[element], mId);
        }
    }

    return Error::None;
}

Error Display::getType(DisplayType* outType) const
{
    *outType = mType;
    return Error::None;
}

Error Display::supportsDoze(bool* outSupport) const {
    *outSupport = mDisplayCapabilities.count(DisplayCapability::Doze) > 0;
    return Error::None;
}

Error Display::getHdrCapabilities(HdrCapabilities* outCapabilities) const
{
    float maxLuminance = -1.0f;
    float maxAverageLuminance = -1.0f;
    float minLuminance = -1.0f;
    std::vector<Hwc2::Hdr> types;
    auto intError = mComposer.getHdrCapabilities(mId, &types,
            &maxLuminance, &maxAverageLuminance, &minLuminance);
    auto error = static_cast<HWC2::Error>(intError);

    if (error != Error::None) {
        return error;
    }

    *outCapabilities = HdrCapabilities(std::move(types),
            maxLuminance, maxAverageLuminance, minLuminance);
    return Error::None;
}

Error Display::getDisplayedContentSamplingAttributes(PixelFormat* outFormat,
                                                     Dataspace* outDataspace,
                                                     uint8_t* outComponentMask) const {
    auto intError = mComposer.getDisplayedContentSamplingAttributes(mId, outFormat, outDataspace,
                                                                    outComponentMask);
    return static_cast<Error>(intError);
}

<<<<<<< HEAD
=======
Error Display::setDisplayContentSamplingEnabled(bool enabled, uint8_t componentMask,
                                                uint64_t maxFrames) const {
    auto intError =
            mComposer.setDisplayContentSamplingEnabled(mId, enabled, componentMask, maxFrames);
    return static_cast<Error>(intError);
}

Error Display::getDisplayedContentSample(uint64_t maxFrames, uint64_t timestamp,
                                         android::DisplayedFrameStats* outStats) const {
    auto intError = mComposer.getDisplayedContentSample(mId, maxFrames, timestamp, outStats);
    return static_cast<Error>(intError);
}

>>>>>>> eed5d453
Error Display::getReleaseFences(
        std::unordered_map<Layer*, sp<Fence>>* outFences) const
{
    std::vector<Hwc2::Layer> layerIds;
    std::vector<int> fenceFds;
    auto intError = mComposer.getReleaseFences(mId, &layerIds, &fenceFds);
    auto error = static_cast<Error>(intError);
    uint32_t numElements = layerIds.size();
    if (error != Error::None) {
        return error;
    }

    std::unordered_map<Layer*, sp<Fence>> releaseFences;
    releaseFences.reserve(numElements);
    for (uint32_t element = 0; element < numElements; ++element) {
        auto layer = getLayerById(layerIds[element]);
        if (layer) {
            sp<Fence> fence(new Fence(fenceFds[element]));
            releaseFences.emplace(layer, fence);
        } else {
            ALOGE("getReleaseFences: invalid layer %" PRIu64
                    " found on display %" PRIu64, layerIds[element], mId);
            for (; element < numElements; ++element) {
                close(fenceFds[element]);
            }
            return Error::BadLayer;
        }
    }

    *outFences = std::move(releaseFences);
    return Error::None;
}

Error Display::present(sp<Fence>* outPresentFence)
{
    int32_t presentFenceFd = -1;
    auto intError = mComposer.presentDisplay(mId, &presentFenceFd);
    auto error = static_cast<Error>(intError);
    if (error != Error::None) {
        return error;
    }

    *outPresentFence = new Fence(presentFenceFd);
    return Error::None;
}

Error Display::setActiveConfig(const std::shared_ptr<const Config>& config)
{
    if (config->getDisplayId() != mId) {
        ALOGE("setActiveConfig received config %u for the wrong display %"
                PRIu64 " (expected %" PRIu64 ")", config->getId(),
                config->getDisplayId(), mId);
        return Error::BadConfig;
    }
    auto intError = mComposer.setActiveConfig(mId, config->getId());
    return static_cast<Error>(intError);
}

Error Display::setClientTarget(uint32_t slot, const sp<GraphicBuffer>& target,
        const sp<Fence>& acquireFence, Dataspace dataspace)
{
    // TODO: Properly encode client target surface damage
    int32_t fenceFd = acquireFence->dup();
    auto intError = mComposer.setClientTarget(mId, slot, target,
            fenceFd, dataspace, std::vector<Hwc2::IComposerClient::Rect>());
    return static_cast<Error>(intError);
}

Error Display::setColorMode(ColorMode mode, RenderIntent renderIntent)
{
    // When the color mode is switched to DISPLAY_P3, we want to boost the GPU frequency
    // so that GPU composition can finish in time. When color mode is switched from
    // DISPLAY_P3, we want to reset GPU frequency.
    const bool expensiveRenderingExpected = (mode == ColorMode::DISPLAY_P3);
    mPowerAdvisor.setExpensiveRenderingExpected(mId, expensiveRenderingExpected);

    auto intError = mComposer.setColorMode(mId, mode, renderIntent);
    return static_cast<Error>(intError);
}

Error Display::setColorTransform(const android::mat4& matrix,
        android_color_transform_t hint)
{
    auto intError = mComposer.setColorTransform(mId,
            matrix.asArray(), static_cast<Hwc2::ColorTransform>(hint));
    return static_cast<Error>(intError);
}

Error Display::setOutputBuffer(const sp<GraphicBuffer>& buffer,
        const sp<Fence>& releaseFence)
{
    int32_t fenceFd = releaseFence->dup();
    auto handle = buffer->getNativeBuffer()->handle;
    auto intError = mComposer.setOutputBuffer(mId, handle, fenceFd);
    close(fenceFd);
    return static_cast<Error>(intError);
}

Error Display::setPowerMode(PowerMode mode)
{
    auto intMode = static_cast<Hwc2::IComposerClient::PowerMode>(mode);
    auto intError = mComposer.setPowerMode(mId, intMode);
    return static_cast<Error>(intError);
}

Error Display::setVsyncEnabled(Vsync enabled)
{
    auto intEnabled = static_cast<Hwc2::IComposerClient::Vsync>(enabled);
    auto intError = mComposer.setVsyncEnabled(mId, intEnabled);
    return static_cast<Error>(intError);
}

Error Display::validate(uint32_t* outNumTypes, uint32_t* outNumRequests)
{
    uint32_t numTypes = 0;
    uint32_t numRequests = 0;
    auto intError = mComposer.validateDisplay(mId, &numTypes, &numRequests);
    auto error = static_cast<Error>(intError);
    if (error != Error::None && error != Error::HasChanges) {
        return error;
    }

    *outNumTypes = numTypes;
    *outNumRequests = numRequests;
    return error;
}

Error Display::presentOrValidate(uint32_t* outNumTypes, uint32_t* outNumRequests,
                                 sp<android::Fence>* outPresentFence, uint32_t* state) {

    uint32_t numTypes = 0;
    uint32_t numRequests = 0;
    int32_t presentFenceFd = -1;
    auto intError = mComposer.presentOrValidateDisplay(
            mId, &numTypes, &numRequests, &presentFenceFd, state);
    auto error = static_cast<Error>(intError);
    if (error != Error::None && error != Error::HasChanges) {
        return error;
    }

    if (*state == 1) {
        *outPresentFence = new Fence(presentFenceFd);
    }

    if (*state == 0) {
        *outNumTypes = numTypes;
        *outNumRequests = numRequests;
    }
    return error;
}

// For use by Device

void Display::setConnected(bool connected) {
    if (!mIsConnected && connected) {
        mComposer.setClientTargetSlotCount(mId);
        if (mType == DisplayType::Physical) {
            loadConfigs();
        }
    }
    mIsConnected = connected;
}

int32_t Display::getAttribute(hwc2_config_t configId, Attribute attribute)
{
    int32_t value = 0;
    auto intError = mComposer.getDisplayAttribute(mId, configId,
            static_cast<Hwc2::IComposerClient::Attribute>(attribute),
            &value);
    auto error = static_cast<Error>(intError);
    if (error != Error::None) {
        ALOGE("getDisplayAttribute(%" PRIu64 ", %u, %s) failed: %s (%d)", mId,
                configId, to_string(attribute).c_str(),
                to_string(error).c_str(), intError);
        return -1;
    }
    return value;
}

void Display::loadConfig(hwc2_config_t configId)
{
    ALOGV("[%" PRIu64 "] loadConfig(%u)", mId, configId);

    auto config = Config::Builder(*this, configId)
            .setWidth(getAttribute(configId, Attribute::Width))
            .setHeight(getAttribute(configId, Attribute::Height))
            .setVsyncPeriod(getAttribute(configId, Attribute::VsyncPeriod))
            .setDpiX(getAttribute(configId, Attribute::DpiX))
            .setDpiY(getAttribute(configId, Attribute::DpiY))
            .build();
    mConfigs.emplace(configId, std::move(config));
}

void Display::loadConfigs()
{
    ALOGV("[%" PRIu64 "] loadConfigs", mId);

    std::vector<Hwc2::Config> configIds;
    auto intError = mComposer.getDisplayConfigs(mId, &configIds);
    auto error = static_cast<Error>(intError);
    if (error != Error::None) {
        ALOGE("[%" PRIu64 "] getDisplayConfigs [2] failed: %s (%d)", mId,
                to_string(error).c_str(), intError);
        return;
    }

    for (auto configId : configIds) {
        loadConfig(configId);
    }
}

// Other Display methods

Layer* Display::getLayerById(hwc2_layer_t id) const
{
    if (mLayers.count(id) == 0) {
        return nullptr;
    }

    return mLayers.at(id).get();
}

// Layer methods

Layer::Layer(android::Hwc2::Composer& composer, const std::unordered_set<Capability>& capabilities,
             hwc2_display_t displayId, hwc2_layer_t layerId)
  : mComposer(composer),
    mCapabilities(capabilities),
    mDisplayId(displayId),
    mId(layerId),
    mColorMatrix(android::mat4())
{
    ALOGV("Created layer %" PRIu64 " on display %" PRIu64, layerId, displayId);
}

Layer::~Layer()
{
    auto intError = mComposer.destroyLayer(mDisplayId, mId);
    auto error = static_cast<Error>(intError);
    ALOGE_IF(error != Error::None, "destroyLayer(%" PRIu64 ", %" PRIu64 ")"
            " failed: %s (%d)", mDisplayId, mId, to_string(error).c_str(),
            intError);
    if (mLayerDestroyedListener) {
        mLayerDestroyedListener(this);
    }
}

void Layer::setLayerDestroyedListener(std::function<void(Layer*)> listener) {
    LOG_ALWAYS_FATAL_IF(mLayerDestroyedListener && listener,
            "Attempt to set layer destroyed listener multiple times");
    mLayerDestroyedListener = listener;
}

Error Layer::setCursorPosition(int32_t x, int32_t y)
{
    auto intError = mComposer.setCursorPosition(mDisplayId, mId, x, y);
    return static_cast<Error>(intError);
}

Error Layer::setBuffer(uint32_t slot, const sp<GraphicBuffer>& buffer,
        const sp<Fence>& acquireFence)
{
    int32_t fenceFd = acquireFence->dup();
    auto intError = mComposer.setLayerBuffer(mDisplayId, mId, slot, buffer,
                                             fenceFd);
    return static_cast<Error>(intError);
}

Error Layer::setSurfaceDamage(const Region& damage)
{
    // We encode default full-screen damage as INVALID_RECT upstream, but as 0
    // rects for HWC
    Hwc2::Error intError = Hwc2::Error::NONE;
    if (damage.isRect() && damage.getBounds() == Rect::INVALID_RECT) {
        intError = mComposer.setLayerSurfaceDamage(mDisplayId,
                mId, std::vector<Hwc2::IComposerClient::Rect>());
    } else {
        size_t rectCount = 0;
        auto rectArray = damage.getArray(&rectCount);

        std::vector<Hwc2::IComposerClient::Rect> hwcRects;
        for (size_t rect = 0; rect < rectCount; ++rect) {
            hwcRects.push_back({rectArray[rect].left, rectArray[rect].top,
                    rectArray[rect].right, rectArray[rect].bottom});
        }

        intError = mComposer.setLayerSurfaceDamage(mDisplayId, mId, hwcRects);
    }

    return static_cast<Error>(intError);
}

Error Layer::setBlendMode(BlendMode mode)
{
    auto intMode = static_cast<Hwc2::IComposerClient::BlendMode>(mode);
    auto intError = mComposer.setLayerBlendMode(mDisplayId, mId, intMode);
    return static_cast<Error>(intError);
}

Error Layer::setColor(hwc_color_t color)
{
    Hwc2::IComposerClient::Color hwcColor{color.r, color.g, color.b, color.a};
    auto intError = mComposer.setLayerColor(mDisplayId, mId, hwcColor);
    return static_cast<Error>(intError);
}

Error Layer::setCompositionType(Composition type)
{
    auto intType = static_cast<Hwc2::IComposerClient::Composition>(type);
    auto intError = mComposer.setLayerCompositionType(
            mDisplayId, mId, intType);
    return static_cast<Error>(intError);
}

Error Layer::setDataspace(Dataspace dataspace)
{
    if (dataspace == mDataSpace) {
        return Error::None;
    }
    mDataSpace = dataspace;
    auto intError = mComposer.setLayerDataspace(mDisplayId, mId, mDataSpace);
    return static_cast<Error>(intError);
}

Error Layer::setPerFrameMetadata(const int32_t supportedPerFrameMetadata,
        const android::HdrMetadata& metadata)
{
    if (metadata == mHdrMetadata) {
        return Error::None;
    }

    mHdrMetadata = metadata;
    int validTypes = mHdrMetadata.validTypes & supportedPerFrameMetadata;
    std::vector<Hwc2::PerFrameMetadata> perFrameMetadatas;
    if (validTypes & HdrMetadata::SMPTE2086) {
        perFrameMetadatas.insert(perFrameMetadatas.end(),
                                 {{Hwc2::PerFrameMetadataKey::DISPLAY_RED_PRIMARY_X,
                                   mHdrMetadata.smpte2086.displayPrimaryRed.x},
                                  {Hwc2::PerFrameMetadataKey::DISPLAY_RED_PRIMARY_Y,
                                   mHdrMetadata.smpte2086.displayPrimaryRed.y},
                                  {Hwc2::PerFrameMetadataKey::DISPLAY_GREEN_PRIMARY_X,
                                   mHdrMetadata.smpte2086.displayPrimaryGreen.x},
                                  {Hwc2::PerFrameMetadataKey::DISPLAY_GREEN_PRIMARY_Y,
                                   mHdrMetadata.smpte2086.displayPrimaryGreen.y},
                                  {Hwc2::PerFrameMetadataKey::DISPLAY_BLUE_PRIMARY_X,
                                   mHdrMetadata.smpte2086.displayPrimaryBlue.x},
                                  {Hwc2::PerFrameMetadataKey::DISPLAY_BLUE_PRIMARY_Y,
                                   mHdrMetadata.smpte2086.displayPrimaryBlue.y},
                                  {Hwc2::PerFrameMetadataKey::WHITE_POINT_X,
                                   mHdrMetadata.smpte2086.whitePoint.x},
                                  {Hwc2::PerFrameMetadataKey::WHITE_POINT_Y,
                                   mHdrMetadata.smpte2086.whitePoint.y},
                                  {Hwc2::PerFrameMetadataKey::MAX_LUMINANCE,
                                   mHdrMetadata.smpte2086.maxLuminance},
                                  {Hwc2::PerFrameMetadataKey::MIN_LUMINANCE,
                                   mHdrMetadata.smpte2086.minLuminance}});
    }

    if (validTypes & HdrMetadata::CTA861_3) {
        perFrameMetadatas.insert(perFrameMetadatas.end(),
                                 {{Hwc2::PerFrameMetadataKey::MAX_CONTENT_LIGHT_LEVEL,
                                   mHdrMetadata.cta8613.maxContentLightLevel},
                                  {Hwc2::PerFrameMetadataKey::MAX_FRAME_AVERAGE_LIGHT_LEVEL,
                                   mHdrMetadata.cta8613.maxFrameAverageLightLevel}});
    }

    Error error = static_cast<Error>(
            mComposer.setLayerPerFrameMetadata(mDisplayId, mId, perFrameMetadatas));

    if (validTypes & HdrMetadata::HDR10PLUS) {
        std::vector<Hwc2::PerFrameMetadataBlob> perFrameMetadataBlobs;
        perFrameMetadataBlobs.push_back(
                {Hwc2::PerFrameMetadataKey::HDR10_PLUS_SEI, mHdrMetadata.hdr10plus});
        Error setMetadataBlobsError = static_cast<Error>(
                mComposer.setLayerPerFrameMetadataBlobs(mDisplayId, mId, perFrameMetadataBlobs));
        if (error == Error::None) {
            return setMetadataBlobsError;
        }
    }
    return error;
}

Error Layer::setDisplayFrame(const Rect& frame)
{
    Hwc2::IComposerClient::Rect hwcRect{frame.left, frame.top,
        frame.right, frame.bottom};
    auto intError = mComposer.setLayerDisplayFrame(mDisplayId, mId, hwcRect);
    return static_cast<Error>(intError);
}

Error Layer::setPlaneAlpha(float alpha)
{
    auto intError = mComposer.setLayerPlaneAlpha(mDisplayId, mId, alpha);
    return static_cast<Error>(intError);
}

Error Layer::setSidebandStream(const native_handle_t* stream)
{
    if (mCapabilities.count(Capability::SidebandStream) == 0) {
        ALOGE("Attempted to call setSidebandStream without checking that the "
                "device supports sideband streams");
        return Error::Unsupported;
    }
    auto intError = mComposer.setLayerSidebandStream(mDisplayId, mId, stream);
    return static_cast<Error>(intError);
}

Error Layer::setSourceCrop(const FloatRect& crop)
{
    Hwc2::IComposerClient::FRect hwcRect{
        crop.left, crop.top, crop.right, crop.bottom};
    auto intError = mComposer.setLayerSourceCrop(mDisplayId, mId, hwcRect);
    return static_cast<Error>(intError);
}

Error Layer::setTransform(Transform transform)
{
    auto intTransform = static_cast<Hwc2::Transform>(transform);
    auto intError = mComposer.setLayerTransform(mDisplayId, mId, intTransform);
    return static_cast<Error>(intError);
}

Error Layer::setVisibleRegion(const Region& region)
{
    size_t rectCount = 0;
    auto rectArray = region.getArray(&rectCount);

    std::vector<Hwc2::IComposerClient::Rect> hwcRects;
    for (size_t rect = 0; rect < rectCount; ++rect) {
        hwcRects.push_back({rectArray[rect].left, rectArray[rect].top,
                rectArray[rect].right, rectArray[rect].bottom});
    }

    auto intError = mComposer.setLayerVisibleRegion(mDisplayId, mId, hwcRects);
    return static_cast<Error>(intError);
}

Error Layer::setZOrder(uint32_t z)
{
    auto intError = mComposer.setLayerZOrder(mDisplayId, mId, z);
    return static_cast<Error>(intError);
}

Error Layer::setInfo(uint32_t type, uint32_t appId)
{
  auto intError = mComposer.setLayerInfo(mDisplayId, mId, type, appId);
  return static_cast<Error>(intError);
}

// Composer HAL 2.3
Error Layer::setColorTransform(const android::mat4& matrix) {
    if (matrix == mColorMatrix) {
        return Error::None;
    }
    mColorMatrix = matrix;
    auto intError = mComposer.setLayerColorTransform(mDisplayId, mId, matrix.asArray());
    return static_cast<Error>(intError);
}
<<<<<<< HEAD

=======
>>>>>>> eed5d453
} // namespace HWC2<|MERGE_RESOLUTION|>--- conflicted
+++ resolved
@@ -454,14 +454,11 @@
         supportedPerFrameMetadata |= HdrMetadata::Type::CTA861_3;
     }
 
-<<<<<<< HEAD
-=======
     // HDR10PLUS
     if (hasMetadataKey(keys, Hwc2::PerFrameMetadataKey::HDR10_PLUS_SEI)) {
         supportedPerFrameMetadata |= HdrMetadata::Type::HDR10PLUS;
     }
 
->>>>>>> eed5d453
     return supportedPerFrameMetadata;
 }
 
@@ -563,8 +560,6 @@
     return static_cast<Error>(intError);
 }
 
-<<<<<<< HEAD
-=======
 Error Display::setDisplayContentSamplingEnabled(bool enabled, uint8_t componentMask,
                                                 uint64_t maxFrames) const {
     auto intError =
@@ -578,7 +573,6 @@
     return static_cast<Error>(intError);
 }
 
->>>>>>> eed5d453
 Error Display::getReleaseFences(
         std::unordered_map<Layer*, sp<Fence>>* outFences) const
 {
@@ -1037,8 +1031,4 @@
     auto intError = mComposer.setLayerColorTransform(mDisplayId, mId, matrix.asArray());
     return static_cast<Error>(intError);
 }
-<<<<<<< HEAD
-
-=======
->>>>>>> eed5d453
 } // namespace HWC2