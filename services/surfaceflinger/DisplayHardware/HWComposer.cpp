--- conflicted
+++ resolved
@@ -465,12 +465,8 @@
 }
 
 status_t HWComposer::getDeviceCompositionChanges(
-<<<<<<< HEAD
         HalDisplayId displayId, bool /*frameUsesClientComposition */,
-=======
-        HalDisplayId displayId, bool frameUsesClientComposition,
         std::chrono::steady_clock::time_point earliestPresentTime,
->>>>>>> 580905ad
         std::optional<android::HWComposer::DeviceRequestedChanges>* outChanges) {
     ATRACE_CALL();
 
@@ -492,28 +488,8 @@
     // early or in case of client composition we first need to render the
     // client target buffer.
     const bool canSkipValidate =
-            std::chrono::steady_clock::now() >= earliestPresentTime && !frameUsesClientComposition;
+            std::chrono::steady_clock::now() >= earliestPresentTime;
     displayData.validateWasSkipped = false;
-<<<<<<< HEAD
-    sp<Fence> outPresentFence;
-    uint32_t state = UINT32_MAX;
-    error = hwcDisplay->presentOrValidate(&numTypes, &numRequests, &outPresentFence , &state);
-    if (!hasChangesError(error)) {
-        RETURN_IF_HWC_ERROR_FOR("presentOrValidate", error, displayId, UNKNOWN_ERROR);
-    }
-    ALOGV("getDeviceCompositionChanges: state: %d", state);
-    // state = 0 --> Only Validate.
-    // state = 1 --> Validate and commit succeeded. Skip validate case. No comp changes.
-    // state = 2 --> Validate and commit succeeded. Query Comp changes.
-    if (state == 1 || state == 2) { //Present Succeeded.
-        std::unordered_map<HWC2::Layer*, sp<Fence>> releaseFences;
-        error = hwcDisplay->getReleaseFences(&releaseFences);
-        displayData.releaseFences = std::move(releaseFences);
-        displayData.lastPresentFence = outPresentFence;
-        displayData.validateWasSkipped = true;
-        displayData.presentError = error;
-        ALOGV("Retrieving fences");
-=======
     if (canSkipValidate) {
         sp<Fence> outPresentFence;
         uint32_t state = UINT32_MAX;
@@ -521,24 +497,26 @@
         if (!hasChangesError(error)) {
             RETURN_IF_HWC_ERROR_FOR("presentOrValidate", error, displayId, UNKNOWN_ERROR);
         }
-        if (state == 1) { //Present Succeeded.
+        ALOGV("getDeviceCompositionChanges: state: %d", state);
+        // state = 0 --> Only Validate.
+        // state = 1 --> Validate and commit succeeded. Skip validate case. No comp changes.
+        // state = 2 --> Validate and commit succeeded. Query Comp changes.
+        if (state == 1 || state == 2) { //Present Succeeded.
             std::unordered_map<HWC2::Layer*, sp<Fence>> releaseFences;
             error = hwcDisplay->getReleaseFences(&releaseFences);
             displayData.releaseFences = std::move(releaseFences);
             displayData.lastPresentFence = outPresentFence;
             displayData.validateWasSkipped = true;
             displayData.presentError = error;
+            ALOGV("Retrieving fences");
+        }
+
+        if (state == 1) {
+            ALOGV("skip validate case present succeeded");
             return NO_ERROR;
         }
-        // Present failed but Validate ran.
     } else {
         error = hwcDisplay->validate(&numTypes, &numRequests);
->>>>>>> 580905ad
-    }
-
-    if (state == 1) {
-        ALOGV("skip validate case present succeeded");
-        return NO_ERROR;
     }
 
     ALOGV("SkipValidate failed, Falling back to SLOW validate/present");
@@ -602,15 +580,12 @@
         return NO_ERROR;
     }
 
-<<<<<<< HEAD
     displayData.lastPresentFence = Fence::NO_FENCE;
-=======
     {
         ATRACE_NAME("wait for earliest present time");
         std::this_thread::sleep_until(earliestPresentTime);
     }
 
->>>>>>> 580905ad
     auto error = hwcDisplay->present(&displayData.lastPresentFence);
     RETURN_IF_HWC_ERROR_FOR("present", error, displayId, UNKNOWN_ERROR);
 
