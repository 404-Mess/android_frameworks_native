/*
 * Copyright 2016 The Android Open Source Project
 *
 * Licensed under the Apache License, Version 2.0 (the "License");
 * you may not use this file except in compliance with the License.
 * You may obtain a copy of the License at
 *
 *      http://www.apache.org/licenses/LICENSE-2.0
 *
 * Unless required by applicable law or agreed to in writing, software
 * distributed under the License is distributed on an "AS IS" BASIS,
 * WITHOUT WARRANTIES OR CONDITIONS OF ANY KIND, either express or implied.
 * See the License for the specific language governing permissions and
 * limitations under the License.
 */

#ifndef ANDROID_SF_COMPOSER_HAL_H
#define ANDROID_SF_COMPOSER_HAL_H

#include <memory>
#include <string>
#include <unordered_map>
#include <utility>
#include <vector>

// TODO(b/129481165): remove the #pragma below and fix conversion issues
#pragma clang diagnostic push
#pragma clang diagnostic ignored "-Wconversion"

#if defined(USE_VR_COMPOSER) && USE_VR_COMPOSER
#include <android/frameworks/vr/composer/2.0/IVrComposerClient.h>
#endif // defined(USE_VR_COMPOSER) && USE_VR_COMPOSER
#include <android/hardware/graphics/common/1.1/types.h>
#include <android/hardware/graphics/composer/2.4/IComposer.h>
#include <android/hardware/graphics/composer/2.4/IComposerClient.h>
#include <composer-command-buffer/2.4/ComposerCommandBuffer.h>
#include <gui/HdrMetadata.h>
#include <math/mat4.h>
#include <ui/DisplayedFrameStats.h>
#include <ui/GraphicBuffer.h>
#include <utils/StrongPointer.h>

// TODO(b/129481165): remove the #pragma below and fix conversion issues
#pragma clang diagnostic pop // ignored "-Wconversion"

namespace android {

namespace Hwc2 {

#if defined(USE_VR_COMPOSER) && USE_VR_COMPOSER
using frameworks::vr::composer::V2_0::IVrComposerClient;
#endif // defined(USE_VR_COMPOSER) && USE_VR_COMPOSER

namespace types = hardware::graphics::common;

namespace V2_1 = hardware::graphics::composer::V2_1;
namespace V2_2 = hardware::graphics::composer::V2_2;
namespace V2_3 = hardware::graphics::composer::V2_3;
namespace V2_4 = hardware::graphics::composer::V2_4;

using types::V1_0::ColorTransform;
using types::V1_0::Transform;
using types::V1_1::RenderIntent;
using types::V1_2::ColorMode;
using types::V1_2::Dataspace;
using types::V1_2::Hdr;
using types::V1_2::PixelFormat;

using V2_1::Config;
using V2_1::Display;
using V2_1::Error;
using V2_1::Layer;
using V2_4::CommandReaderBase;
using V2_4::CommandWriterBase;
using V2_4::IComposer;
using V2_4::IComposerCallback;
using V2_4::IComposerClient;
using V2_4::VsyncPeriodChangeTimeline;
using V2_4::VsyncPeriodNanos;
using DisplayCapability = IComposerClient::DisplayCapability;
using PerFrameMetadata = IComposerClient::PerFrameMetadata;
using PerFrameMetadataKey = IComposerClient::PerFrameMetadataKey;
using PerFrameMetadataBlob = IComposerClient::PerFrameMetadataBlob;

class Composer {
public:
    virtual ~Composer() = 0;

    virtual std::vector<IComposer::Capability> getCapabilities() = 0;
    virtual std::string dumpDebugInfo() = 0;

    virtual void registerCallback(const sp<IComposerCallback>& callback) = 0;

    // Returns true if the connected composer service is running in a remote
    // process, false otherwise. This will return false if the service is
    // configured in passthrough mode, for example.
    virtual bool isRemote() = 0;

    // Reset all pending commands in the command buffer. Useful if you want to
    // skip a frame but have already queued some commands.
    virtual void resetCommands() = 0;

    // Explicitly flush all pending commands in the command buffer.
    virtual Error executeCommands() = 0;

    virtual uint32_t getMaxVirtualDisplayCount() = 0;
    virtual bool isUsingVrComposer() const = 0;
    virtual Error createVirtualDisplay(uint32_t width, uint32_t height, PixelFormat* format,
                                       Display* outDisplay) = 0;
    virtual Error destroyVirtualDisplay(Display display) = 0;

    virtual Error acceptDisplayChanges(Display display) = 0;

    virtual Error createLayer(Display display, Layer* outLayer) = 0;
    virtual Error destroyLayer(Display display, Layer layer) = 0;

    virtual Error getActiveConfig(Display display, Config* outConfig) = 0;
    virtual Error getChangedCompositionTypes(
            Display display, std::vector<Layer>* outLayers,
            std::vector<IComposerClient::Composition>* outTypes) = 0;
    virtual Error getColorModes(Display display, std::vector<ColorMode>* outModes) = 0;
    virtual Error getDisplayAttribute(Display display, Config config,
                                      IComposerClient::Attribute attribute, int32_t* outValue) = 0;
    virtual Error getDisplayConfigs(Display display, std::vector<Config>* outConfigs) = 0;
    virtual Error getDisplayName(Display display, std::string* outName) = 0;

    virtual Error getDisplayRequests(Display display, uint32_t* outDisplayRequestMask,
                                     std::vector<Layer>* outLayers,
                                     std::vector<uint32_t>* outLayerRequestMasks) = 0;

    virtual Error getDozeSupport(Display display, bool* outSupport) = 0;
    virtual Error getHdrCapabilities(Display display, std::vector<Hdr>* outTypes,
                                     float* outMaxLuminance, float* outMaxAverageLuminance,
                                     float* outMinLuminance) = 0;

    virtual Error getReleaseFences(Display display, std::vector<Layer>* outLayers,
                                   std::vector<int>* outReleaseFences) = 0;

    virtual Error presentDisplay(Display display, int* outPresentFence) = 0;

    virtual Error setActiveConfig(Display display, Config config) = 0;

    /*
     * The composer caches client targets internally.  When target is nullptr,
     * the composer uses slot to look up the client target from its cache.
     * When target is not nullptr, the cache is updated with the new target.
     */
    virtual Error setClientTarget(Display display, uint32_t slot, const sp<GraphicBuffer>& target,
                                  int acquireFence, Dataspace dataspace,
                                  const std::vector<IComposerClient::Rect>& damage) = 0;
    virtual Error setColorMode(Display display, ColorMode mode, RenderIntent renderIntent) = 0;
    virtual Error setColorTransform(Display display, const float* matrix, ColorTransform hint) = 0;
    virtual Error setOutputBuffer(Display display, const native_handle_t* buffer,
                                  int releaseFence) = 0;
    virtual Error setPowerMode(Display display, IComposerClient::PowerMode mode) = 0;
    virtual Error setVsyncEnabled(Display display, IComposerClient::Vsync enabled) = 0;

    virtual Error setClientTargetSlotCount(Display display) = 0;

    virtual Error validateDisplay(Display display, uint32_t* outNumTypes,
                                  uint32_t* outNumRequests) = 0;

    virtual Error presentOrValidateDisplay(Display display, uint32_t* outNumTypes,
                                           uint32_t* outNumRequests, int* outPresentFence,
                                           uint32_t* state) = 0;

    virtual Error setCursorPosition(Display display, Layer layer, int32_t x, int32_t y) = 0;
    /* see setClientTarget for the purpose of slot */
    virtual Error setLayerBuffer(Display display, Layer layer, uint32_t slot,
                                 const sp<GraphicBuffer>& buffer, int acquireFence) = 0;
    virtual Error setLayerSurfaceDamage(Display display, Layer layer,
                                        const std::vector<IComposerClient::Rect>& damage) = 0;
    virtual Error setLayerBlendMode(Display display, Layer layer,
                                    IComposerClient::BlendMode mode) = 0;
    virtual Error setLayerColor(Display display, Layer layer,
                                const IComposerClient::Color& color) = 0;
    virtual Error setLayerCompositionType(Display display, Layer layer,
                                          IComposerClient::Composition type) = 0;
    virtual Error setLayerDataspace(Display display, Layer layer, Dataspace dataspace) = 0;
    virtual Error setLayerDisplayFrame(Display display, Layer layer,
                                       const IComposerClient::Rect& frame) = 0;
    virtual Error setLayerPlaneAlpha(Display display, Layer layer, float alpha) = 0;
    virtual Error setLayerSidebandStream(Display display, Layer layer,
                                         const native_handle_t* stream) = 0;
    virtual Error setLayerSourceCrop(Display display, Layer layer,
                                     const IComposerClient::FRect& crop) = 0;
    virtual Error setLayerTransform(Display display, Layer layer, Transform transform) = 0;
    virtual Error setLayerVisibleRegion(Display display, Layer layer,
                                        const std::vector<IComposerClient::Rect>& visible) = 0;
    virtual Error setLayerZOrder(Display display, Layer layer, uint32_t z) = 0;
    virtual Error setLayerInfo(Display display, Layer layer, uint32_t type, uint32_t appId) = 0;
    virtual Error setLayerType(Display display, Layer layer, uint32_t type) = 0;

    // Composer HAL 2.2
    virtual Error setLayerPerFrameMetadata(
            Display display, Layer layer,
            const std::vector<IComposerClient::PerFrameMetadata>& perFrameMetadatas) = 0;
    virtual std::vector<IComposerClient::PerFrameMetadataKey> getPerFrameMetadataKeys(
            Display display) = 0;
    virtual Error getRenderIntents(Display display, ColorMode colorMode,
            std::vector<RenderIntent>* outRenderIntents) = 0;
    virtual Error getDataspaceSaturationMatrix(Dataspace dataspace, mat4* outMatrix) = 0;

    // Composer HAL 2.3
    virtual Error getDisplayIdentificationData(Display display, uint8_t* outPort,
                                               std::vector<uint8_t>* outData) = 0;
    virtual Error setLayerColorTransform(Display display, Layer layer,
                                         const float* matrix) = 0;
    virtual Error getDisplayedContentSamplingAttributes(Display display, PixelFormat* outFormat,
                                                        Dataspace* outDataspace,
                                                        uint8_t* outComponentMask) = 0;
    virtual Error setDisplayContentSamplingEnabled(Display display, bool enabled,
                                                   uint8_t componentMask, uint64_t maxFrames) = 0;
    virtual Error getDisplayedContentSample(Display display, uint64_t maxFrames, uint64_t timestamp,
                                            DisplayedFrameStats* outStats) = 0;
    virtual Error setLayerPerFrameMetadataBlobs(
            Display display, Layer layer, const std::vector<PerFrameMetadataBlob>& metadata) = 0;
    virtual Error setDisplayBrightness(Display display, float brightness) = 0;

    // Composer HAL 2.4
    virtual bool isVsyncPeriodSwitchSupported() = 0;
    virtual Error getDisplayCapabilities(Display display,
                                         std::vector<DisplayCapability>* outCapabilities) = 0;
    virtual V2_4::Error getDisplayConnectionType(
            Display display, IComposerClient::DisplayConnectionType* outType) = 0;
    virtual V2_4::Error getDisplayVsyncPeriod(Display display,
                                              VsyncPeriodNanos* outVsyncPeriod) = 0;
    virtual V2_4::Error setActiveConfigWithConstraints(
            Display display, Config config,
            const IComposerClient::VsyncPeriodChangeConstraints& vsyncPeriodChangeConstraints,
            VsyncPeriodChangeTimeline* outTimeline) = 0;

    virtual V2_4::Error setAutoLowLatencyMode(Display displayId, bool on) = 0;
    virtual V2_4::Error getSupportedContentTypes(
            Display displayId,
            std::vector<IComposerClient::ContentType>* outSupportedContentTypes) = 0;
    virtual V2_4::Error setContentType(Display displayId,
                                       IComposerClient::ContentType contentType) = 0;
    virtual V2_4::Error setLayerGenericMetadata(Display display, Layer layer,
                                                const std::string& key, bool mandatory,
                                                const std::vector<uint8_t>& value) = 0;
    virtual V2_4::Error getLayerGenericMetadataKeys(
            std::vector<IComposerClient::LayerGenericMetadataKey>* outKeys) = 0;
<<<<<<< HEAD
    virtual Error setDisplayElapseTime(Display display, uint64_t timeStamp) = 0;
=======
    virtual Error getClientTargetProperty(
            Display display, IComposerClient::ClientTargetProperty* outClientTargetProperty) = 0;
>>>>>>> b7f9d1ae
};

namespace impl {

class CommandReader : public CommandReaderBase {
public:
    ~CommandReader();

    // Parse and execute commands from the command queue.  The commands are
    // actually return values from the server and will be saved in ReturnData.
    Error parse();

    // Get and clear saved errors.
    struct CommandError {
        uint32_t location;
        Error error;
    };
    std::vector<CommandError> takeErrors();

    bool hasChanges(Display display, uint32_t* outNumChangedCompositionTypes,
            uint32_t* outNumLayerRequestMasks) const;

    // Get and clear saved changed composition types.
    void takeChangedCompositionTypes(Display display,
            std::vector<Layer>* outLayers,
            std::vector<IComposerClient::Composition>* outTypes);

    // Get and clear saved display requests.
    void takeDisplayRequests(Display display,
        uint32_t* outDisplayRequestMask, std::vector<Layer>* outLayers,
        std::vector<uint32_t>* outLayerRequestMasks);

    // Get and clear saved release fences.
    void takeReleaseFences(Display display, std::vector<Layer>* outLayers,
            std::vector<int>* outReleaseFences);

    // Get and clear saved present fence.
    void takePresentFence(Display display, int* outPresentFence);

    // Get what stage succeeded during PresentOrValidate: Present or Validate
    void takePresentOrValidateStage(Display display, uint32_t * state);

    // Get the client target properties requested by hardware composer.
    void takeClientTargetProperty(Display display,
                                  IComposerClient::ClientTargetProperty* outClientTargetProperty);

private:
    void resetData();

    bool parseSelectDisplay(uint16_t length);
    bool parseSetError(uint16_t length);
    bool parseSetChangedCompositionTypes(uint16_t length);
    bool parseSetDisplayRequests(uint16_t length);
    bool parseSetPresentFence(uint16_t length);
    bool parseSetReleaseFences(uint16_t length);
    bool parseSetPresentOrValidateDisplayResult(uint16_t length);
    bool parseSetClientTargetProperty(uint16_t length);

    struct ReturnData {
        uint32_t displayRequests = 0;

        std::vector<Layer> changedLayers;
        std::vector<IComposerClient::Composition> compositionTypes;

        std::vector<Layer> requestedLayers;
        std::vector<uint32_t> requestMasks;

        int presentFence = -1;

        std::vector<Layer> releasedLayers;
        std::vector<int> releaseFences;

        uint32_t presentOrValidateState;

        // Composer 2.4 implementation can return a client target property
        // structure to indicate the client target properties that hardware
        // composer requests. The composer client must change the client target
        // properties to match this request.
        IComposerClient::ClientTargetProperty clientTargetProperty{PixelFormat::RGBA_8888,
                                                                   Dataspace::UNKNOWN};
    };

    std::vector<CommandError> mErrors;
    std::unordered_map<Display, ReturnData> mReturnData;

    // When SELECT_DISPLAY is parsed, this is updated to point to the
    // display's return data in mReturnData.  We use it to avoid repeated
    // map lookups.
    ReturnData* mCurrentReturnData;
};

// Composer is a wrapper to IComposer, a proxy to server-side composer.
class Composer final : public Hwc2::Composer {
public:
    explicit Composer(const std::string& serviceName);
    ~Composer() override;

    std::vector<IComposer::Capability> getCapabilities() override;
    std::string dumpDebugInfo() override;

    void registerCallback(const sp<IComposerCallback>& callback) override;

    // Returns true if the connected composer service is running in a remote
    // process, false otherwise. This will return false if the service is
    // configured in passthrough mode, for example.
    bool isRemote() override;

    // Reset all pending commands in the command buffer. Useful if you want to
    // skip a frame but have already queued some commands.
    void resetCommands() override;

    // Explicitly flush all pending commands in the command buffer.
    Error executeCommands() override;

    uint32_t getMaxVirtualDisplayCount() override;
    bool isUsingVrComposer() const override { return mIsUsingVrComposer; }
    Error createVirtualDisplay(uint32_t width, uint32_t height, PixelFormat* format,
                               Display* outDisplay) override;
    Error destroyVirtualDisplay(Display display) override;

    Error acceptDisplayChanges(Display display) override;

    Error createLayer(Display display, Layer* outLayer) override;
    Error destroyLayer(Display display, Layer layer) override;

    Error getActiveConfig(Display display, Config* outConfig) override;
    Error getChangedCompositionTypes(Display display, std::vector<Layer>* outLayers,
                                     std::vector<IComposerClient::Composition>* outTypes) override;
    Error getColorModes(Display display, std::vector<ColorMode>* outModes) override;
    Error getDisplayAttribute(Display display, Config config, IComposerClient::Attribute attribute,
                              int32_t* outValue) override;
    Error getDisplayConfigs(Display display, std::vector<Config>* outConfigs);
    Error getDisplayName(Display display, std::string* outName) override;

    Error getDisplayRequests(Display display, uint32_t* outDisplayRequestMask,
                             std::vector<Layer>* outLayers,
                             std::vector<uint32_t>* outLayerRequestMasks) override;

    Error getDozeSupport(Display display, bool* outSupport) override;
    Error getHdrCapabilities(Display display, std::vector<Hdr>* outTypes, float* outMaxLuminance,
                             float* outMaxAverageLuminance, float* outMinLuminance) override;

    Error getReleaseFences(Display display, std::vector<Layer>* outLayers,
                           std::vector<int>* outReleaseFences) override;

    Error presentDisplay(Display display, int* outPresentFence) override;

    Error setActiveConfig(Display display, Config config) override;

    /*
     * The composer caches client targets internally.  When target is nullptr,
     * the composer uses slot to look up the client target from its cache.
     * When target is not nullptr, the cache is updated with the new target.
     */
    Error setClientTarget(Display display, uint32_t slot, const sp<GraphicBuffer>& target,
                          int acquireFence, Dataspace dataspace,
                          const std::vector<IComposerClient::Rect>& damage) override;
    Error setColorMode(Display display, ColorMode mode, RenderIntent renderIntent) override;
    Error setColorTransform(Display display, const float* matrix, ColorTransform hint) override;
    Error setOutputBuffer(Display display, const native_handle_t* buffer,
                          int releaseFence) override;
    Error setPowerMode(Display display, IComposerClient::PowerMode mode) override;
    Error setVsyncEnabled(Display display, IComposerClient::Vsync enabled) override;

    Error setClientTargetSlotCount(Display display) override;

    Error validateDisplay(Display display, uint32_t* outNumTypes,
                          uint32_t* outNumRequests) override;

    Error presentOrValidateDisplay(Display display, uint32_t* outNumTypes, uint32_t* outNumRequests,
                                   int* outPresentFence, uint32_t* state) override;

    Error setCursorPosition(Display display, Layer layer, int32_t x, int32_t y) override;
    /* see setClientTarget for the purpose of slot */
    Error setLayerBuffer(Display display, Layer layer, uint32_t slot,
                         const sp<GraphicBuffer>& buffer, int acquireFence) override;
    Error setLayerSurfaceDamage(Display display, Layer layer,
                                const std::vector<IComposerClient::Rect>& damage) override;
    Error setLayerBlendMode(Display display, Layer layer, IComposerClient::BlendMode mode) override;
    Error setLayerColor(Display display, Layer layer, const IComposerClient::Color& color) override;
    Error setLayerCompositionType(Display display, Layer layer,
                                  IComposerClient::Composition type) override;
    Error setLayerDataspace(Display display, Layer layer, Dataspace dataspace) override;
    Error setLayerDisplayFrame(Display display, Layer layer,
                               const IComposerClient::Rect& frame) override;
    Error setLayerPlaneAlpha(Display display, Layer layer, float alpha) override;
    Error setLayerSidebandStream(Display display, Layer layer,
                                 const native_handle_t* stream) override;
    Error setLayerSourceCrop(Display display, Layer layer,
                             const IComposerClient::FRect& crop) override;
    Error setLayerTransform(Display display, Layer layer, Transform transform) override;
    Error setLayerVisibleRegion(Display display, Layer layer,
                                const std::vector<IComposerClient::Rect>& visible) override;
    Error setLayerZOrder(Display display, Layer layer, uint32_t z) override;
    Error setLayerInfo(Display display, Layer layer, uint32_t type, uint32_t appId) override;
    Error setLayerType(Display display, Layer layer, uint32_t type) override;

    // Composer HAL 2.2
    Error setLayerPerFrameMetadata(
            Display display, Layer layer,
            const std::vector<IComposerClient::PerFrameMetadata>& perFrameMetadatas) override;
    std::vector<IComposerClient::PerFrameMetadataKey> getPerFrameMetadataKeys(
            Display display) override;
    Error getRenderIntents(Display display, ColorMode colorMode,
            std::vector<RenderIntent>* outRenderIntents) override;
    Error getDataspaceSaturationMatrix(Dataspace dataspace, mat4* outMatrix) override;

    // Composer HAL 2.3
    Error getDisplayIdentificationData(Display display, uint8_t* outPort,
                                       std::vector<uint8_t>* outData) override;
    Error setLayerColorTransform(Display display, Layer layer, const float* matrix) override;
    Error getDisplayedContentSamplingAttributes(Display display, PixelFormat* outFormat,
                                                Dataspace* outDataspace,
                                                uint8_t* outComponentMask) override;
    Error setDisplayContentSamplingEnabled(Display display, bool enabled, uint8_t componentMask,
                                           uint64_t maxFrames) override;
    Error getDisplayedContentSample(Display display, uint64_t maxFrames, uint64_t timestamp,
                                    DisplayedFrameStats* outStats) override;
    Error setLayerPerFrameMetadataBlobs(
            Display display, Layer layer,
            const std::vector<IComposerClient::PerFrameMetadataBlob>& metadata) override;
    Error setDisplayBrightness(Display display, float brightness) override;
    Error setDisplayElapseTime(Display display, uint64_t timeStamp) override;

    // Composer HAL 2.4
    bool isVsyncPeriodSwitchSupported() override { return mClient_2_4 != nullptr; }
    Error getDisplayCapabilities(Display display,
                                 std::vector<DisplayCapability>* outCapabilities) override;
    V2_4::Error getDisplayConnectionType(Display display,
                                         IComposerClient::DisplayConnectionType* outType) override;
    V2_4::Error getDisplayVsyncPeriod(Display display, VsyncPeriodNanos* outVsyncPeriod) override;
    V2_4::Error setActiveConfigWithConstraints(
            Display display, Config config,
            const IComposerClient::VsyncPeriodChangeConstraints& vsyncPeriodChangeConstraints,
            VsyncPeriodChangeTimeline* outTimeline) override;
    V2_4::Error setAutoLowLatencyMode(Display displayId, bool on) override;
    V2_4::Error getSupportedContentTypes(
            Display displayId,
            std::vector<IComposerClient::ContentType>* outSupportedContentTypes) override;
    V2_4::Error setContentType(Display displayId,
                               IComposerClient::ContentType contentType) override;
    V2_4::Error setLayerGenericMetadata(Display display, Layer layer, const std::string& key,
                                        bool mandatory, const std::vector<uint8_t>& value) override;
    V2_4::Error getLayerGenericMetadataKeys(
            std::vector<IComposerClient::LayerGenericMetadataKey>* outKeys) override;
    Error getClientTargetProperty(
            Display display,
            IComposerClient::ClientTargetProperty* outClientTargetProperty) override;

private:
#if defined(USE_VR_COMPOSER) && USE_VR_COMPOSER
    class CommandWriter : public CommandWriterBase {
    public:
        explicit CommandWriter(uint32_t initialMaxSize);
        ~CommandWriter() override;

        void setLayerInfo(uint32_t type, uint32_t appId);
        void setLayerType(uint32_t type);
        void setClientTargetMetadata(
                const IVrComposerClient::BufferMetadata& metadata);
        void setLayerBufferMetadata(
                const IVrComposerClient::BufferMetadata& metadata);
        void setDisplayElapseTime(uint64_t time);

    private:
        void writeBufferMetadata(
                const IVrComposerClient::BufferMetadata& metadata);
    };
#else
    class CommandWriter : public CommandWriterBase {
    public:
        explicit CommandWriter(uint32_t initialMaxSize) : CommandWriterBase(initialMaxSize) {}
        ~CommandWriter() override {}

        void setDisplayElapseTime(uint64_t time);
        void setLayerType(uint32_t type);
    };
#endif // defined(USE_VR_COMPOSER) && USE_VR_COMPOSER

    // Many public functions above simply write a command into the command
    // queue to batch the calls.  validateDisplay and presentDisplay will call
    // this function to execute the command queue.
    Error execute();

    sp<V2_1::IComposer> mComposer;

    sp<V2_1::IComposerClient> mClient;
    sp<V2_2::IComposerClient> mClient_2_2;
    sp<V2_3::IComposerClient> mClient_2_3;
    sp<IComposerClient> mClient_2_4;

    // 64KiB minus a small space for metadata such as read/write pointers
    static constexpr size_t kWriterInitialSize =
        64 * 1024 / sizeof(uint32_t) - 16;
    CommandWriter mWriter;
    CommandReader mReader;

    // When true, the we attach to the vr_hwcomposer service instead of the
    // hwcomposer. This allows us to redirect surfaces to 3d surfaces in vr.
    const bool mIsUsingVrComposer;
};

} // namespace impl

} // namespace Hwc2

} // namespace android

#endif // ANDROID_SF_COMPOSER_HAL_H<|MERGE_RESOLUTION|>--- conflicted
+++ resolved
@@ -241,12 +241,9 @@
                                                 const std::vector<uint8_t>& value) = 0;
     virtual V2_4::Error getLayerGenericMetadataKeys(
             std::vector<IComposerClient::LayerGenericMetadataKey>* outKeys) = 0;
-<<<<<<< HEAD
-    virtual Error setDisplayElapseTime(Display display, uint64_t timeStamp) = 0;
-=======
     virtual Error getClientTargetProperty(
             Display display, IComposerClient::ClientTargetProperty* outClientTargetProperty) = 0;
->>>>>>> b7f9d1ae
+    virtual Error setDisplayElapseTime(Display display, uint64_t timeStamp) = 0;
 };
 
 namespace impl {
