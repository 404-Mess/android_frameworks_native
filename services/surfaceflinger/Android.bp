--- conflicted
+++ resolved
@@ -28,12 +28,9 @@
         "android.hardware.graphics.composer@2.2",
         "android.hardware.graphics.composer@2.3",
         "android.hardware.power@1.0",
-<<<<<<< HEAD
+        "android.hardware.power@1.3",
         "vendor.display.config@1.1",
         "vendor.display.config@1.2",
-=======
-        "android.hardware.power@1.3",
->>>>>>> 71cd5c2c
         "libbase",
         "libbinder",
         "libbufferhubqueue",
