--- conflicted
+++ resolved
@@ -40,14 +40,11 @@
 
 libdisplayconfig_cc_defaults {
     name: "libsurfaceflinger_defaults",
-<<<<<<< HEAD
-    defaults: ["surfaceflinger_defaults", "libdisplayconfig_defaults"],
-=======
     defaults: [
         "surfaceflinger_defaults",
         "skia_deps",
-    ],
->>>>>>> af19596f
+        "libdisplayconfig_defaults",
+    ],
     cflags: [
         "-DLOG_TAG=\"SurfaceFlinger\"",
         "-DGL_GLEXT_PROTOTYPES",
