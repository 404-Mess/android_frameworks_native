/*
 * Copyright 2019 The Android Open Source Project
 *
 * Licensed under the Apache License, Version 2.0 (the "License");
 * you may not use this file except in compliance with the License.
 * You may obtain a copy of the License at
 *
 *      http://www.apache.org/licenses/LICENSE-2.0
 *
 * Unless required by applicable law or agreed to in writing, software
 * distributed under the License is distributed on an "AS IS" BASIS,
 * WITHOUT WARRANTIES OR CONDITIONS OF ANY KIND, either express or implied.
 * See the License for the specific language governing permissions and
 * limitations under the License.
 */

#include <android-base/stringprintf.h>
#include <compositionengine/CompositionEngine.h>
#include <compositionengine/CompositionRefreshArgs.h>
#include <compositionengine/DisplayCreationArgs.h>
#include <compositionengine/DisplaySurface.h>
#include <compositionengine/LayerFE.h>
#include <compositionengine/LayerFECompositionState.h>
#include <compositionengine/impl/Display.h>
#include <compositionengine/impl/DisplayColorProfile.h>
#include <compositionengine/impl/DumpHelpers.h>
#include <compositionengine/impl/OutputLayer.h>
#include <compositionengine/impl/RenderSurface.h>

#ifdef QTI_DISPLAY_CONFIG_ENABLED
#include <config/client_interface.h>
#endif

#include <utils/Trace.h>

// TODO(b/129481165): remove the #pragma below and fix conversion issues
#pragma clang diagnostic push
#pragma clang diagnostic ignored "-Wconversion"

#include "DisplayHardware/HWComposer.h"

// TODO(b/129481165): remove the #pragma below and fix conversion issues
#pragma clang diagnostic pop // ignored "-Wconversion"

#include "DisplayHardware/PowerAdvisor.h"

namespace android::compositionengine::impl {

#ifdef QTI_DISPLAY_CONFIG_ENABLED
::DisplayConfig::ClientInterface *mDisplayConfigIntf = nullptr;
#endif

std::shared_ptr<Display> createDisplay(
        const compositionengine::CompositionEngine& compositionEngine,
        const compositionengine::DisplayCreationArgs& args) {
    return createDisplayTemplated<Display>(compositionEngine, args);
}

Display::~Display() = default;

void Display::setConfiguration(const compositionengine::DisplayCreationArgs& args) {
    mIsVirtual = !args.physical;
    mPowerAdvisor = args.powerAdvisor;
    editState().isSecure = args.isSecure;
    editState().displaySpace.bounds = Rect(args.pixels);
    setLayerStackFilter(args.layerStackId,
                        args.physical && args.physical->type == DisplayConnectionType::Internal);
    setName(args.name);
    mGpuVirtualDisplayIdGenerator = args.gpuVirtualDisplayIdGenerator;

    if (args.physical) {
        mId = args.physical->id;
    } else {
        std::optional<DisplayId> id;
        if (args.useHwcVirtualDisplays) {
            id = maybeAllocateDisplayIdForVirtualDisplay(args.pixels, args.pixelFormat);
        }
        if (!id) {
            id = mGpuVirtualDisplayIdGenerator->nextId();
        }
        LOG_ALWAYS_FATAL_IF(!id, "Failed to generate display ID");
        mId = *id;
    }

#ifdef QTI_DISPLAY_CONFIG_ENABLED
    int ret = ::DisplayConfig::ClientInterface::Create(args.name, nullptr, &mDisplayConfigIntf);
    if (ret) {
        ALOGE("DisplayConfig HIDL not present\n");
        mDisplayConfigIntf = nullptr;
    }
#endif

}

std::optional<DisplayId> Display::maybeAllocateDisplayIdForVirtualDisplay(
        ui::Size pixels, ui::PixelFormat pixelFormat) const {
    auto& hwc = getCompositionEngine().getHwComposer();
    return hwc.allocateVirtualDisplay(static_cast<uint32_t>(pixels.width),
                                      static_cast<uint32_t>(pixels.height), &pixelFormat);
}

bool Display::isValid() const {
    return Output::isValid() && mPowerAdvisor;
}

DisplayId Display::getId() const {
    return mId;
}

bool Display::isSecure() const {
    return getState().isSecure;
}

bool Display::isVirtual() const {
    return mIsVirtual;
}

std::optional<DisplayId> Display::getDisplayId() const {
    return mId;
}

void Display::setDisplayIdForTesting(DisplayId displayId) {
    mId = displayId;
}

void Display::disconnect() {
    if (mIsDisconnected) {
        return;
    }

    mIsDisconnected = true;
    if (const auto id = GpuVirtualDisplayId::tryCast(mId)) {
        mGpuVirtualDisplayIdGenerator->markUnused(*id);
        return;
    }
    const auto halDisplayId = HalDisplayId::tryCast(mId);
    LOG_FATAL_IF(!halDisplayId);
    getCompositionEngine().getHwComposer().disconnectDisplay(*halDisplayId);
}

void Display::setColorTransform(const compositionengine::CompositionRefreshArgs& args) {
    Output::setColorTransform(args);
    const auto halDisplayId = HalDisplayId::tryCast(mId);
    if (mIsDisconnected || !halDisplayId || CC_LIKELY(!args.colorTransformMatrix)) {
        return;
    }

    auto& hwc = getCompositionEngine().getHwComposer();
    status_t result = hwc.setColorTransform(*halDisplayId, *args.colorTransformMatrix);
    ALOGE_IF(result != NO_ERROR, "Failed to set color transform on display \"%s\": %d",
             to_string(mId).c_str(), result);
}

void Display::setColorProfile(const ColorProfile& colorProfile) {
    const ui::Dataspace targetDataspace =
            getDisplayColorProfile()->getTargetDataspace(colorProfile.mode, colorProfile.dataspace,
                                                         colorProfile.colorSpaceAgnosticDataspace);

    if (colorProfile.mode == getState().colorMode &&
        colorProfile.dataspace == getState().dataspace &&
        colorProfile.renderIntent == getState().renderIntent &&
        targetDataspace == getState().targetDataspace) {
        return;
    }

    if (mIsVirtual) {
        ALOGW("%s: Invalid operation on virtual display", __FUNCTION__);
        return;
    }

    Output::setColorProfile(colorProfile);

    const auto physicalId = PhysicalDisplayId::tryCast(mId);
    LOG_FATAL_IF(!physicalId);
    getCompositionEngine().getHwComposer().setActiveColorMode(*physicalId, colorProfile.mode,
                                                              colorProfile.renderIntent);
}

void Display::dump(std::string& out) const {
    using android::base::StringAppendF;

    StringAppendF(&out, "   Composition Display State: [\"%s\"]", getName().c_str());

    out.append("\n   ");
    dumpVal(out, "isVirtual", mIsVirtual);
    dumpVal(out, "DisplayId", to_string(mId));
    out.append("\n");

    Output::dumpBase(out);
}

void Display::createDisplayColorProfile(const DisplayColorProfileCreationArgs& args) {
    setDisplayColorProfile(compositionengine::impl::createDisplayColorProfile(args));
}

void Display::createRenderSurface(const RenderSurfaceCreationArgs& args) {
    setRenderSurface(
            compositionengine::impl::createRenderSurface(getCompositionEngine(), *this, args));
}

void Display::createClientCompositionCache(uint32_t cacheSize) {
    cacheClientCompositionRequests(cacheSize);
}

std::unique_ptr<compositionengine::OutputLayer> Display::createOutputLayer(
        const sp<compositionengine::LayerFE>& layerFE) const {
    auto outputLayer = impl::createOutputLayer(*this, layerFE);

    if (const auto halDisplayId = HalDisplayId::tryCast(mId);
        outputLayer && !mIsDisconnected && halDisplayId) {
        auto& hwc = getCompositionEngine().getHwComposer();
        // Note: For the moment we ensure it is safe to take a reference to the
        // HWComposer implementation by destroying all the OutputLayers (and
        // hence the HWC2::Layers they own) before setting a new HWComposer. See
        // for example SurfaceFlinger::updateVrFlinger().
        // TODO(b/121291683): Make this safer.
        auto hwcLayer =
                std::shared_ptr<HWC2::Layer>(hwc.createLayer(*halDisplayId),
                                             [&hwc, id = *halDisplayId](HWC2::Layer* layer) {
                                                 hwc.destroyLayer(id, layer);
                                             });
        ALOGE_IF(!hwcLayer, "Failed to create a HWC layer for a HWC supported display %s",
                 getName().c_str());
<<<<<<< HEAD
        result->setHwcLayer(std::move(hwcLayer));
#ifdef QTI_DISPLAY_CONFIG_ENABLED
        if (layerFE->getCompositionState()->internalOnly && mDisplayConfigIntf) {
            const auto hwcDisplayId = hwc.fromPhysicalDisplayId(PhysicalDisplayId(*mId));
            mDisplayConfigIntf->SetLayerAsMask(static_cast<uint32_t>(*hwcDisplayId),
                                               result->getHwcLayer()->getId());
        }
#endif
=======
        outputLayer->setHwcLayer(std::move(hwcLayer));
>>>>>>> 2a54e9bb
    }
    return outputLayer;
}

void Display::setReleasedLayers(const compositionengine::CompositionRefreshArgs& refreshArgs) {
    Output::setReleasedLayers(refreshArgs);

    if (mIsDisconnected || GpuVirtualDisplayId::tryCast(mId) ||
        refreshArgs.layersWithQueuedFrames.empty()) {
        return;
    }

    // For layers that are being removed from a HWC display, and that have
    // queued frames, add them to a a list of released layers so we can properly
    // set a fence.
    compositionengine::Output::ReleasedLayers releasedLayers;

    // Any non-null entries in the current list of layers are layers that are no
    // longer going to be visible
    for (auto* outputLayer : getOutputLayersOrderedByZ()) {
        if (!outputLayer) {
            continue;
        }

        compositionengine::LayerFE* layerFE = &outputLayer->getLayerFE();
        const bool hasQueuedFrames =
                std::any_of(refreshArgs.layersWithQueuedFrames.cbegin(),
                            refreshArgs.layersWithQueuedFrames.cend(),
                            [layerFE](sp<compositionengine::LayerFE> layerWithQueuedFrames) {
                                return layerFE == layerWithQueuedFrames.get();
                            });

        if (hasQueuedFrames) {
            releasedLayers.emplace_back(layerFE);
        }
    }

    setReleasedLayers(std::move(releasedLayers));
}

void Display::chooseCompositionStrategy() {
    ATRACE_CALL();
    ALOGV(__FUNCTION__);

    if (mIsDisconnected) {
        return;
    }

    // Default to the base settings -- client composition only.
    Output::chooseCompositionStrategy();

    // If we don't have a HWC display, then we are done.
    const auto halDisplayId = HalDisplayId::tryCast(mId);
    if (!halDisplayId) {
        return;
    }

    // Get any composition changes requested by the HWC device, and apply them.
    std::optional<android::HWComposer::DeviceRequestedChanges> changes;
    auto& hwc = getCompositionEngine().getHwComposer();
<<<<<<< HEAD

#ifdef QTI_DISPLAY_CONFIG_ENABLED
    auto layers = getOutputLayersOrderedByZ();
    bool hasScreenshot = std::any_of(layers.begin(), layers.end(), [](auto* layer) {
         return layer->getLayerFE().getCompositionState()->isScreenshot;
    });
    if ((hwc.getDisplayConnectionType(*mId) == DisplayConnectionType::External) &&
        (hasScreenshot != mHasScreenshot) && mDisplayConfigIntf) {
        const auto hwcDisplayId = hwc.fromPhysicalDisplayId(PhysicalDisplayId(*mId));
        mDisplayConfigIntf->SetDisplayAnimating(*hwcDisplayId, hasScreenshot);
        mHasScreenshot = hasScreenshot;
    }
#endif
    if (status_t result = hwc.getDeviceCompositionChanges(*mId, anyLayersRequireClientComposition(),
                                                          &changes);
=======
    if (status_t result =
                hwc.getDeviceCompositionChanges(*halDisplayId, anyLayersRequireClientComposition(),
                                                &changes);
>>>>>>> 2a54e9bb
        result != NO_ERROR) {
        ALOGE("chooseCompositionStrategy failed for %s: %d (%s)", getName().c_str(), result,
              strerror(-result));
        return;
    }
    if (changes) {
        applyChangedTypesToLayers(changes->changedTypes);
        applyDisplayRequests(changes->displayRequests);
        applyLayerRequestsToLayers(changes->layerRequests);
        applyClientTargetRequests(changes->clientTargetProperty);
    }

    // Determine what type of composition we are doing from the final state
    auto& state = editState();
    state.usesClientComposition = anyLayersRequireClientComposition();
    state.usesDeviceComposition = !allLayersRequireClientComposition();
}

bool Display::getSkipColorTransform() const {
    const auto& hwc = getCompositionEngine().getHwComposer();
    if (const auto halDisplayId = HalDisplayId::tryCast(mId)) {
        return hwc.hasDisplayCapability(*halDisplayId,
                                        hal::DisplayCapability::SKIP_CLIENT_COLOR_TRANSFORM);
    }

    return hwc.hasCapability(hal::Capability::SKIP_CLIENT_COLOR_TRANSFORM);
}

bool Display::anyLayersRequireClientComposition() const {
    const auto layers = getOutputLayersOrderedByZ();
    return std::any_of(layers.begin(), layers.end(),
                       [](const auto& layer) { return layer->requiresClientComposition(); });
}

bool Display::allLayersRequireClientComposition() const {
    const auto layers = getOutputLayersOrderedByZ();
    return std::all_of(layers.begin(), layers.end(),
                       [](const auto& layer) { return layer->requiresClientComposition(); });
}

void Display::applyChangedTypesToLayers(const ChangedTypes& changedTypes) {
    if (changedTypes.empty()) {
        return;
    }

    for (auto* layer : getOutputLayersOrderedByZ()) {
        auto hwcLayer = layer->getHwcLayer();
        if (!hwcLayer) {
            continue;
        }

        if (auto it = changedTypes.find(hwcLayer); it != changedTypes.end()) {
            layer->applyDeviceCompositionTypeChange(
                    static_cast<Hwc2::IComposerClient::Composition>(it->second));
        }
    }
}

void Display::applyDisplayRequests(const DisplayRequests& displayRequests) {
    auto& state = editState();
    state.flipClientTarget = (static_cast<uint32_t>(displayRequests) &
                              static_cast<uint32_t>(hal::DisplayRequest::FLIP_CLIENT_TARGET)) != 0;
    // Note: HWC2::DisplayRequest::WriteClientTargetToOutput is currently ignored.
}

void Display::applyLayerRequestsToLayers(const LayerRequests& layerRequests) {
    for (auto* layer : getOutputLayersOrderedByZ()) {
        layer->prepareForDeviceLayerRequests();

        auto hwcLayer = layer->getHwcLayer();
        if (!hwcLayer) {
            continue;
        }

        if (auto it = layerRequests.find(hwcLayer); it != layerRequests.end()) {
            layer->applyDeviceLayerRequest(
                    static_cast<Hwc2::IComposerClient::LayerRequest>(it->second));
        }
    }
}

void Display::applyClientTargetRequests(const ClientTargetProperty& clientTargetProperty) {
    if (clientTargetProperty.dataspace == ui::Dataspace::UNKNOWN) {
        return;
    }
    auto outputState = editState();
    outputState.dataspace = clientTargetProperty.dataspace;
    getRenderSurface()->setBufferDataspace(clientTargetProperty.dataspace);
    getRenderSurface()->setBufferPixelFormat(clientTargetProperty.pixelFormat);
}

compositionengine::Output::FrameFences Display::presentAndGetFrameFences() {
    auto fences = impl::Output::presentAndGetFrameFences();

    const auto halDisplayIdOpt = HalDisplayId::tryCast(mId);
    if (mIsDisconnected || !halDisplayIdOpt) {
        return fences;
    }

    auto& hwc = getCompositionEngine().getHwComposer();
    hwc.presentAndGetReleaseFences(*halDisplayIdOpt);

    fences.presentFence = hwc.getPresentFence(*halDisplayIdOpt);

    // TODO(b/121291683): Change HWComposer call to return entire map
    for (const auto* layer : getOutputLayersOrderedByZ()) {
        auto hwcLayer = layer->getHwcLayer();
        if (!hwcLayer) {
            continue;
        }

        fences.layerFences.emplace(hwcLayer, hwc.getLayerReleaseFence(*halDisplayIdOpt, hwcLayer));
    }

    hwc.clearReleaseFences(*halDisplayIdOpt);

    return fences;
}

void Display::setExpensiveRenderingExpected(bool enabled) {
    Output::setExpensiveRenderingExpected(enabled);

    if (mPowerAdvisor && !GpuVirtualDisplayId::tryCast(mId)) {
        mPowerAdvisor->setExpensiveRenderingExpected(mId, enabled);
    }
}

void Display::finishFrame(const compositionengine::CompositionRefreshArgs& refreshArgs) {
    // We only need to actually compose the display if:
    // 1) It is being handled by hardware composer, which may need this to
    //    keep its virtual display state machine in sync, or
    // 2) There is work to be done (the dirty region isn't empty)
    if (GpuVirtualDisplayId::tryCast(mId) &&
        getDirtyRegion(refreshArgs.repaintEverything).isEmpty()) {
        ALOGV("Skipping display composition");
        return;
    }

    impl::Output::finishFrame(refreshArgs);
}

} // namespace android::compositionengine::impl<|MERGE_RESOLUTION|>--- conflicted
+++ resolved
@@ -221,18 +221,14 @@
                                              });
         ALOGE_IF(!hwcLayer, "Failed to create a HWC layer for a HWC supported display %s",
                  getName().c_str());
-<<<<<<< HEAD
-        result->setHwcLayer(std::move(hwcLayer));
+        outputLayer->setHwcLayer(std::move(hwcLayer));
 #ifdef QTI_DISPLAY_CONFIG_ENABLED
         if (layerFE->getCompositionState()->internalOnly && mDisplayConfigIntf) {
             const auto hwcDisplayId = hwc.fromPhysicalDisplayId(PhysicalDisplayId(*mId));
             mDisplayConfigIntf->SetLayerAsMask(static_cast<uint32_t>(*hwcDisplayId),
-                                               result->getHwcLayer()->getId());
+                                               outputLayer->getHwcLayer()->getId());
         }
 #endif
-=======
-        outputLayer->setHwcLayer(std::move(hwcLayer));
->>>>>>> 2a54e9bb
     }
     return outputLayer;
 }
@@ -293,27 +289,21 @@
     // Get any composition changes requested by the HWC device, and apply them.
     std::optional<android::HWComposer::DeviceRequestedChanges> changes;
     auto& hwc = getCompositionEngine().getHwComposer();
-<<<<<<< HEAD
 
 #ifdef QTI_DISPLAY_CONFIG_ENABLED
     auto layers = getOutputLayersOrderedByZ();
     bool hasScreenshot = std::any_of(layers.begin(), layers.end(), [](auto* layer) {
          return layer->getLayerFE().getCompositionState()->isScreenshot;
     });
-    if ((hwc.getDisplayConnectionType(*mId) == DisplayConnectionType::External) &&
+    if ((hwc.getDisplayConnectionType(*halDisplayId) == DisplayConnectionType::External) &&
         (hasScreenshot != mHasScreenshot) && mDisplayConfigIntf) {
-        const auto hwcDisplayId = hwc.fromPhysicalDisplayId(PhysicalDisplayId(*mId));
+        const auto hwcDisplayId = hwc.fromPhysicalDisplayId(PhysicalDisplayId(*halDisplayId));
         mDisplayConfigIntf->SetDisplayAnimating(*hwcDisplayId, hasScreenshot);
         mHasScreenshot = hasScreenshot;
     }
 #endif
-    if (status_t result = hwc.getDeviceCompositionChanges(*mId, anyLayersRequireClientComposition(),
+    if (status_t result = hwc.getDeviceCompositionChanges(*halDisplayId, anyLayersRequireClientComposition(),
                                                           &changes);
-=======
-    if (status_t result =
-                hwc.getDeviceCompositionChanges(*halDisplayId, anyLayersRequireClientComposition(),
-                                                &changes);
->>>>>>> 2a54e9bb
         result != NO_ERROR) {
         ALOGE("chooseCompositionStrategy failed for %s: %d (%s)", getName().c_str(), result,
               strerror(-result));
