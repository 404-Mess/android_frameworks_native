/*
 * Copyright 2019 The Android Open Source Project
 *
 * Licensed under the Apache License, Version 2.0 (the "License");
 * you may not use this file except in compliance with the License.
 * You may obtain a copy of the License at
 *
 *      http://www.apache.org/licenses/LICENSE-2.0
 *
 * Unless required by applicable law or agreed to in writing, software
 * distributed under the License is distributed on an "AS IS" BASIS,
 * WITHOUT WARRANTIES OR CONDITIONS OF ANY KIND, either express or implied.
 * See the License for the specific language governing permissions and
 * limitations under the License.
 */

#include <android-base/stringprintf.h>
#include <compositionengine/CompositionEngine.h>
#include <compositionengine/CompositionRefreshArgs.h>
#include <compositionengine/DisplayCreationArgs.h>
#include <compositionengine/DisplaySurface.h>
#include <compositionengine/LayerFE.h>
#include <compositionengine/LayerFECompositionState.h>
#include <compositionengine/impl/Display.h>
#include <compositionengine/impl/DisplayColorProfile.h>
#include <compositionengine/impl/DumpHelpers.h>
#include <compositionengine/impl/OutputLayer.h>
#include <compositionengine/impl/RenderSurface.h>

#ifdef QTI_DISPLAY_CONFIG_ENABLED
#include <config/client_interface.h>
#endif

#include <utils/Trace.h>

// TODO(b/129481165): remove the #pragma below and fix conversion issues
#pragma clang diagnostic push
#pragma clang diagnostic ignored "-Wconversion"

#include "DisplayHardware/HWComposer.h"

// TODO(b/129481165): remove the #pragma below and fix conversion issues
#pragma clang diagnostic pop // ignored "-Wconversion"

#include "DisplayHardware/PowerAdvisor.h"

namespace android::compositionengine::impl {

#ifdef QTI_DISPLAY_CONFIG_ENABLED
::DisplayConfig::ClientInterface *mDisplayConfigIntf = nullptr;
#endif

std::shared_ptr<Display> createDisplay(
        const compositionengine::CompositionEngine& compositionEngine,
        const compositionengine::DisplayCreationArgs& args) {
    return createDisplayTemplated<Display>(compositionEngine, args);
}

Display::~Display() = default;

void Display::setConfiguration(const compositionengine::DisplayCreationArgs& args) {
    mId = args.id;
    mIsVirtual = !args.connectionType;
    mPowerAdvisor = args.powerAdvisor;
    editState().isSecure = args.isSecure;
    editState().displaySpace.bounds = Rect(args.pixels);
    setLayerStackFilter(args.layerStackId,
                        args.connectionType == ui::DisplayConnectionType::Internal);
    setName(args.name);
<<<<<<< HEAD
    mGpuVirtualDisplayIdGenerator = args.gpuVirtualDisplayIdGenerator;

    if (args.physical) {
        mId = args.physical->id;
        mConnectionType = args.physical->type;
    } else {
        std::optional<DisplayId> id;
        if (args.useHwcVirtualDisplays) {
            id = maybeAllocateDisplayIdForVirtualDisplay(args.pixels, args.pixelFormat);
        }
        if (!id) {
            id = mGpuVirtualDisplayIdGenerator->nextId();
        }
        LOG_ALWAYS_FATAL_IF(!id, "Failed to generate display ID");
        mId = *id;
        mConnectionType = ui::DisplayConnectionType::Internal;
    }

#ifdef QTI_DISPLAY_CONFIG_ENABLED
    int ret = ::DisplayConfig::ClientInterface::Create(args.name, nullptr, &mDisplayConfigIntf);
    if (ret) {
        ALOGE("DisplayConfig HIDL not present\n");
        mDisplayConfigIntf = nullptr;
    }
#endif

}

std::optional<DisplayId> Display::maybeAllocateDisplayIdForVirtualDisplay(
        ui::Size pixels, ui::PixelFormat pixelFormat) const {
    auto& hwc = getCompositionEngine().getHwComposer();
    return hwc.allocateVirtualDisplay(static_cast<uint32_t>(pixels.width),
                                      static_cast<uint32_t>(pixels.height), &pixelFormat);
=======
>>>>>>> c45efbfc
}

bool Display::isValid() const {
    return Output::isValid() && mPowerAdvisor;
}

DisplayId Display::getId() const {
    return mId;
}

bool Display::isSecure() const {
    return getState().isSecure;
}

bool Display::isVirtual() const {
    return mIsVirtual;
}

std::optional<DisplayId> Display::getDisplayId() const {
    return mId;
}

void Display::disconnect() {
    if (mIsDisconnected) {
        return;
    }

    mIsDisconnected = true;

    if (const auto id = HalDisplayId::tryCast(mId)) {
        getCompositionEngine().getHwComposer().disconnectDisplay(*id);
    }
}

void Display::setColorTransform(const compositionengine::CompositionRefreshArgs& args) {
    Output::setColorTransform(args);
    const auto halDisplayId = HalDisplayId::tryCast(mId);
    if (mIsDisconnected || !halDisplayId || CC_LIKELY(!args.colorTransformMatrix)) {
        return;
    }

    auto& hwc = getCompositionEngine().getHwComposer();
    status_t result = hwc.setColorTransform(*halDisplayId, *args.colorTransformMatrix);
    ALOGE_IF(result != NO_ERROR, "Failed to set color transform on display \"%s\": %d",
             to_string(mId).c_str(), result);
}

void Display::setColorProfile(const ColorProfile& colorProfile) {
    const ui::Dataspace targetDataspace =
            getDisplayColorProfile()->getTargetDataspace(colorProfile.mode, colorProfile.dataspace,
                                                         colorProfile.colorSpaceAgnosticDataspace);

    if (colorProfile.mode == getState().colorMode &&
        colorProfile.dataspace == getState().dataspace &&
        colorProfile.renderIntent == getState().renderIntent &&
        targetDataspace == getState().targetDataspace) {
        return;
    }

    if (mIsVirtual) {
        ALOGW("%s: Invalid operation on virtual display", __FUNCTION__);
        return;
    }

    Output::setColorProfile(colorProfile);

    const auto physicalId = PhysicalDisplayId::tryCast(mId);
    LOG_FATAL_IF(!physicalId);
    getCompositionEngine().getHwComposer().setActiveColorMode(*physicalId, colorProfile.mode,
                                                              colorProfile.renderIntent);
}

void Display::dump(std::string& out) const {
    using android::base::StringAppendF;

    StringAppendF(&out, "   Composition Display State: [\"%s\"]", getName().c_str());

    out.append("\n   ");
    dumpVal(out, "isVirtual", mIsVirtual);
    dumpVal(out, "DisplayId", to_string(mId));
    out.append("\n");

    Output::dumpBase(out);
}

void Display::createDisplayColorProfile(const DisplayColorProfileCreationArgs& args) {
    setDisplayColorProfile(compositionengine::impl::createDisplayColorProfile(args));
}

void Display::createRenderSurface(const RenderSurfaceCreationArgs& args) {
    setRenderSurface(
            compositionengine::impl::createRenderSurface(getCompositionEngine(), *this, args));
}

void Display::createClientCompositionCache(uint32_t cacheSize) {
    cacheClientCompositionRequests(cacheSize);
}

std::unique_ptr<compositionengine::OutputLayer> Display::createOutputLayer(
        const sp<compositionengine::LayerFE>& layerFE) const {
    auto outputLayer = impl::createOutputLayer(*this, layerFE);

    if (const auto halDisplayId = HalDisplayId::tryCast(mId);
        outputLayer && !mIsDisconnected && halDisplayId) {
        auto& hwc = getCompositionEngine().getHwComposer();
        auto hwcLayer = hwc.createLayer(*halDisplayId);
        ALOGE_IF(!hwcLayer, "Failed to create a HWC layer for a HWC supported display %s",
                 getName().c_str());
        outputLayer->setHwcLayer(std::move(hwcLayer));
#ifdef QTI_DISPLAY_CONFIG_ENABLED
        if (layerFE->getCompositionState()->internalOnly && mDisplayConfigIntf) {
            const auto physicalDisplayId = PhysicalDisplayId::tryCast(mId);
            if (physicalDisplayId) {
                const auto hwcDisplayId = hwc.fromPhysicalDisplayId(*physicalDisplayId);
                mDisplayConfigIntf->SetLayerAsMask(static_cast<uint32_t>(*hwcDisplayId),
                                                   outputLayer->getHwcLayer()->getId());
            }
        }
#endif
    }
    return outputLayer;
}

void Display::setReleasedLayers(const compositionengine::CompositionRefreshArgs& refreshArgs) {
    Output::setReleasedLayers(refreshArgs);

    if (mIsDisconnected || GpuVirtualDisplayId::tryCast(mId) ||
        refreshArgs.layersWithQueuedFrames.empty()) {
        return;
    }

    // For layers that are being removed from a HWC display, and that have
    // queued frames, add them to a a list of released layers so we can properly
    // set a fence.
    compositionengine::Output::ReleasedLayers releasedLayers;

    // Any non-null entries in the current list of layers are layers that are no
    // longer going to be visible
    for (auto* outputLayer : getOutputLayersOrderedByZ()) {
        if (!outputLayer) {
            continue;
        }

        compositionengine::LayerFE* layerFE = &outputLayer->getLayerFE();
        const bool hasQueuedFrames =
                std::any_of(refreshArgs.layersWithQueuedFrames.cbegin(),
                            refreshArgs.layersWithQueuedFrames.cend(),
                            [layerFE](sp<compositionengine::LayerFE> layerWithQueuedFrames) {
                                return layerFE == layerWithQueuedFrames.get();
                            });

        if (hasQueuedFrames) {
            releasedLayers.emplace_back(layerFE);
        }
    }

    setReleasedLayers(std::move(releasedLayers));
}

void Display::chooseCompositionStrategy() {
    ATRACE_CALL();
    ALOGV(__FUNCTION__);

    if (mIsDisconnected) {
        return;
    }

    // Default to the base settings -- client composition only.
    Output::chooseCompositionStrategy();

    // If we don't have a HWC display, then we are done.
    const auto halDisplayId = HalDisplayId::tryCast(mId);
    if (!halDisplayId) {
        return;
    }

    // Get any composition changes requested by the HWC device, and apply them.
    std::optional<android::HWComposer::DeviceRequestedChanges> changes;
    auto& hwc = getCompositionEngine().getHwComposer();

#ifdef QTI_DISPLAY_CONFIG_ENABLED
    auto layers = getOutputLayersOrderedByZ();
    bool hasScreenshot = std::any_of(layers.begin(), layers.end(), [](auto* layer) {
         return layer->getLayerFE().getCompositionState()->isScreenshot;
    });
    const auto physicalDisplayId = PhysicalDisplayId::tryCast(mId);
    if (physicalDisplayId.has_value() &&
        (mConnectionType == ui::DisplayConnectionType::External) &&
        (hasScreenshot != mHasScreenshot) && mDisplayConfigIntf) {
        const auto hwcDisplayId = hwc.fromPhysicalDisplayId(*physicalDisplayId);
        mDisplayConfigIntf->SetDisplayAnimating(*hwcDisplayId, hasScreenshot);
        mHasScreenshot = hasScreenshot;
    }
#endif
    if (status_t result =
                hwc.getDeviceCompositionChanges(*halDisplayId, anyLayersRequireClientComposition(),
                                                getState().earliestPresentTime, &changes);
        result != NO_ERROR) {
        ALOGE("chooseCompositionStrategy failed for %s: %d (%s)", getName().c_str(), result,
              strerror(-result));
        return;
    }
    if (changes) {
        applyChangedTypesToLayers(changes->changedTypes);
        applyDisplayRequests(changes->displayRequests);
        applyLayerRequestsToLayers(changes->layerRequests);
        applyClientTargetRequests(changes->clientTargetProperty);
    }

    // Determine what type of composition we are doing from the final state
    auto& state = editState();
    state.usesClientComposition = anyLayersRequireClientComposition();
    state.usesDeviceComposition = !allLayersRequireClientComposition();
}

bool Display::getSkipColorTransform() const {
    const auto& hwc = getCompositionEngine().getHwComposer();
    if (const auto halDisplayId = HalDisplayId::tryCast(mId)) {
        return hwc.hasDisplayCapability(*halDisplayId,
                                        hal::DisplayCapability::SKIP_CLIENT_COLOR_TRANSFORM);
    }

    return hwc.hasCapability(hal::Capability::SKIP_CLIENT_COLOR_TRANSFORM);
}

bool Display::anyLayersRequireClientComposition() const {
    const auto layers = getOutputLayersOrderedByZ();
    return std::any_of(layers.begin(), layers.end(),
                       [](const auto& layer) { return layer->requiresClientComposition(); });
}

bool Display::allLayersRequireClientComposition() const {
    const auto layers = getOutputLayersOrderedByZ();
    return std::all_of(layers.begin(), layers.end(),
                       [](const auto& layer) { return layer->requiresClientComposition(); });
}

void Display::applyChangedTypesToLayers(const ChangedTypes& changedTypes) {
    if (changedTypes.empty()) {
        return;
    }

    for (auto* layer : getOutputLayersOrderedByZ()) {
        auto hwcLayer = layer->getHwcLayer();
        if (!hwcLayer) {
            continue;
        }

        if (auto it = changedTypes.find(hwcLayer); it != changedTypes.end()) {
            layer->applyDeviceCompositionTypeChange(
                    static_cast<Hwc2::IComposerClient::Composition>(it->second));
        }
    }
}

void Display::applyDisplayRequests(const DisplayRequests& displayRequests) {
    auto& state = editState();
    state.flipClientTarget = (static_cast<uint32_t>(displayRequests) &
                              static_cast<uint32_t>(hal::DisplayRequest::FLIP_CLIENT_TARGET)) != 0;
    // Note: HWC2::DisplayRequest::WriteClientTargetToOutput is currently ignored.
}

void Display::applyLayerRequestsToLayers(const LayerRequests& layerRequests) {
    for (auto* layer : getOutputLayersOrderedByZ()) {
        layer->prepareForDeviceLayerRequests();

        auto hwcLayer = layer->getHwcLayer();
        if (!hwcLayer) {
            continue;
        }

        if (auto it = layerRequests.find(hwcLayer); it != layerRequests.end()) {
            layer->applyDeviceLayerRequest(
                    static_cast<Hwc2::IComposerClient::LayerRequest>(it->second));
        }
    }
}

void Display::applyClientTargetRequests(const ClientTargetProperty& clientTargetProperty) {
    if (clientTargetProperty.dataspace == ui::Dataspace::UNKNOWN) {
        return;
    }

    editState().dataspace = clientTargetProperty.dataspace;
    getRenderSurface()->setBufferDataspace(clientTargetProperty.dataspace);
    getRenderSurface()->setBufferPixelFormat(clientTargetProperty.pixelFormat);
}

compositionengine::Output::FrameFences Display::presentAndGetFrameFences() {
    auto fences = impl::Output::presentAndGetFrameFences();

    const auto halDisplayIdOpt = HalDisplayId::tryCast(mId);
    if (mIsDisconnected || !halDisplayIdOpt) {
        return fences;
    }

    auto& hwc = getCompositionEngine().getHwComposer();
    hwc.presentAndGetReleaseFences(*halDisplayIdOpt, getState().earliestPresentTime);

    fences.presentFence = hwc.getPresentFence(*halDisplayIdOpt);

    // TODO(b/121291683): Change HWComposer call to return entire map
    for (const auto* layer : getOutputLayersOrderedByZ()) {
        auto hwcLayer = layer->getHwcLayer();
        if (!hwcLayer) {
            continue;
        }

        fences.layerFences.emplace(hwcLayer, hwc.getLayerReleaseFence(*halDisplayIdOpt, hwcLayer));
    }

    hwc.clearReleaseFences(*halDisplayIdOpt);

    return fences;
}

void Display::setExpensiveRenderingExpected(bool enabled) {
    Output::setExpensiveRenderingExpected(enabled);

    if (mPowerAdvisor && !GpuVirtualDisplayId::tryCast(mId)) {
        mPowerAdvisor->setExpensiveRenderingExpected(mId, enabled);
    }
}

void Display::finishFrame(const compositionengine::CompositionRefreshArgs& refreshArgs) {
    // We only need to actually compose the display if:
    // 1) It is being handled by hardware composer, which may need this to
    //    keep its virtual display state machine in sync, or
    // 2) There is work to be done (the dirty region isn't empty)
    if (GpuVirtualDisplayId::tryCast(mId) &&
        getDirtyRegion(refreshArgs.repaintEverything).isEmpty()) {
        ALOGV("Skipping display composition");
        return;
    }

    impl::Output::finishFrame(refreshArgs);
}

} // namespace android::compositionengine::impl<|MERGE_RESOLUTION|>--- conflicted
+++ resolved
@@ -67,25 +67,6 @@
     setLayerStackFilter(args.layerStackId,
                         args.connectionType == ui::DisplayConnectionType::Internal);
     setName(args.name);
-<<<<<<< HEAD
-    mGpuVirtualDisplayIdGenerator = args.gpuVirtualDisplayIdGenerator;
-
-    if (args.physical) {
-        mId = args.physical->id;
-        mConnectionType = args.physical->type;
-    } else {
-        std::optional<DisplayId> id;
-        if (args.useHwcVirtualDisplays) {
-            id = maybeAllocateDisplayIdForVirtualDisplay(args.pixels, args.pixelFormat);
-        }
-        if (!id) {
-            id = mGpuVirtualDisplayIdGenerator->nextId();
-        }
-        LOG_ALWAYS_FATAL_IF(!id, "Failed to generate display ID");
-        mId = *id;
-        mConnectionType = ui::DisplayConnectionType::Internal;
-    }
-
 #ifdef QTI_DISPLAY_CONFIG_ENABLED
     int ret = ::DisplayConfig::ClientInterface::Create(args.name, nullptr, &mDisplayConfigIntf);
     if (ret) {
@@ -93,16 +74,6 @@
         mDisplayConfigIntf = nullptr;
     }
 #endif
-
-}
-
-std::optional<DisplayId> Display::maybeAllocateDisplayIdForVirtualDisplay(
-        ui::Size pixels, ui::PixelFormat pixelFormat) const {
-    auto& hwc = getCompositionEngine().getHwComposer();
-    return hwc.allocateVirtualDisplay(static_cast<uint32_t>(pixels.width),
-                                      static_cast<uint32_t>(pixels.height), &pixelFormat);
-=======
->>>>>>> c45efbfc
 }
 
 bool Display::isValid() const {
