--- conflicted
+++ resolved
@@ -92,7 +92,7 @@
         format = buffer->getPixelFormat();
     }
     bool widevideo = false;
-    uint32_t numSlots = BufferQueue::NUM_BUFFER_SLOTS;
+    uint32_t numSlots = kMaxLayerBufferCount;
 
     // Workaround to reduce slots for 8k buffers
     if ((width * height > MAX_VIDEO_WIDTH * MAX_VIDEO_HEIGHT) && mReduceSlotsForWideVideo &&
@@ -101,11 +101,7 @@
         widevideo = true;
     }
     if (slot == BufferQueue::INVALID_BUFFER_SLOT || slot < 0 ||
-<<<<<<< HEAD
         static_cast<uint32_t>(slot) >= numSlots) {
-=======
-        slot >= static_cast<int32_t>(kMaxLayerBufferCount)) {
->>>>>>> d2536211
         *outSlot = 0;
         if (widevideo && static_cast<uint32_t>(slot) >= numSlots) {
             *outSlot = mNextSlot % numSlots;
