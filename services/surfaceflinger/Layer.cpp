/*
 * Copyright (C) 2007 The Android Open Source Project
 *
 * Licensed under the Apache License, Version 2.0 (the "License");
 * you may not use this file except in compliance with the License.
 * You may obtain a copy of the License at
 *
 *      http://www.apache.org/licenses/LICENSE-2.0
 *
 * Unless required by applicable law or agreed to in writing, software
 * distributed under the License is distributed on an "AS IS" BASIS,
 * WITHOUT WARRANTIES OR CONDITIONS OF ANY KIND, either express or implied.
 * See the License for the specific language governing permissions and
 * limitations under the License.
 */

// TODO(b/129481165): remove the #pragma below and fix conversion issues
#pragma clang diagnostic push
#pragma clang diagnostic ignored "-Wconversion"

//#define LOG_NDEBUG 0
#undef LOG_TAG
#define LOG_TAG "Layer"
#define ATRACE_TAG ATRACE_TAG_GRAPHICS

#include "Layer.h"

#include <android-base/stringprintf.h>
#include <android/native_window.h>
#include <binder/IPCThreadState.h>
#include <compositionengine/Display.h>
#include <compositionengine/LayerFECompositionState.h>
#include <compositionengine/OutputLayer.h>
#include <compositionengine/impl/OutputLayerCompositionState.h>
#include <cutils/compiler.h>
#include <cutils/native_handle.h>
#include <cutils/properties.h>
#include <gui/BufferItem.h>
#include <gui/LayerDebugInfo.h>
#include <gui/Surface.h>
#include <math.h>
#include <private/android_filesystem_config.h>
#include <renderengine/RenderEngine.h>
#include <stdint.h>
#include <stdlib.h>
#include <sys/types.h>
#include <ui/DebugUtils.h>
#include <ui/GraphicBuffer.h>
#include <ui/PixelFormat.h>
#include <utils/Errors.h>
#include <utils/Log.h>
#include <utils/NativeHandle.h>
#include <utils/StopWatch.h>
#include <utils/Trace.h>

#include <algorithm>
#include <mutex>
#include <sstream>

#include "BufferLayer.h"
#include "Colorizer.h"
#include "DisplayDevice.h"
#include "DisplayHardware/HWComposer.h"
#include "EffectLayer.h"
#include "FrameTracer/FrameTracer.h"
#include "LayerProtoHelper.h"
#include "LayerRejecter.h"
#include "MonitoredProducer.h"
#include "SurfaceFlinger.h"
#include "TimeStats/TimeStats.h"
#include "input/InputWindow.h"
#include "QtiGralloc.h"

#define DEBUG_RESIZE 0

using android::hardware::graphics::common::V1_0::BufferUsage;
namespace android {

using base::StringAppendF;
using namespace android::flag_operators;

std::atomic<int32_t> Layer::sSequence{1};

Layer::Layer(const LayerCreationArgs& args)
      : mFlinger(args.flinger),
        mName(args.name),
        mClientRef(args.client),
        mWindowType(static_cast<InputWindowInfo::Type>(
                args.metadata.getInt32(METADATA_WINDOW_TYPE, 0))) {
    uint32_t layerFlags = 0;
    if (args.flags & ISurfaceComposerClient::eHidden) layerFlags |= layer_state_t::eLayerHidden;
    if (args.flags & ISurfaceComposerClient::eOpaque) layerFlags |= layer_state_t::eLayerOpaque;
    if (args.flags & ISurfaceComposerClient::eSecure) layerFlags |= layer_state_t::eLayerSecure;

    mCurrentState.active_legacy.w = args.w;
    mCurrentState.active_legacy.h = args.h;
    mCurrentState.flags = layerFlags;
    mCurrentState.active_legacy.transform.set(0, 0);
    mCurrentState.crop_legacy.makeInvalid();
    mCurrentState.requestedCrop_legacy = mCurrentState.crop_legacy;
    mCurrentState.z = 0;
    mCurrentState.color.a = 1.0f;
    mCurrentState.layerStack = 0;
    mCurrentState.sequence = 0;
    mCurrentState.requested_legacy = mCurrentState.active_legacy;
    mCurrentState.active.w = UINT32_MAX;
    mCurrentState.active.h = UINT32_MAX;
    mCurrentState.active.transform.set(0, 0);
    mCurrentState.frameNumber = 0;
    mCurrentState.transform = 0;
    mCurrentState.transformToDisplayInverse = false;
    mCurrentState.crop.makeInvalid();
    mCurrentState.acquireFence = new Fence(-1);
    mCurrentState.dataspace = ui::Dataspace::UNKNOWN;
    mCurrentState.hdrMetadata.validTypes = 0;
    mCurrentState.surfaceDamageRegion = Region::INVALID_REGION;
    mCurrentState.cornerRadius = 0.0f;
    mCurrentState.backgroundBlurRadius = 0;
    mCurrentState.api = -1;
    mCurrentState.hasColorTransform = false;
    mCurrentState.colorSpaceAgnostic = false;
    mCurrentState.frameRateSelectionPriority = PRIORITY_UNSET;
    mCurrentState.metadata = args.metadata;
    mCurrentState.shadowRadius = 0.f;
    mCurrentState.treeHasFrameRateVote = false;
    mCurrentState.fixedTransformHint = ui::Transform::ROT_INVALID;

    if (args.flags & ISurfaceComposerClient::eNoColorFill) {
        // Set an invalid color so there is no color fill.
        mCurrentState.color.r = -1.0_hf;
        mCurrentState.color.g = -1.0_hf;
        mCurrentState.color.b = -1.0_hf;
    }

    // drawing state & current state are identical
    mDrawingState = mCurrentState;

    CompositorTiming compositorTiming;
    args.flinger->getCompositorTiming(&compositorTiming);
    mFrameEventHistory.initializeCompositorTiming(compositorTiming);
    mFrameTracker.setDisplayRefreshPeriod(compositorTiming.interval);

    mCallingPid = args.callingPid;
    mCallingUid = args.callingUid;

    if (mCallingUid == AID_GRAPHICS || mCallingUid == AID_SYSTEM) {
        // If the system didn't send an ownerUid, use the callingUid for the ownerUid.
        mOwnerUid = args.metadata.getInt32(METADATA_OWNER_UID, mCallingUid);
    } else {
        // A create layer request from a non system request cannot specify the owner uid
        mOwnerUid = mCallingUid;
    }
}

void Layer::onFirstRef() {
    mFlinger->onLayerFirstRef(this);
}

Layer::~Layer() {
    sp<Client> c(mClientRef.promote());
    if (c != 0) {
        c->detachLayer(this);
    }

    mFrameTracker.logAndResetStats(mName);
    mFlinger->onLayerDestroyed(this);
}

LayerCreationArgs::LayerCreationArgs(SurfaceFlinger* flinger, sp<Client> client, std::string name,
                                     uint32_t w, uint32_t h, uint32_t flags, LayerMetadata metadata)
      : flinger(flinger),
        client(std::move(client)),
        name(std::move(name)),
        w(w),
        h(h),
        flags(flags),
        metadata(std::move(metadata)) {
    IPCThreadState* ipc = IPCThreadState::self();
    callingPid = ipc->getCallingPid();
    callingUid = ipc->getCallingUid();
}

// ---------------------------------------------------------------------------
// callbacks
// ---------------------------------------------------------------------------

/*
 * onLayerDisplayed is only meaningful for BufferLayer, but, is called through
 * Layer.  So, the implementation is done in BufferLayer.  When called on a
 * EffectLayer object, it's essentially a NOP.
 */
void Layer::onLayerDisplayed(const sp<Fence>& /*releaseFence*/) {}

void Layer::removeRemoteSyncPoints() {
    for (auto& point : mRemoteSyncPoints) {
        point->setTransactionApplied();
    }
    mRemoteSyncPoints.clear();

    {
        for (State pendingState : mPendingStates) {
            pendingState.barrierLayer_legacy = nullptr;
        }
    }
}

void Layer::removeRelativeZ(const std::vector<Layer*>& layersInTree) {
    if (mCurrentState.zOrderRelativeOf == nullptr) {
        return;
    }

    sp<Layer> strongRelative = mCurrentState.zOrderRelativeOf.promote();
    if (strongRelative == nullptr) {
        setZOrderRelativeOf(nullptr);
        return;
    }

    if (!std::binary_search(layersInTree.begin(), layersInTree.end(), strongRelative.get())) {
        strongRelative->removeZOrderRelative(this);
        mFlinger->setTransactionFlags(eTraversalNeeded);
        setZOrderRelativeOf(nullptr);
    }
}

void Layer::removeFromCurrentState() {
    mRemovedFromCurrentState = true;

    // Since we are no longer reachable from CurrentState SurfaceFlinger
    // will no longer invoke doTransaction for us, and so we will
    // never finish applying transactions. We signal the sync point
    // now so that another layer will not become indefinitely
    // blocked.
    removeRemoteSyncPoints();

    {
    Mutex::Autolock syncLock(mLocalSyncPointMutex);
    for (auto& point : mLocalSyncPoints) {
        point->setFrameAvailable();
    }
    mLocalSyncPoints.clear();
    }

    mFlinger->markLayerPendingRemovalLocked(this);
}

sp<Layer> Layer::getRootLayer() {
    sp<Layer> parent = getParent();
    if (parent == nullptr) {
        return this;
    }
    return parent->getRootLayer();
}

void Layer::onRemovedFromCurrentState() {
    // Use the root layer since we want to maintain the hierarchy for the entire subtree.
    auto layersInTree = getRootLayer()->getLayersInTree(LayerVector::StateSet::Current);
    std::sort(layersInTree.begin(), layersInTree.end());

    traverse(LayerVector::StateSet::Current, [&](Layer* layer) {
        layer->removeFromCurrentState();
        layer->removeRelativeZ(layersInTree);
    });
}

void Layer::addToCurrentState() {
    mRemovedFromCurrentState = false;

    for (const auto& child : mCurrentChildren) {
        child->addToCurrentState();
    }
}

// ---------------------------------------------------------------------------
// set-up
// ---------------------------------------------------------------------------

bool Layer::getPremultipledAlpha() const {
    return mPremultipliedAlpha;
}

sp<IBinder> Layer::getHandle() {
    Mutex::Autolock _l(mLock);
    if (mGetHandleCalled) {
        ALOGE("Get handle called twice" );
        return nullptr;
    }
    mGetHandleCalled = true;
    return new Handle(mFlinger, this);
}

// ---------------------------------------------------------------------------
// h/w composer set-up
// ---------------------------------------------------------------------------

static Rect reduce(const Rect& win, const Region& exclude) {
    if (CC_LIKELY(exclude.isEmpty())) {
        return win;
    }
    if (exclude.isRect()) {
        return win.reduce(exclude.getBounds());
    }
    return Region(win).subtract(exclude).getBounds();
}

static FloatRect reduce(const FloatRect& win, const Region& exclude) {
    if (CC_LIKELY(exclude.isEmpty())) {
        return win;
    }
    // Convert through Rect (by rounding) for lack of FloatRegion
    return Region(Rect{win}).subtract(exclude).getBounds().toFloatRect();
}

Rect Layer::getScreenBounds(bool reduceTransparentRegion) const {
    if (!reduceTransparentRegion) {
        return Rect{mScreenBounds};
    }

    FloatRect bounds = getBounds();
    ui::Transform t = getTransform();
    // Transform to screen space.
    bounds = t.transform(bounds);
    return Rect{bounds};
}

FloatRect Layer::getBounds() const {
    const State& s(getDrawingState());
    return getBounds(getActiveTransparentRegion(s));
}

FloatRect Layer::getBounds(const Region& activeTransparentRegion) const {
    // Subtract the transparent region and snap to the bounds.
    return reduce(mBounds, activeTransparentRegion);
}

ui::Transform Layer::getBufferScaleTransform() const {
    // If the layer is not using NATIVE_WINDOW_SCALING_MODE_FREEZE (e.g.
    // it isFixedSize) then there may be additional scaling not accounted
    // for in the layer transform.
    if (!isFixedSize() || getBuffer() == nullptr) {
        return {};
    }

    // If the layer is a buffer state layer, the active width and height
    // could be infinite. In that case, return the effective transform.
    const uint32_t activeWidth = getActiveWidth(getDrawingState());
    const uint32_t activeHeight = getActiveHeight(getDrawingState());
    if (activeWidth >= UINT32_MAX && activeHeight >= UINT32_MAX) {
        return {};
    }

    int bufferWidth = getBuffer()->getWidth();
    int bufferHeight = getBuffer()->getHeight();

    if (getBufferTransform() & NATIVE_WINDOW_TRANSFORM_ROT_90) {
        std::swap(bufferWidth, bufferHeight);
    }

    float sx = activeWidth / static_cast<float>(bufferWidth);
    float sy = activeHeight / static_cast<float>(bufferHeight);

    ui::Transform extraParentScaling;
    extraParentScaling.set(sx, 0, 0, sy);
    return extraParentScaling;
}

ui::Transform Layer::getTransformWithScale(const ui::Transform& bufferScaleTransform) const {
    // We need to mirror this scaling to child surfaces or we will break the contract where WM can
    // treat child surfaces as pixels in the parent surface.
    if (!isFixedSize() || getBuffer() == nullptr) {
        return mEffectiveTransform;
    }
    return mEffectiveTransform * bufferScaleTransform;
}

FloatRect Layer::getBoundsPreScaling(const ui::Transform& bufferScaleTransform) const {
    // We need the pre scaled layer bounds when computing child bounds to make sure the child is
    // cropped to its parent layer after any buffer transform scaling is applied.
    if (!isFixedSize() || getBuffer() == nullptr) {
        return mBounds;
    }
    return bufferScaleTransform.inverse().transform(mBounds);
}

void Layer::computeBounds(FloatRect parentBounds, ui::Transform parentTransform,
                          float parentShadowRadius) {
    const State& s(getDrawingState());

    // Calculate effective layer transform
    mEffectiveTransform = parentTransform * getActiveTransform(s);

    // Transform parent bounds to layer space
    parentBounds = getActiveTransform(s).inverse().transform(parentBounds);

    // Calculate source bounds
    mSourceBounds = computeSourceBounds(parentBounds);

    // Calculate bounds by croping diplay frame with layer crop and parent bounds
    FloatRect bounds = mSourceBounds;
    const Rect layerCrop = getCrop(s);
    if (!layerCrop.isEmpty()) {
        bounds = mSourceBounds.intersect(layerCrop.toFloatRect());
    }
    bounds = bounds.intersect(parentBounds);

    mBounds = bounds;
    mScreenBounds = mEffectiveTransform.transform(mBounds);

    // Use the layer's own shadow radius if set. Otherwise get the radius from
    // parent.
    if (s.shadowRadius > 0.f) {
        mEffectiveShadowRadius = s.shadowRadius;
    } else {
        mEffectiveShadowRadius = parentShadowRadius;
    }

    // Shadow radius is passed down to only one layer so if the layer can draw shadows,
    // don't pass it to its children.
    const float childShadowRadius = canDrawShadows() ? 0.f : mEffectiveShadowRadius;

    // Add any buffer scaling to the layer's children.
    ui::Transform bufferScaleTransform = getBufferScaleTransform();
    for (const sp<Layer>& child : mDrawingChildren) {
        child->computeBounds(getBoundsPreScaling(bufferScaleTransform),
                             getTransformWithScale(bufferScaleTransform), childShadowRadius);
    }
}

Rect Layer::getCroppedBufferSize(const State& s) const {
    Rect size = getBufferSize(s);
    Rect crop = getCrop(s);
    if (!crop.isEmpty() && size.isValid()) {
        size.intersect(crop, &size);
    } else if (!crop.isEmpty()) {
        size = crop;
    }
    return size;
}

void Layer::setupRoundedCornersCropCoordinates(Rect win,
                                               const FloatRect& roundedCornersCrop) const {
    // Translate win by the rounded corners rect coordinates, to have all values in
    // layer coordinate space.
    win.left -= roundedCornersCrop.left;
    win.right -= roundedCornersCrop.left;
    win.top -= roundedCornersCrop.top;
    win.bottom -= roundedCornersCrop.top;
}

void Layer::prepareBasicGeometryCompositionState() {
    const auto& drawingState{getDrawingState()};
    const uint32_t layerStack = getLayerStack();
    const auto alpha = static_cast<float>(getAlpha());
    const bool opaque = isOpaque(drawingState);
    const bool usesRoundedCorners = getRoundedCornerState().radius != 0.f;

    auto blendMode = Hwc2::IComposerClient::BlendMode::NONE;
    if (!opaque || alpha != 1.0f) {
        blendMode = mPremultipliedAlpha ? Hwc2::IComposerClient::BlendMode::PREMULTIPLIED
                                        : Hwc2::IComposerClient::BlendMode::COVERAGE;
    }

    auto* compositionState = editCompositionState();
    compositionState->layerStackId =
            (layerStack != ~0u) ? std::make_optional(layerStack) : std::nullopt;
    compositionState->internalOnly = getPrimaryDisplayOnly();
    compositionState->isVisible = isVisible();
    compositionState->isOpaque = opaque && !usesRoundedCorners && alpha == 1.f;
    compositionState->shadowRadius = mEffectiveShadowRadius;

    compositionState->contentDirty = contentDirty;
    contentDirty = false;

    compositionState->geomLayerBounds = mBounds;
    compositionState->geomLayerTransform = getTransform();
    compositionState->geomInverseLayerTransform = compositionState->geomLayerTransform.inverse();
    compositionState->transparentRegionHint = getActiveTransparentRegion(drawingState);

    compositionState->blendMode = static_cast<Hwc2::IComposerClient::BlendMode>(blendMode);
    compositionState->alpha = alpha;
    compositionState->backgroundBlurRadius = drawingState.backgroundBlurRadius;
}

void Layer::prepareGeometryCompositionState() {
    const auto& drawingState{getDrawingState()};

    int type = drawingState.metadata.getInt32(METADATA_WINDOW_TYPE, 0);
    int appId = drawingState.metadata.getInt32(METADATA_OWNER_UID, 0);
    sp<Layer> parent = mDrawingParent.promote();
    if (parent.get()) {
        auto& parentState = parent->getDrawingState();
        const int parentType = parentState.metadata.getInt32(METADATA_WINDOW_TYPE, 0);
        const int parentAppId = parentState.metadata.getInt32(METADATA_OWNER_UID, 0);
        if (parentType > 0 && parentAppId > 0) {
            type = parentType;
            appId = parentAppId;
        }
    }

    auto* compositionState = editCompositionState();

    compositionState->geomBufferSize = getBufferSize(drawingState);
    compositionState->geomContentCrop = getBufferCrop();
    compositionState->geomCrop = getCrop(drawingState);
    compositionState->geomBufferTransform = getBufferTransform();
    compositionState->geomBufferUsesDisplayInverseTransform = getTransformToDisplayInverse();
    compositionState->geomUsesSourceCrop = usesSourceCrop();
    compositionState->isSecure = isSecure();
    compositionState->isSecureDisplay = isSecureDisplay();
    compositionState->isSecureCamera = isSecureCamera();
    compositionState->isScreenshot = isScreenshot();

<<<<<<< HEAD
    compositionState->type = type;
    compositionState->appId = appId;
    compositionState->layerClass = mLayerClass;

=======
>>>>>>> af19596f
    compositionState->metadata.clear();
    const auto& supportedMetadata = mFlinger->getHwComposer().getSupportedLayerGenericMetadata();
    for (const auto& [key, mandatory] : supportedMetadata) {
        const auto& genericLayerMetadataCompatibilityMap =
                mFlinger->getGenericLayerMetadataKeyMap();
        auto compatIter = genericLayerMetadataCompatibilityMap.find(key);
        if (compatIter == std::end(genericLayerMetadataCompatibilityMap)) {
            continue;
        }
        const uint32_t id = compatIter->second;

        auto it = drawingState.metadata.mMap.find(id);
        if (it == std::end(drawingState.metadata.mMap)) {
            continue;
        }

        compositionState->metadata
                .emplace(key, compositionengine::GenericLayerMetadataEntry{mandatory, it->second});
    }
}

void Layer::preparePerFrameCompositionState() {
    const auto& drawingState{getDrawingState()};
    auto* compositionState = editCompositionState();

    compositionState->forceClientComposition = false;

    compositionState->isColorspaceAgnostic = isColorSpaceAgnostic();
    compositionState->dataspace = getDataSpace();
    compositionState->colorTransform = getColorTransform();
    compositionState->colorTransformIsIdentity = !hasColorTransform();
    compositionState->surfaceDamage = surfaceDamageRegion;
    compositionState->hasProtectedContent = isProtected();

    const bool usesRoundedCorners = getRoundedCornerState().radius != 0.f;

    compositionState->isOpaque =
            isOpaque(drawingState) && !usesRoundedCorners && getAlpha() == 1.0_hf;

    // Force client composition for special cases known only to the front-end.
    if (isHdrY410() || usesRoundedCorners || drawShadows()) {
        compositionState->forceClientComposition = true;
    }
}

void Layer::prepareCursorCompositionState() {
    const State& drawingState{getDrawingState()};
    auto* compositionState = editCompositionState();

    // Apply the layer's transform, followed by the display's global transform
    // Here we're guaranteed that the layer's transform preserves rects
    Rect win = getCroppedBufferSize(drawingState);
    // Subtract the transparent region and snap to the bounds
    Rect bounds = reduce(win, getActiveTransparentRegion(drawingState));
    Rect frame(getTransform().transform(bounds));

    compositionState->cursorFrame = frame;
}

sp<compositionengine::LayerFE> Layer::asLayerFE() const {
    return const_cast<compositionengine::LayerFE*>(
            static_cast<const compositionengine::LayerFE*>(this));
}

sp<compositionengine::LayerFE> Layer::getCompositionEngineLayerFE() const {
    return nullptr;
}

compositionengine::LayerFECompositionState* Layer::editCompositionState() {
    return nullptr;
}

const compositionengine::LayerFECompositionState* Layer::getCompositionState() const {
    return nullptr;
}

bool Layer::onPreComposition(nsecs_t) {
    return false;
}

void Layer::prepareCompositionState(compositionengine::LayerFE::StateSubset subset) {
    using StateSubset = compositionengine::LayerFE::StateSubset;

    switch (subset) {
        case StateSubset::BasicGeometry:
            prepareBasicGeometryCompositionState();
            break;

        case StateSubset::GeometryAndContent:
            prepareBasicGeometryCompositionState();
            prepareGeometryCompositionState();
            preparePerFrameCompositionState();
            break;

        case StateSubset::Content:
            preparePerFrameCompositionState();
            break;

        case StateSubset::Cursor:
            prepareCursorCompositionState();
            break;
    }
}

const char* Layer::getDebugName() const {
    return mName.c_str();
}

// ---------------------------------------------------------------------------
// drawing...
// ---------------------------------------------------------------------------

std::optional<compositionengine::LayerFE::LayerSettings> Layer::prepareClientComposition(
        compositionengine::LayerFE::ClientCompositionTargetSettings& /* targetSettings */) {
    if (!getCompositionState()) {
        return {};
    }

    FloatRect bounds = getBounds();
    half alpha = getAlpha();

    compositionengine::LayerFE::LayerSettings layerSettings;
    layerSettings.geometry.boundaries = bounds;
    layerSettings.geometry.positionTransform = getTransform().asMatrix4();

    if (hasColorTransform()) {
        layerSettings.colorTransform = getColorTransform();
    }

    const auto roundedCornerState = getRoundedCornerState();
    layerSettings.geometry.roundedCornersRadius = roundedCornerState.radius;
    layerSettings.geometry.roundedCornersCrop = roundedCornerState.cropRect;

    layerSettings.alpha = alpha;
    layerSettings.sourceDataspace = getDataSpace();
    layerSettings.backgroundBlurRadius = getBackgroundBlurRadius();
    return layerSettings;
}

std::optional<compositionengine::LayerFE::LayerSettings> Layer::prepareShadowClientComposition(
        const LayerFE::LayerSettings& casterLayerSettings, const Rect& layerStackRect,
        ui::Dataspace outputDataspace) {
    renderengine::ShadowSettings shadow = getShadowSettings(layerStackRect);
    if (shadow.length <= 0.f) {
        return {};
    }

    const float casterAlpha = casterLayerSettings.alpha;
    const bool casterIsOpaque = ((casterLayerSettings.source.buffer.buffer != nullptr) &&
                                 casterLayerSettings.source.buffer.isOpaque);

    compositionengine::LayerFE::LayerSettings shadowLayer = casterLayerSettings;

    shadowLayer.shadow = shadow;
    shadowLayer.geometry.boundaries = mBounds; // ignore transparent region

    // If the casting layer is translucent, we need to fill in the shadow underneath the layer.
    // Otherwise the generated shadow will only be shown around the casting layer.
    shadowLayer.shadow.casterIsTranslucent = !casterIsOpaque || (casterAlpha < 1.0f);
    shadowLayer.shadow.ambientColor *= casterAlpha;
    shadowLayer.shadow.spotColor *= casterAlpha;
    shadowLayer.sourceDataspace = outputDataspace;
    shadowLayer.source.buffer.buffer = nullptr;
    shadowLayer.source.buffer.fence = nullptr;
    shadowLayer.frameNumber = 0;
    shadowLayer.bufferId = 0;

    if (shadowLayer.shadow.ambientColor.a <= 0.f && shadowLayer.shadow.spotColor.a <= 0.f) {
        return {};
    }

    float casterCornerRadius = shadowLayer.geometry.roundedCornersRadius;
    const FloatRect& cornerRadiusCropRect = shadowLayer.geometry.roundedCornersCrop;
    const FloatRect& casterRect = shadowLayer.geometry.boundaries;

    // crop used to set the corner radius may be larger than the content rect. Adjust the corner
    // radius accordingly.
    if (casterCornerRadius > 0.f) {
        float cropRectOffset = std::max(std::abs(cornerRadiusCropRect.top - casterRect.top),
                                        std::abs(cornerRadiusCropRect.left - casterRect.left));
        if (cropRectOffset > casterCornerRadius) {
            casterCornerRadius = 0;
        } else {
            casterCornerRadius -= cropRectOffset;
        }
        shadowLayer.geometry.roundedCornersRadius = casterCornerRadius;
    }

    return shadowLayer;
}

void Layer::prepareClearClientComposition(LayerFE::LayerSettings& layerSettings,
                                          bool blackout) const {
    layerSettings.source.buffer.buffer = nullptr;
    layerSettings.source.solidColor = half3(0.0, 0.0, 0.0);
    layerSettings.disableBlending = true;
    layerSettings.bufferId = 0;
    layerSettings.frameNumber = 0;

    // If layer is blacked out, force alpha to 1 so that we draw a black color layer.
    layerSettings.alpha = blackout ? 1.0f : 0.0f;
}

std::vector<compositionengine::LayerFE::LayerSettings> Layer::prepareClientCompositionList(
        compositionengine::LayerFE::ClientCompositionTargetSettings& targetSettings) {
    std::optional<compositionengine::LayerFE::LayerSettings> layerSettings =
            prepareClientComposition(targetSettings);
    // Nothing to render.
    if (!layerSettings) {
        return {};
    }

    // HWC requests to clear this layer.
    if (targetSettings.clearContent) {
        prepareClearClientComposition(*layerSettings, false /* blackout */);
        return {*layerSettings};
    }

    std::optional<compositionengine::LayerFE::LayerSettings> shadowSettings =
            prepareShadowClientComposition(*layerSettings, targetSettings.viewport,
                                           targetSettings.dataspace);
    // There are no shadows to render.
    if (!shadowSettings) {
        return {*layerSettings};
    }

    // If the layer casts a shadow but the content casting the shadow is occluded, skip
    // composing the non-shadow content and only draw the shadows.
    if (targetSettings.realContentIsVisible) {
        return {*shadowSettings, *layerSettings};
    }

    return {*shadowSettings};
}

Hwc2::IComposerClient::Composition Layer::getCompositionType(const DisplayDevice& display) const {
    const auto outputLayer = findOutputLayerForDisplay(&display);
    if (outputLayer == nullptr) {
        return Hwc2::IComposerClient::Composition::INVALID;
    }
    if (outputLayer->getState().hwc) {
        return (*outputLayer->getState().hwc).hwcCompositionType;
    } else {
        return Hwc2::IComposerClient::Composition::CLIENT;
    }
}

bool Layer::addSyncPoint(const std::shared_ptr<SyncPoint>& point) {
    if (point->getFrameNumber() <= mCurrentFrameNumber) {
        // Don't bother with a SyncPoint, since we've already latched the
        // relevant frame
        return false;
    }
    if (isRemovedFromCurrentState()) {
        return false;
    }

    Mutex::Autolock lock(mLocalSyncPointMutex);
    mLocalSyncPoints.push_back(point);
    return true;
}

// ----------------------------------------------------------------------------
// local state
// ----------------------------------------------------------------------------

bool Layer::isSecure() const {
    const State& s(mDrawingState);
    return (s.flags & layer_state_t::eLayerSecure);
}

bool Layer::isSecureDisplay() const {
    sp<const GraphicBuffer> buffer = getBuffer();
    return buffer && (buffer->getUsage() & GRALLOC_USAGE_PRIVATE_SECURE_DISPLAY);
}

bool Layer::isSecureCamera() const {
    sp<const GraphicBuffer> buffer = getBuffer();
    bool protected_buffer = buffer && (buffer->getUsage() & BufferUsage::PROTECTED);
    bool camera_output = buffer && (buffer->getUsage() & BufferUsage::CAMERA_OUTPUT);
    return protected_buffer && camera_output;
}

bool Layer::isScreenshot() const {
    return ((getName().find("ScreenshotSurface") != std::string::npos) ||
            (getName().find("RotationLayer") != std::string::npos) ||
            (getName().find("BackColorSurface") != std::string::npos));
}
// ----------------------------------------------------------------------------
// transaction
// ----------------------------------------------------------------------------

void Layer::pushPendingState() {
    if (!mCurrentState.modified) {
        return;
    }
    ATRACE_CALL();

    // If this transaction is waiting on the receipt of a frame, generate a sync
    // point and send it to the remote layer.
    // We don't allow installing sync points after we are removed from the current state
    // as we won't be able to signal our end.
    if (mCurrentState.barrierLayer_legacy != nullptr && !isRemovedFromCurrentState()) {
        sp<Layer> barrierLayer = mCurrentState.barrierLayer_legacy.promote();
        if (barrierLayer == nullptr) {
            ALOGE("[%s] Unable to promote barrier Layer.", getDebugName());
            // If we can't promote the layer we are intended to wait on,
            // then it is expired or otherwise invalid. Allow this transaction
            // to be applied as per normal (no synchronization).
            mCurrentState.barrierLayer_legacy = nullptr;
        } else {
            auto syncPoint = std::make_shared<SyncPoint>(mCurrentState.frameNumber_legacy, this);
            if (barrierLayer->addSyncPoint(syncPoint)) {
                std::stringstream ss;
                ss << "Adding sync point " << mCurrentState.frameNumber_legacy;
                ATRACE_NAME(ss.str().c_str());
                mRemoteSyncPoints.push_back(std::move(syncPoint));
            } else {
                // We already missed the frame we're supposed to synchronize
                // on, so go ahead and apply the state update
                mCurrentState.barrierLayer_legacy = nullptr;
            }
        }

        // Wake us up to check if the frame has been received
        setTransactionFlags(eTransactionNeeded);
        mFlinger->setTransactionFlags(eTraversalNeeded);
    }
    mPendingStates.push_back(mCurrentState);
    ATRACE_INT(mTransactionName.c_str(), mPendingStates.size());
}

void Layer::popPendingState(State* stateToCommit) {
    ATRACE_CALL();
    *stateToCommit = mPendingStates[0];

    mPendingStates.removeAt(0);
    ATRACE_INT(mTransactionName.c_str(), mPendingStates.size());
}

bool Layer::applyPendingStates(State* stateToCommit) {
    bool stateUpdateAvailable = false;
    while (!mPendingStates.empty()) {
        if (mPendingStates[0].barrierLayer_legacy != nullptr) {
            if (mRemoteSyncPoints.empty()) {
                // If we don't have a sync point for this, apply it anyway. It
                // will be visually wrong, but it should keep us from getting
                // into too much trouble.
                ALOGE("[%s] No local sync point found", getDebugName());
                popPendingState(stateToCommit);
                stateUpdateAvailable = true;
                continue;
            }

            if (mRemoteSyncPoints.front()->getFrameNumber() !=
                mPendingStates[0].frameNumber_legacy) {
                ALOGE("[%s] Unexpected sync point frame number found", getDebugName());

                // Signal our end of the sync point and then dispose of it
                mRemoteSyncPoints.front()->setTransactionApplied();
                mRemoteSyncPoints.pop_front();
                continue;
            }

            if (mRemoteSyncPoints.front()->frameIsAvailable()) {
                ATRACE_NAME("frameIsAvailable");
                // Apply the state update
                popPendingState(stateToCommit);
                stateUpdateAvailable = true;

                // Signal our end of the sync point and then dispose of it
                mRemoteSyncPoints.front()->setTransactionApplied();
                mRemoteSyncPoints.pop_front();
            } else {
                ATRACE_NAME("!frameIsAvailable");
                break;
            }
        } else {
            popPendingState(stateToCommit);
            stateUpdateAvailable = true;
        }
    }

    // If we still have pending updates, we need to ensure SurfaceFlinger
    // will keep calling doTransaction, and so we force a traversal.
    // However, our pending states won't clear until a frame is available,
    // and so there is no need to specifically trigger a wakeup.
    if (!mPendingStates.empty()) {
        setTransactionFlags(eTransactionNeeded);
        mFlinger->setTraversalNeeded();
    }

    mCurrentState.modified = false;
    return stateUpdateAvailable;
}

uint32_t Layer::doTransactionResize(uint32_t flags, State* stateToCommit) {
    const State& s(getDrawingState());

    const bool sizeChanged = (stateToCommit->requested_legacy.w != s.requested_legacy.w) ||
            (stateToCommit->requested_legacy.h != s.requested_legacy.h);

    if (sizeChanged) {
        // the size changed, we need to ask our client to request a new buffer
        ALOGD_IF(DEBUG_RESIZE,
                 "doTransaction: geometry (layer=%p '%s'), tr=%02x, scalingMode=%d\n"
                 "  current={ active   ={ wh={%4u,%4u} crop={%4d,%4d,%4d,%4d} (%4d,%4d) }\n"
                 "            requested={ wh={%4u,%4u} }}\n"
                 "  drawing={ active   ={ wh={%4u,%4u} crop={%4d,%4d,%4d,%4d} (%4d,%4d) }\n"
                 "            requested={ wh={%4u,%4u} }}\n",
                 this, getName().c_str(), getBufferTransform(), getEffectiveScalingMode(),
                 stateToCommit->active_legacy.w, stateToCommit->active_legacy.h,
                 stateToCommit->crop_legacy.left, stateToCommit->crop_legacy.top,
                 stateToCommit->crop_legacy.right, stateToCommit->crop_legacy.bottom,
                 stateToCommit->crop_legacy.getWidth(), stateToCommit->crop_legacy.getHeight(),
                 stateToCommit->requested_legacy.w, stateToCommit->requested_legacy.h,
                 s.active_legacy.w, s.active_legacy.h, s.crop_legacy.left, s.crop_legacy.top,
                 s.crop_legacy.right, s.crop_legacy.bottom, s.crop_legacy.getWidth(),
                 s.crop_legacy.getHeight(), s.requested_legacy.w, s.requested_legacy.h);
    }

    // Don't let Layer::doTransaction update the drawing state
    // if we have a pending resize, unless we are in fixed-size mode.
    // the drawing state will be updated only once we receive a buffer
    // with the correct size.
    //
    // In particular, we want to make sure the clip (which is part
    // of the geometry state) is latched together with the size but is
    // latched immediately when no resizing is involved.
    //
    // If a sideband stream is attached, however, we want to skip this
    // optimization so that transactions aren't missed when a buffer
    // never arrives
    //
    // In the case that we don't have a buffer we ignore other factors
    // and avoid entering the resizePending state. At a high level the
    // resizePending state is to avoid applying the state of the new buffer
    // to the old buffer. However in the state where we don't have an old buffer
    // there is no such concern but we may still be being used as a parent layer.
    const bool resizePending =
            ((stateToCommit->requested_legacy.w != stateToCommit->active_legacy.w) ||
             (stateToCommit->requested_legacy.h != stateToCommit->active_legacy.h)) &&
            (getBuffer() != nullptr);
    if (!isFixedSize()) {
        if (resizePending && mSidebandStream == nullptr) {
            flags |= eDontUpdateGeometryState;
        }
    }

    // Here we apply various requested geometry states, depending on our
    // latching configuration. See Layer.h for a detailed discussion of
    // how geometry latching is controlled.
    if (!(flags & eDontUpdateGeometryState)) {
        State& editCurrentState(getCurrentState());

        // There is an awkward asymmetry in the handling of the crop states in the position
        // states, as can be seen below. Largely this arises from position and transform
        // being stored in the same data structure while having different latching rules.
        // b/38182305
        //
        // Careful that "stateToCommit" and editCurrentState may not begin as equivalent due to
        // applyPendingStates in the presence of deferred transactions.
        editCurrentState.active_legacy = editCurrentState.requested_legacy;
        stateToCommit->active_legacy = stateToCommit->requested_legacy;
    }

    return flags;
}

uint32_t Layer::doTransaction(uint32_t flags) {
    ATRACE_CALL();

    if (mLayerDetached) {
        // Ensure BLAST buffer callbacks are processed.
        // detachChildren and mLayerDetached were implemented to avoid geometry updates
        // to layers in the cases of animation. For BufferQueue layers buffers are still
        // consumed as normal. This is useful as otherwise the client could get hung
        // inevitably waiting on a buffer to return. We recreate this semantic for BufferQueue
        // even though it is a little consistent. detachChildren is shortly slated for removal
        // by the hierarchy mirroring work so we don't need to worry about it too much.
        forceSendCallbacks();
        mCurrentState.callbackHandles = {};
        return flags;
    }

    if (mChildrenChanged) {
        flags |= eVisibleRegion;
        mChildrenChanged = false;
    }

    pushPendingState();
    State c = getCurrentState();
    if (!applyPendingStates(&c)) {
        return flags;
    }

    flags = doTransactionResize(flags, &c);

    const State& s(getDrawingState());

    if (getActiveGeometry(c) != getActiveGeometry(s)) {
        // invalidate and recompute the visible regions if needed
        flags |= Layer::eVisibleRegion;
    }

    if (c.sequence != s.sequence) {
        // invalidate and recompute the visible regions if needed
        flags |= eVisibleRegion;
        this->contentDirty = true;

        // we may use linear filtering, if the matrix scales us
        mNeedsFiltering = getActiveTransform(c).needsBilinearFiltering();
    }

    if (mCurrentState.inputInfoChanged) {
        flags |= eInputInfoChanged;
        mCurrentState.inputInfoChanged = false;
    }

    // Commit the transaction
    commitTransaction(c);
    mPendingStatesSnapshot = mPendingStates;
    mCurrentState.callbackHandles = {};

    return flags;
}

void Layer::commitTransaction(const State& stateToCommit) {
    mDrawingState = stateToCommit;
}

uint32_t Layer::getTransactionFlags(uint32_t flags) {
    return mTransactionFlags.fetch_and(~flags) & flags;
}

uint32_t Layer::setTransactionFlags(uint32_t flags) {
    return mTransactionFlags.fetch_or(flags);
}

bool Layer::setPosition(float x, float y) {
    if (mCurrentState.requested_legacy.transform.tx() == x &&
        mCurrentState.requested_legacy.transform.ty() == y)
        return false;
    mCurrentState.sequence++;

    // We update the requested and active position simultaneously because
    // we want to apply the position portion of the transform matrix immediately,
    // but still delay scaling when resizing a SCALING_MODE_FREEZE layer.
    mCurrentState.requested_legacy.transform.set(x, y);
    // Here we directly update the active state
    // unlike other setters, because we store it within
    // the transform, but use different latching rules.
    // b/38182305
    mCurrentState.active_legacy.transform.set(x, y);

    mCurrentState.modified = true;
    setTransactionFlags(eTransactionNeeded);
    return true;
}

bool Layer::setChildLayer(const sp<Layer>& childLayer, int32_t z) {
    ssize_t idx = mCurrentChildren.indexOf(childLayer);
    if (idx < 0) {
        return false;
    }
    if (childLayer->setLayer(z)) {
        mCurrentChildren.removeAt(idx);
        mCurrentChildren.add(childLayer);
        return true;
    }
    return false;
}

bool Layer::setChildRelativeLayer(const sp<Layer>& childLayer,
        const sp<IBinder>& relativeToHandle, int32_t relativeZ) {
    ssize_t idx = mCurrentChildren.indexOf(childLayer);
    if (idx < 0) {
        return false;
    }
    if (childLayer->setRelativeLayer(relativeToHandle, relativeZ)) {
        mCurrentChildren.removeAt(idx);
        mCurrentChildren.add(childLayer);
        return true;
    }
    return false;
}

bool Layer::setLayer(int32_t z) {
    if (mCurrentState.z == z && !usingRelativeZ(LayerVector::StateSet::Current)) return false;
    mCurrentState.sequence++;
    mCurrentState.z = z;
    mCurrentState.modified = true;

    // Discard all relative layering.
    if (mCurrentState.zOrderRelativeOf != nullptr) {
        sp<Layer> strongRelative = mCurrentState.zOrderRelativeOf.promote();
        if (strongRelative != nullptr) {
            strongRelative->removeZOrderRelative(this);
        }
        setZOrderRelativeOf(nullptr);
    }
    setTransactionFlags(eTransactionNeeded);
    return true;
}

void Layer::removeZOrderRelative(const wp<Layer>& relative) {
    mCurrentState.zOrderRelatives.remove(relative);
    mCurrentState.sequence++;
    mCurrentState.modified = true;
    setTransactionFlags(eTransactionNeeded);
}

void Layer::addZOrderRelative(const wp<Layer>& relative) {
    mCurrentState.zOrderRelatives.add(relative);
    mCurrentState.modified = true;
    mCurrentState.sequence++;
    setTransactionFlags(eTransactionNeeded);
}

void Layer::setZOrderRelativeOf(const wp<Layer>& relativeOf) {
    mCurrentState.zOrderRelativeOf = relativeOf;
    mCurrentState.sequence++;
    mCurrentState.modified = true;
    mCurrentState.isRelativeOf = relativeOf != nullptr;

    setTransactionFlags(eTransactionNeeded);
}

bool Layer::setRelativeLayer(const sp<IBinder>& relativeToHandle, int32_t relativeZ) {
    sp<Handle> handle = static_cast<Handle*>(relativeToHandle.get());
    if (handle == nullptr) {
        return false;
    }
    sp<Layer> relative = handle->owner.promote();
    if (relative == nullptr) {
        return false;
    }

    if (mCurrentState.z == relativeZ && usingRelativeZ(LayerVector::StateSet::Current) &&
        mCurrentState.zOrderRelativeOf == relative) {
        return false;
    }

    mCurrentState.sequence++;
    mCurrentState.modified = true;
    mCurrentState.z = relativeZ;

    auto oldZOrderRelativeOf = mCurrentState.zOrderRelativeOf.promote();
    if (oldZOrderRelativeOf != nullptr) {
        oldZOrderRelativeOf->removeZOrderRelative(this);
    }
    setZOrderRelativeOf(relative);
    relative->addZOrderRelative(this);

    setTransactionFlags(eTransactionNeeded);

    return true;
}

bool Layer::setSize(uint32_t w, uint32_t h) {
    if (mCurrentState.requested_legacy.w == w && mCurrentState.requested_legacy.h == h)
        return false;
    mCurrentState.requested_legacy.w = w;
    mCurrentState.requested_legacy.h = h;
    mCurrentState.modified = true;
    setTransactionFlags(eTransactionNeeded);

    // record the new size, from this point on, when the client request
    // a buffer, it'll get the new size.
    setDefaultBufferSize(mCurrentState.requested_legacy.w, mCurrentState.requested_legacy.h);
    return true;
}
bool Layer::setAlpha(float alpha) {
    if (mCurrentState.color.a == alpha) return false;
    mCurrentState.sequence++;
    mCurrentState.color.a = alpha;
    mCurrentState.modified = true;
    setTransactionFlags(eTransactionNeeded);
    return true;
}

bool Layer::setBackgroundColor(const half3& color, float alpha, ui::Dataspace dataspace) {
    if (!mCurrentState.bgColorLayer && alpha == 0) {
        return false;
    }
    mCurrentState.sequence++;
    mCurrentState.modified = true;
    setTransactionFlags(eTransactionNeeded);

    if (!mCurrentState.bgColorLayer && alpha != 0) {
        // create background color layer if one does not yet exist
        uint32_t flags = ISurfaceComposerClient::eFXSurfaceEffect;
        std::string name = mName + "BackgroundColorLayer";
        mCurrentState.bgColorLayer = mFlinger->getFactory().createEffectLayer(
                LayerCreationArgs(mFlinger.get(), nullptr, std::move(name), 0, 0, flags,
                                  LayerMetadata()));

        // add to child list
        addChild(mCurrentState.bgColorLayer);
        mFlinger->mLayersAdded = true;
        // set up SF to handle added color layer
        if (isRemovedFromCurrentState()) {
            mCurrentState.bgColorLayer->onRemovedFromCurrentState();
        }
        mFlinger->setTransactionFlags(eTransactionNeeded);
    } else if (mCurrentState.bgColorLayer && alpha == 0) {
        mCurrentState.bgColorLayer->reparent(nullptr);
        mCurrentState.bgColorLayer = nullptr;
        return true;
    }

    mCurrentState.bgColorLayer->setColor(color);
    mCurrentState.bgColorLayer->setLayer(std::numeric_limits<int32_t>::min());
    mCurrentState.bgColorLayer->setAlpha(alpha);
    mCurrentState.bgColorLayer->setDataspace(dataspace);

    return true;
}

bool Layer::setCornerRadius(float cornerRadius) {
    if (mCurrentState.cornerRadius == cornerRadius) return false;

    mCurrentState.sequence++;
    mCurrentState.cornerRadius = cornerRadius;
    mCurrentState.modified = true;
    setTransactionFlags(eTransactionNeeded);
    return true;
}

bool Layer::setBackgroundBlurRadius(int backgroundBlurRadius) {
    if (mCurrentState.backgroundBlurRadius == backgroundBlurRadius) return false;

    mCurrentState.sequence++;
    mCurrentState.backgroundBlurRadius = backgroundBlurRadius;
    mCurrentState.modified = true;
    setTransactionFlags(eTransactionNeeded);
    return true;
}

bool Layer::setMatrix(const layer_state_t::matrix22_t& matrix,
        bool allowNonRectPreservingTransforms) {
    ui::Transform t;
    t.set(matrix.dsdx, matrix.dtdy, matrix.dtdx, matrix.dsdy);

    if (!allowNonRectPreservingTransforms && !t.preserveRects()) {
        ALOGW("Attempt to set rotation matrix without permission ACCESS_SURFACE_FLINGER ignored");
        return false;
    }
    mCurrentState.sequence++;
    mCurrentState.requested_legacy.transform.set(matrix.dsdx, matrix.dtdy, matrix.dtdx,
                                                 matrix.dsdy);
    mCurrentState.modified = true;
    setTransactionFlags(eTransactionNeeded);
    return true;
}

bool Layer::setTransparentRegionHint(const Region& transparent) {
    mCurrentState.requestedTransparentRegion_legacy = transparent;
    mCurrentState.modified = true;
    setTransactionFlags(eTransactionNeeded);
    return true;
}

bool Layer::setFlags(uint8_t flags, uint8_t mask) {
    const uint32_t newFlags = (mCurrentState.flags & ~mask) | (flags & mask);
    if (mCurrentState.flags == newFlags) return false;
    mCurrentState.sequence++;
    mCurrentState.flags = newFlags;
    mCurrentState.modified = true;
    setTransactionFlags(eTransactionNeeded);
    return true;
}

bool Layer::setCrop_legacy(const Rect& crop) {
    if (mCurrentState.requestedCrop_legacy == crop) return false;
    mCurrentState.sequence++;
    mCurrentState.requestedCrop_legacy = crop;
    mCurrentState.crop_legacy = crop;

    mCurrentState.modified = true;
    setTransactionFlags(eTransactionNeeded);
    return true;
}

bool Layer::setOverrideScalingMode(int32_t scalingMode) {
    if (scalingMode == mOverrideScalingMode) return false;
    mOverrideScalingMode = scalingMode;
    setTransactionFlags(eTransactionNeeded);
    return true;
}

bool Layer::setMetadata(const LayerMetadata& data) {
    if (!mCurrentState.metadata.merge(data, true /* eraseEmpty */)) return false;
    mCurrentState.sequence++;
    mCurrentState.modified = true;
    setTransactionFlags(eTransactionNeeded);
    return true;
}

bool Layer::setLayerStack(uint32_t layerStack) {
    if (mCurrentState.layerStack == layerStack) return false;
    mCurrentState.sequence++;
    mCurrentState.layerStack = layerStack;
    mCurrentState.modified = true;
    setTransactionFlags(eTransactionNeeded);
    return true;
}

bool Layer::setColorSpaceAgnostic(const bool agnostic) {
    if (mCurrentState.colorSpaceAgnostic == agnostic) {
        return false;
    }
    mCurrentState.sequence++;
    mCurrentState.colorSpaceAgnostic = agnostic;
    mCurrentState.modified = true;
    setTransactionFlags(eTransactionNeeded);
    return true;
}

bool Layer::setFrameRateSelectionPriority(int32_t priority) {
    if (mCurrentState.frameRateSelectionPriority == priority) return false;
    mCurrentState.frameRateSelectionPriority = priority;
    mCurrentState.sequence++;
    mCurrentState.modified = true;
    setTransactionFlags(eTransactionNeeded);
    return true;
}

int32_t Layer::getFrameRateSelectionPriority() const {
    // Check if layer has priority set.
    if (mDrawingState.frameRateSelectionPriority != PRIORITY_UNSET) {
        return mDrawingState.frameRateSelectionPriority;
    }
    // If not, search whether its parents have it set.
    sp<Layer> parent = getParent();
    if (parent != nullptr) {
        return parent->getFrameRateSelectionPriority();
    }

    return Layer::PRIORITY_UNSET;
}

bool Layer::isLayerFocusedBasedOnPriority(int32_t priority) {
    return priority == PRIORITY_FOCUSED_WITH_MODE || priority == PRIORITY_FOCUSED_WITHOUT_MODE;
};

uint32_t Layer::getLayerStack() const {
    auto p = mDrawingParent.promote();
    if (p == nullptr) {
        return getDrawingState().layerStack;
    }
    return p->getLayerStack();
}

bool Layer::setShadowRadius(float shadowRadius) {
    if (mCurrentState.shadowRadius == shadowRadius) {
        return false;
    }

    mCurrentState.sequence++;
    mCurrentState.shadowRadius = shadowRadius;
    mCurrentState.modified = true;
    setTransactionFlags(eTransactionNeeded);
    return true;
}

bool Layer::setFixedTransformHint(ui::Transform::RotationFlags fixedTransformHint) {
    if (mCurrentState.fixedTransformHint == fixedTransformHint) {
        return false;
    }

    mCurrentState.sequence++;
    mCurrentState.fixedTransformHint = fixedTransformHint;
    mCurrentState.modified = true;
    setTransactionFlags(eTransactionNeeded);
    return true;
}

void Layer::updateTreeHasFrameRateVote() {
    const auto traverseTree = [&](const LayerVector::Visitor& visitor) {
        auto parent = getParent();
        while (parent) {
            visitor(parent.get());
            parent = parent->getParent();
        }

        traverse(LayerVector::StateSet::Current, visitor);
    };

    // update parents and children about the vote
    // First traverse the tree and count how many layers has votes
    int layersWithVote = 0;
    traverseTree([&layersWithVote](Layer* layer) {
        const auto layerVotedWithDefaultCompatibility = layer->mCurrentState.frameRate.rate > 0 &&
                layer->mCurrentState.frameRate.type == FrameRateCompatibility::Default;
        const auto layerVotedWithNoVote =
                layer->mCurrentState.frameRate.type == FrameRateCompatibility::NoVote;

        // We do not count layers that are ExactOrMultiple for the same reason
        // we are allowing touch boost for those layers. See
        // RefreshRateConfigs::getBestRefreshRate for more details.
        if (layerVotedWithDefaultCompatibility || layerVotedWithNoVote) {
            layersWithVote++;
        }
    });

    // Now update the other layers
    bool transactionNeeded = false;
    traverseTree([layersWithVote, &transactionNeeded](Layer* layer) {
        if (layer->mCurrentState.treeHasFrameRateVote != layersWithVote > 0) {
            layer->mCurrentState.sequence++;
            layer->mCurrentState.treeHasFrameRateVote = layersWithVote > 0;
            layer->mCurrentState.modified = true;
            layer->setTransactionFlags(eTransactionNeeded);
            transactionNeeded = true;
        }
    });

    if (transactionNeeded) {
        mFlinger->setTransactionFlags(eTraversalNeeded);
    }
}

bool Layer::setFrameRate(FrameRate frameRate) {
    if (!mFlinger->useFrameRateApi) {
        return false;
    }
    if (mCurrentState.frameRate == frameRate) {
        return false;
    }

    // Activate the layer in Scheduler's LayerHistory
    mFlinger->mScheduler->recordLayerHistory(this, systemTime(),
                                             LayerHistory::LayerUpdateType::SetFrameRate);

    mCurrentState.sequence++;
    mCurrentState.frameRate = frameRate;
    mCurrentState.modified = true;

    updateTreeHasFrameRateVote();

    setTransactionFlags(eTransactionNeeded);
    return true;
}

void Layer::setFrameTimelineVsync(int64_t frameTimelineVsyncId) {
    mFrameTimelineVsyncId = frameTimelineVsyncId;
}

Layer::FrameRate Layer::getFrameRateForLayerTree() const {
    const auto frameRate = getDrawingState().frameRate;
    if (frameRate.rate > 0 || frameRate.type == FrameRateCompatibility::NoVote) {
        return frameRate;
    }

    // This layer doesn't have a frame rate. If one of its ancestors or successors
    // have a vote, return a NoVote for ancestors/successors to set the vote
    if (getDrawingState().treeHasFrameRateVote) {
        return {0, FrameRateCompatibility::NoVote};
    }

    return frameRate;
}

void Layer::deferTransactionUntil_legacy(const sp<Layer>& barrierLayer, uint64_t frameNumber) {
    ATRACE_CALL();
    if (mLayerDetached) {
        // If the layer is detached, then we don't defer this transaction since we will not
        // commit the pending state while the layer is detached. Adding sync points may cause
        // the barrier layer to wait for the states to be committed before dequeuing a buffer.
        return;
    }

    mCurrentState.barrierLayer_legacy = barrierLayer;
    mCurrentState.frameNumber_legacy = frameNumber;
    // We don't set eTransactionNeeded, because just receiving a deferral
    // request without any other state updates shouldn't actually induce a delay
    mCurrentState.modified = true;
    pushPendingState();
    mCurrentState.barrierLayer_legacy = nullptr;
    mCurrentState.frameNumber_legacy = 0;
    mCurrentState.modified = false;
}

void Layer::deferTransactionUntil_legacy(const sp<IBinder>& barrierHandle, uint64_t frameNumber) {
    sp<Handle> handle = static_cast<Handle*>(barrierHandle.get());
    deferTransactionUntil_legacy(handle->owner.promote(), frameNumber);
}

// ----------------------------------------------------------------------------
// pageflip handling...
// ----------------------------------------------------------------------------

bool Layer::isHiddenByPolicy() const {
    const State& s(mDrawingState);
    const auto& parent = mDrawingParent.promote();
    if (parent != nullptr && parent->isHiddenByPolicy()) {
        return true;
    }
    if (usingRelativeZ(LayerVector::StateSet::Drawing)) {
        auto zOrderRelativeOf = mDrawingState.zOrderRelativeOf.promote();
        if (zOrderRelativeOf != nullptr) {
            if (zOrderRelativeOf->isHiddenByPolicy()) {
                return true;
            }
        }
    }
    return s.flags & layer_state_t::eLayerHidden;
}

uint32_t Layer::getEffectiveUsage(uint32_t usage) const {
    // TODO: should we do something special if mSecure is set?
    if (mProtectedByApp) {
        // need a hardware-protected path to external video sink
        usage |= GraphicBuffer::USAGE_PROTECTED;
    }
    if (mPotentialCursor) {
        usage |= GraphicBuffer::USAGE_CURSOR;
    }
    usage |= GraphicBuffer::USAGE_HW_COMPOSER;
    return usage;
}

void Layer::updateTransformHint(ui::Transform::RotationFlags transformHint) {
    if (mFlinger->mDebugDisableTransformHint || transformHint & ui::Transform::ROT_INVALID) {
        transformHint = ui::Transform::ROT_0;
    }

    setTransformHint(transformHint);
}

// ----------------------------------------------------------------------------
// debugging
// ----------------------------------------------------------------------------

// TODO(marissaw): add new layer state info to layer debugging
LayerDebugInfo Layer::getLayerDebugInfo(const DisplayDevice* display) const {
    using namespace std::string_literals;

    LayerDebugInfo info;
    const State& ds = getDrawingState();
    info.mName = getName();
    sp<Layer> parent = mDrawingParent.promote();
    info.mParentName = parent ? parent->getName() : "none"s;
    info.mType = getType();
    info.mTransparentRegion = ds.activeTransparentRegion_legacy;

    info.mVisibleRegion = getVisibleRegion(display);
    info.mSurfaceDamageRegion = surfaceDamageRegion;
    info.mLayerStack = getLayerStack();
    info.mX = ds.active_legacy.transform.tx();
    info.mY = ds.active_legacy.transform.ty();
    info.mZ = ds.z;
    info.mWidth = ds.active_legacy.w;
    info.mHeight = ds.active_legacy.h;
    info.mCrop = ds.crop_legacy;
    info.mColor = ds.color;
    info.mFlags = ds.flags;
    info.mPixelFormat = getPixelFormat();
    info.mDataSpace = static_cast<android_dataspace>(getDataSpace());
    info.mMatrix[0][0] = ds.active_legacy.transform[0][0];
    info.mMatrix[0][1] = ds.active_legacy.transform[0][1];
    info.mMatrix[1][0] = ds.active_legacy.transform[1][0];
    info.mMatrix[1][1] = ds.active_legacy.transform[1][1];
    {
        sp<const GraphicBuffer> buffer = getBuffer();
        if (buffer != 0) {
            info.mActiveBufferWidth = buffer->getWidth();
            info.mActiveBufferHeight = buffer->getHeight();
            info.mActiveBufferStride = buffer->getStride();
            info.mActiveBufferFormat = buffer->format;
        } else {
            info.mActiveBufferWidth = 0;
            info.mActiveBufferHeight = 0;
            info.mActiveBufferStride = 0;
            info.mActiveBufferFormat = 0;
        }
    }
    info.mNumQueuedFrames = getQueuedFrameCount();
    info.mRefreshPending = isBufferLatched();
    info.mIsOpaque = isOpaque(ds);
    info.mContentDirty = contentDirty;
    return info;
}

void Layer::miniDumpHeader(std::string& result) {
    result.append("-------------------------------");
    result.append("-------------------------------");
    result.append("-------------------------------");
    result.append("-------------------------------");
    result.append("-------------------\n");
    result.append(" Layer name\n");
    result.append("           Z | ");
    result.append(" Window Type | ");
    result.append(" Layer Class | ");
    result.append(" Comp Type | ");
    result.append(" Transform | ");
    result.append("  Disp Frame (LTRB) | ");
    result.append("         Source Crop (LTRB) | ");
    result.append("    Frame Rate (Explicit) [Focused]\n");
    result.append("-------------------------------");
    result.append("-------------------------------");
    result.append("-------------------------------");
    result.append("-------------------------------");
    result.append("-------------------\n");
}

std::string Layer::frameRateCompatibilityString(Layer::FrameRateCompatibility compatibility) {
    switch (compatibility) {
        case FrameRateCompatibility::Default:
            return "Default";
        case FrameRateCompatibility::ExactOrMultiple:
            return "ExactOrMultiple";
        case FrameRateCompatibility::NoVote:
            return "NoVote";
    }
}

void Layer::miniDump(std::string& result, const DisplayDevice& display) const {
    const auto outputLayer = findOutputLayerForDisplay(&display);
    if (!outputLayer) {
        return;
    }

    std::string name;
    if (mName.length() > 77) {
        std::string shortened;
        shortened.append(mName, 0, 36);
        shortened.append("[...]");
        shortened.append(mName, mName.length() - 36);
        name = std::move(shortened);
    } else {
        name = mName;
    }

    StringAppendF(&result, " %s\n", name.c_str());

    const State& layerState(getDrawingState());
    const auto& outputLayerState = outputLayer->getState();

    if (layerState.zOrderRelativeOf != nullptr || mDrawingParent != nullptr) {
        StringAppendF(&result, "  rel %6d | ", layerState.z);
    } else {
        StringAppendF(&result, "  %10d | ", layerState.z);
    }
    StringAppendF(&result, "  %10d | ", mWindowType);
    StringAppendF(&result, "  %10d | ", mLayerClass);
    StringAppendF(&result, "%10s | ", toString(getCompositionType(display)).c_str());
    StringAppendF(&result, "%10s | ", toString(outputLayerState.bufferTransform).c_str());
    const Rect& frame = outputLayerState.displayFrame;
    StringAppendF(&result, "%4d %4d %4d %4d | ", frame.left, frame.top, frame.right, frame.bottom);
    const FloatRect& crop = outputLayerState.sourceCrop;
    StringAppendF(&result, "%6.1f %6.1f %6.1f %6.1f | ", crop.left, crop.top, crop.right,
                  crop.bottom);
    if (layerState.frameRate.rate != 0 ||
        layerState.frameRate.type != FrameRateCompatibility::Default) {
        StringAppendF(&result, "% 6.2ffps %15s", layerState.frameRate.rate,
                      frameRateCompatibilityString(layerState.frameRate.type).c_str());
    } else {
        StringAppendF(&result, "                         ");
    }

    const auto focused = isLayerFocusedBasedOnPriority(getFrameRateSelectionPriority());
    StringAppendF(&result, "    [%s]\n", focused ? "*" : " ");

    result.append("- - - - - - - - - - - - - - - - ");
    result.append("- - - - - - - - - - - - - - - - ");
    result.append("- - - - - - - - - - - - - - - - ");
    result.append("- - - - - - - - - - - - - - - - ");
    result.append("- - - - - - - -\n");
}

void Layer::dumpFrameStats(std::string& result) const {
    mFrameTracker.dumpStats(result);
}

void Layer::clearFrameStats() {
    mFrameTracker.clearStats();
}

void Layer::logFrameStats() {
    mFrameTracker.logAndResetStats(mName);
}

void Layer::getFrameStats(FrameStats* outStats) const {
    mFrameTracker.getStats(outStats);
}

void Layer::dumpFrameEvents(std::string& result) {
    StringAppendF(&result, "- Layer %s (%s, %p)\n", getName().c_str(), getType(), this);
    Mutex::Autolock lock(mFrameEventHistoryMutex);
    mFrameEventHistory.checkFencesForCompletion();
    mFrameEventHistory.dump(result);
}

void Layer::dumpCallingUidPid(std::string& result) const {
    StringAppendF(&result, "Layer %s (%s) callingPid:%d callingUid:%d ownerUid:%d\n",
                  getName().c_str(), getType(), mCallingPid, mCallingUid, mOwnerUid);
}

void Layer::onDisconnect() {
    Mutex::Autolock lock(mFrameEventHistoryMutex);
    mFrameEventHistory.onDisconnect();
    const int32_t layerId = getSequence();
    mFlinger->mTimeStats->onDestroy(layerId);
    mFlinger->mFrameTracer->onDestroy(layerId);
}

void Layer::addAndGetFrameTimestamps(const NewFrameEventsEntry* newTimestamps,
                                     FrameEventHistoryDelta* outDelta) {
    if (newTimestamps) {
        mFlinger->mTimeStats->setPostTime(getSequence(), newTimestamps->frameNumber,
                                          getName().c_str(), newTimestamps->postedTime);
        mFlinger->mTimeStats->setAcquireFence(getSequence(), newTimestamps->frameNumber,
                                              newTimestamps->acquireFence);
    }

    Mutex::Autolock lock(mFrameEventHistoryMutex);
    if (newTimestamps) {
        // If there are any unsignaled fences in the aquire timeline at this
        // point, the previously queued frame hasn't been latched yet. Go ahead
        // and try to get the signal time here so the syscall is taken out of
        // the main thread's critical path.
        mAcquireTimeline.updateSignalTimes();
        // Push the new fence after updating since it's likely still pending.
        mAcquireTimeline.push(newTimestamps->acquireFence);
        mFrameEventHistory.addQueue(*newTimestamps);
    }

    if (outDelta) {
        mFrameEventHistory.getAndResetDelta(outDelta);
    }
}

size_t Layer::getChildrenCount() const {
    size_t count = 0;
    for (const sp<Layer>& child : mCurrentChildren) {
        count += 1 + child->getChildrenCount();
    }
    return count;
}

void Layer::addChild(const sp<Layer>& layer) {
    mChildrenChanged = true;
    setTransactionFlags(eTransactionNeeded);

    mCurrentChildren.add(layer);
    layer->setParent(this);
    updateTreeHasFrameRateVote();
}

ssize_t Layer::removeChild(const sp<Layer>& layer) {
    mChildrenChanged = true;
    setTransactionFlags(eTransactionNeeded);

    layer->setParent(nullptr);
    const auto removeResult = mCurrentChildren.remove(layer);

    updateTreeHasFrameRateVote();
    layer->updateTreeHasFrameRateVote();

    return removeResult;
}

void Layer::reparentChildren(const sp<Layer>& newParent) {
    if (attachChildren()) {
        setTransactionFlags(eTransactionNeeded);
    }

    for (const sp<Layer>& child : mCurrentChildren) {
        newParent->addChild(child);
    }
    mCurrentChildren.clear();
    updateTreeHasFrameRateVote();
}

bool Layer::reparentChildren(const sp<IBinder>& newParentHandle) {
    sp<Handle> handle = nullptr;
    sp<Layer> newParent = nullptr;
    if (newParentHandle == nullptr) {
        return false;
    }
    handle = static_cast<Handle*>(newParentHandle.get());
    newParent = handle->owner.promote();
    if (newParent == nullptr) {
        ALOGE("Unable to promote Layer handle");
        return false;
    }

    reparentChildren(newParent);

    return true;
}

void Layer::setChildrenDrawingParent(const sp<Layer>& newParent) {
    for (const sp<Layer>& child : mDrawingChildren) {
        child->mDrawingParent = newParent;
        child->computeBounds(newParent->mBounds,
                             newParent->getTransformWithScale(newParent->getBufferScaleTransform()),
                             newParent->mEffectiveShadowRadius);
    }
}

bool Layer::reparent(const sp<IBinder>& newParentHandle) {
    bool callSetTransactionFlags = false;

    // While layers are detached, we allow most operations
    // and simply halt performing the actual transaction. However
    // for reparent != null we would enter the mRemovedFromCurrentState
    // state, regardless of whether doTransaction was called, and
    // so we need to prevent the update here.
    if (mLayerDetached && newParentHandle == nullptr) {
        return false;
    }

    sp<Layer> newParent;
    if (newParentHandle != nullptr) {
        auto handle = static_cast<Handle*>(newParentHandle.get());
        newParent = handle->owner.promote();
        if (newParent == nullptr) {
            ALOGE("Unable to promote Layer handle");
            return false;
        }
        if (newParent == this) {
            ALOGE("Invalid attempt to reparent Layer (%s) to itself", getName().c_str());
            return false;
        }
    }

    sp<Layer> parent = getParent();
    if (parent != nullptr) {
        parent->removeChild(this);
    }

    if (newParentHandle != nullptr) {
        newParent->addChild(this);
        if (!newParent->isRemovedFromCurrentState()) {
            addToCurrentState();
        } else {
            onRemovedFromCurrentState();
        }

        if (mLayerDetached) {
            mLayerDetached = false;
            callSetTransactionFlags = true;
        }
    } else {
        onRemovedFromCurrentState();
    }

    if (attachChildren() || callSetTransactionFlags) {
        setTransactionFlags(eTransactionNeeded);
    }
    return true;
}

bool Layer::detachChildren() {
    for (const sp<Layer>& child : mCurrentChildren) {
        sp<Client> parentClient = mClientRef.promote();
        sp<Client> client(child->mClientRef.promote());
        if (client != nullptr && parentClient != client) {
            child->mLayerDetached = true;
            child->detachChildren();
            child->removeRemoteSyncPoints();
        }
    }

    return true;
}

bool Layer::attachChildren() {
    bool changed = false;
    for (const sp<Layer>& child : mCurrentChildren) {
        sp<Client> parentClient = mClientRef.promote();
        sp<Client> client(child->mClientRef.promote());
        if (client != nullptr && parentClient != client) {
            if (child->mLayerDetached) {
                child->mLayerDetached = false;
                child->attachChildren();
                changed = true;
            }
        }
    }

    return changed;
}

bool Layer::setColorTransform(const mat4& matrix) {
    static const mat4 identityMatrix = mat4();

    if (mCurrentState.colorTransform == matrix) {
        return false;
    }
    ++mCurrentState.sequence;
    mCurrentState.colorTransform = matrix;
    mCurrentState.hasColorTransform = matrix != identityMatrix;
    mCurrentState.modified = true;
    setTransactionFlags(eTransactionNeeded);
    return true;
}

mat4 Layer::getColorTransform() const {
    mat4 colorTransform = mat4(getDrawingState().colorTransform);
    if (sp<Layer> parent = mDrawingParent.promote(); parent != nullptr) {
        colorTransform = parent->getColorTransform() * colorTransform;
    }
    return colorTransform;
}

bool Layer::hasColorTransform() const {
    bool hasColorTransform = getDrawingState().hasColorTransform;
    if (sp<Layer> parent = mDrawingParent.promote(); parent != nullptr) {
        hasColorTransform = hasColorTransform || parent->hasColorTransform();
    }
    return hasColorTransform;
}

bool Layer::isLegacyDataSpace() const {
    // return true when no higher bits are set
    return !(getDataSpace() &
             (ui::Dataspace::STANDARD_MASK | ui::Dataspace::TRANSFER_MASK |
              ui::Dataspace::RANGE_MASK));
}

void Layer::setParent(const sp<Layer>& layer) {
    mCurrentParent = layer;
}

int32_t Layer::getZ(LayerVector::StateSet stateSet) const {
    const bool useDrawing = stateSet == LayerVector::StateSet::Drawing;
    const State& state = useDrawing ? mDrawingState : mCurrentState;
    return state.z;
}

bool Layer::usingRelativeZ(LayerVector::StateSet stateSet) const {
    const bool useDrawing = stateSet == LayerVector::StateSet::Drawing;
    const State& state = useDrawing ? mDrawingState : mCurrentState;
    return state.isRelativeOf;
}

__attribute__((no_sanitize("unsigned-integer-overflow"))) LayerVector Layer::makeTraversalList(
        LayerVector::StateSet stateSet, bool* outSkipRelativeZUsers) {
    LOG_ALWAYS_FATAL_IF(stateSet == LayerVector::StateSet::Invalid,
                        "makeTraversalList received invalid stateSet");
    const bool useDrawing = stateSet == LayerVector::StateSet::Drawing;
    const LayerVector& children = useDrawing ? mDrawingChildren : mCurrentChildren;
    const State& state = useDrawing ? mDrawingState : mCurrentState;

    if (state.zOrderRelatives.size() == 0) {
        *outSkipRelativeZUsers = true;
        return children;
    }

    LayerVector traverse(stateSet);
    for (const wp<Layer>& weakRelative : state.zOrderRelatives) {
        sp<Layer> strongRelative = weakRelative.promote();
        if (strongRelative != nullptr) {
            traverse.add(strongRelative);
        }
    }

    for (const sp<Layer>& child : children) {
        if (child->usingRelativeZ(stateSet)) {
            continue;
        }
        traverse.add(child);
    }

    return traverse;
}

/**
 * Negatively signed relatives are before 'this' in Z-order.
 */
void Layer::traverseInZOrder(LayerVector::StateSet stateSet, const LayerVector::Visitor& visitor) {
    // In the case we have other layers who are using a relative Z to us, makeTraversalList will
    // produce a new list for traversing, including our relatives, and not including our children
    // who are relatives of another surface. In the case that there are no relative Z,
    // makeTraversalList returns our children directly to avoid significant overhead.
    // However in this case we need to take the responsibility for filtering children which
    // are relatives of another surface here.
    bool skipRelativeZUsers = false;
    const LayerVector list = makeTraversalList(stateSet, &skipRelativeZUsers);

    size_t i = 0;
    for (; i < list.size(); i++) {
        const auto& relative = list[i];
        if (skipRelativeZUsers && relative->usingRelativeZ(stateSet)) {
            continue;
        }

        if (relative->getZ(stateSet) >= 0) {
            break;
        }
        relative->traverseInZOrder(stateSet, visitor);
    }

    visitor(this);
    for (; i < list.size(); i++) {
        const auto& relative = list[i];

        if (skipRelativeZUsers && relative->usingRelativeZ(stateSet)) {
            continue;
        }
        relative->traverseInZOrder(stateSet, visitor);
    }
}

/**
 * Positively signed relatives are before 'this' in reverse Z-order.
 */
void Layer::traverseInReverseZOrder(LayerVector::StateSet stateSet,
                                    const LayerVector::Visitor& visitor) {
    // See traverseInZOrder for documentation.
    bool skipRelativeZUsers = false;
    LayerVector list = makeTraversalList(stateSet, &skipRelativeZUsers);

    int32_t i = 0;
    for (i = int32_t(list.size()) - 1; i >= 0; i--) {
        const auto& relative = list[i];

        if (skipRelativeZUsers && relative->usingRelativeZ(stateSet)) {
            continue;
        }

        if (relative->getZ(stateSet) < 0) {
            break;
        }
        relative->traverseInReverseZOrder(stateSet, visitor);
    }
    visitor(this);
    for (; i >= 0; i--) {
        const auto& relative = list[i];

        if (skipRelativeZUsers && relative->usingRelativeZ(stateSet)) {
            continue;
        }

        relative->traverseInReverseZOrder(stateSet, visitor);
    }
}

void Layer::traverse(LayerVector::StateSet state, const LayerVector::Visitor& visitor) {
    visitor(this);
    const LayerVector& children =
            state == LayerVector::StateSet::Drawing ? mDrawingChildren : mCurrentChildren;
    for (const sp<Layer>& child : children) {
        child->traverse(state, visitor);
    }
}

LayerVector Layer::makeChildrenTraversalList(LayerVector::StateSet stateSet,
                                             const std::vector<Layer*>& layersInTree) {
    LOG_ALWAYS_FATAL_IF(stateSet == LayerVector::StateSet::Invalid,
                        "makeTraversalList received invalid stateSet");
    const bool useDrawing = stateSet == LayerVector::StateSet::Drawing;
    const LayerVector& children = useDrawing ? mDrawingChildren : mCurrentChildren;
    const State& state = useDrawing ? mDrawingState : mCurrentState;

    LayerVector traverse(stateSet);
    for (const wp<Layer>& weakRelative : state.zOrderRelatives) {
        sp<Layer> strongRelative = weakRelative.promote();
        // Only add relative layers that are also descendents of the top most parent of the tree.
        // If a relative layer is not a descendent, then it should be ignored.
        if (std::binary_search(layersInTree.begin(), layersInTree.end(), strongRelative.get())) {
            traverse.add(strongRelative);
        }
    }

    for (const sp<Layer>& child : children) {
        const State& childState = useDrawing ? child->mDrawingState : child->mCurrentState;
        // If a layer has a relativeOf layer, only ignore if the layer it's relative to is a
        // descendent of the top most parent of the tree. If it's not a descendent, then just add
        // the child here since it won't be added later as a relative.
        if (std::binary_search(layersInTree.begin(), layersInTree.end(),
                               childState.zOrderRelativeOf.promote().get())) {
            continue;
        }
        traverse.add(child);
    }

    return traverse;
}

void Layer::traverseChildrenInZOrderInner(const std::vector<Layer*>& layersInTree,
                                          LayerVector::StateSet stateSet,
                                          const LayerVector::Visitor& visitor) {
    const LayerVector list = makeChildrenTraversalList(stateSet, layersInTree);

    size_t i = 0;
    for (; i < list.size(); i++) {
        const auto& relative = list[i];
        if (relative->getZ(stateSet) >= 0) {
            break;
        }
        relative->traverseChildrenInZOrderInner(layersInTree, stateSet, visitor);
    }

    visitor(this);
    for (; i < list.size(); i++) {
        const auto& relative = list[i];
        relative->traverseChildrenInZOrderInner(layersInTree, stateSet, visitor);
    }
}

std::vector<Layer*> Layer::getLayersInTree(LayerVector::StateSet stateSet) {
    const bool useDrawing = stateSet == LayerVector::StateSet::Drawing;
    const LayerVector& children = useDrawing ? mDrawingChildren : mCurrentChildren;

    std::vector<Layer*> layersInTree = {this};
    for (size_t i = 0; i < children.size(); i++) {
        const auto& child = children[i];
        std::vector<Layer*> childLayers = child->getLayersInTree(stateSet);
        layersInTree.insert(layersInTree.end(), childLayers.cbegin(), childLayers.cend());
    }

    return layersInTree;
}

void Layer::traverseChildrenInZOrder(LayerVector::StateSet stateSet,
                                     const LayerVector::Visitor& visitor) {
    std::vector<Layer*> layersInTree = getLayersInTree(stateSet);
    std::sort(layersInTree.begin(), layersInTree.end());
    traverseChildrenInZOrderInner(layersInTree, stateSet, visitor);
}

ui::Transform Layer::getTransform() const {
    return mEffectiveTransform;
}

half Layer::getAlpha() const {
    const auto& p = mDrawingParent.promote();

    half parentAlpha = (p != nullptr) ? p->getAlpha() : 1.0_hf;
    return parentAlpha * getDrawingState().color.a;
}

ui::Transform::RotationFlags Layer::getFixedTransformHint() const {
    ui::Transform::RotationFlags fixedTransformHint = mCurrentState.fixedTransformHint;
    if (fixedTransformHint != ui::Transform::ROT_INVALID) {
        return fixedTransformHint;
    }
    const auto& p = mCurrentParent.promote();
    if (!p) return fixedTransformHint;
    return p->getFixedTransformHint();
}

half4 Layer::getColor() const {
    const half4 color(getDrawingState().color);
    return half4(color.r, color.g, color.b, getAlpha());
}

int32_t Layer::getBackgroundBlurRadius() const {
    return getDrawingState().backgroundBlurRadius;
}

Layer::RoundedCornerState Layer::getRoundedCornerState() const {
    const auto& p = mDrawingParent.promote();
    if (p != nullptr) {
        RoundedCornerState parentState = p->getRoundedCornerState();
        if (parentState.radius > 0) {
            ui::Transform t = getActiveTransform(getDrawingState());
            t = t.inverse();
            parentState.cropRect = t.transform(parentState.cropRect);
            // The rounded corners shader only accepts 1 corner radius for performance reasons,
            // but a transform matrix can define horizontal and vertical scales.
            // Let's take the average between both of them and pass into the shader, practically we
            // never do this type of transformation on windows anyway.
            auto scaleX = sqrtf(t[0][0] * t[0][0] + t[0][1] * t[0][1]);
            auto scaleY = sqrtf(t[1][0] * t[1][0] + t[1][1] * t[1][1]);
            parentState.radius *= (scaleX + scaleY) / 2.0f;
            return parentState;
        }
    }
    const float radius = getDrawingState().cornerRadius;
    return radius > 0 && getCrop(getDrawingState()).isValid()
            ? RoundedCornerState(getCrop(getDrawingState()).toFloatRect(), radius)
            : RoundedCornerState();
}

renderengine::ShadowSettings Layer::getShadowSettings(const Rect& layerStackRect) const {
    renderengine::ShadowSettings state = mFlinger->mDrawingState.globalShadowSettings;

    // Shift the spot light x-position to the middle of the display and then
    // offset it by casting layer's screen pos.
    state.lightPos.x = (layerStackRect.width() / 2.f) - mScreenBounds.left;
    state.lightPos.y -= mScreenBounds.top;

    state.length = mEffectiveShadowRadius;
    return state;
}

void Layer::commitChildList() {
    for (size_t i = 0; i < mCurrentChildren.size(); i++) {
        const auto& child = mCurrentChildren[i];
        child->commitChildList();
    }
    mDrawingChildren = mCurrentChildren;
    mDrawingParent = mCurrentParent;
}

static wp<Layer> extractLayerFromBinder(const wp<IBinder>& weakBinderHandle) {
    if (weakBinderHandle == nullptr) {
        return nullptr;
    }
    sp<IBinder> binderHandle = weakBinderHandle.promote();
    if (binderHandle == nullptr) {
        return nullptr;
    }
    sp<Layer::Handle> handle = static_cast<Layer::Handle*>(binderHandle.get());
    if (handle == nullptr) {
        return nullptr;
    }
    return handle->owner;
}

void Layer::setInputInfo(const InputWindowInfo& info) {
    mCurrentState.inputInfo = info;
    mCurrentState.touchableRegionCrop = extractLayerFromBinder(info.touchableRegionCropHandle);
    mCurrentState.modified = true;
    mCurrentState.inputInfoChanged = true;
    setTransactionFlags(eTransactionNeeded);
}

LayerProto* Layer::writeToProto(LayersProto& layersProto, uint32_t traceFlags,
                                const DisplayDevice* display) {
    LayerProto* layerProto = layersProto.add_layers();
    writeToProtoDrawingState(layerProto, traceFlags, display);
    writeToProtoCommonState(layerProto, LayerVector::StateSet::Drawing, traceFlags);

    if (traceFlags & SurfaceTracing::TRACE_COMPOSITION) {
        // Only populate for the primary display.
        if (display) {
            const Hwc2::IComposerClient::Composition compositionType = getCompositionType(*display);
            layerProto->set_hwc_composition_type(static_cast<HwcCompositionType>(compositionType));
        }
    }

    for (const sp<Layer>& layer : mDrawingChildren) {
        layer->writeToProto(layersProto, traceFlags, display);
    }

    return layerProto;
}

void Layer::writeToProtoDrawingState(LayerProto* layerInfo, uint32_t traceFlags,
                                     const DisplayDevice* display) {
    ui::Transform transform = getTransform();

    if (traceFlags & SurfaceTracing::TRACE_CRITICAL) {
        for (const auto& pendingState : mPendingStatesSnapshot) {
            auto barrierLayer = pendingState.barrierLayer_legacy.promote();
            if (barrierLayer != nullptr) {
                BarrierLayerProto* barrierLayerProto = layerInfo->add_barrier_layer();
                barrierLayerProto->set_id(barrierLayer->sequence);
                barrierLayerProto->set_frame_number(pendingState.frameNumber_legacy);
            }
        }

        auto buffer = getBuffer();
        if (buffer != nullptr) {
            LayerProtoHelper::writeToProto(buffer,
                                           [&]() { return layerInfo->mutable_active_buffer(); });
            LayerProtoHelper::writeToProto(ui::Transform(getBufferTransform()),
                                           layerInfo->mutable_buffer_transform());
        }
        layerInfo->set_invalidate(contentDirty);
        layerInfo->set_is_protected(isProtected());
        layerInfo->set_dataspace(dataspaceDetails(static_cast<android_dataspace>(getDataSpace())));
        layerInfo->set_queued_frames(getQueuedFrameCount());
        layerInfo->set_refresh_pending(isBufferLatched());
        layerInfo->set_curr_frame(mCurrentFrameNumber);
        layerInfo->set_effective_scaling_mode(getEffectiveScalingMode());

        layerInfo->set_corner_radius(getRoundedCornerState().radius);
        layerInfo->set_background_blur_radius(getBackgroundBlurRadius());
        LayerProtoHelper::writeToProto(transform, layerInfo->mutable_transform());
        LayerProtoHelper::writePositionToProto(transform.tx(), transform.ty(),
                                               [&]() { return layerInfo->mutable_position(); });
        LayerProtoHelper::writeToProto(mBounds, [&]() { return layerInfo->mutable_bounds(); });
        if (traceFlags & SurfaceTracing::TRACE_COMPOSITION) {
            LayerProtoHelper::writeToProto(getVisibleRegion(display),
                                           [&]() { return layerInfo->mutable_visible_region(); });
        }
        LayerProtoHelper::writeToProto(surfaceDamageRegion,
                                       [&]() { return layerInfo->mutable_damage_region(); });

        if (hasColorTransform()) {
            LayerProtoHelper::writeToProto(getColorTransform(),
                                           layerInfo->mutable_color_transform());
        }
    }

    LayerProtoHelper::writeToProto(mSourceBounds,
                                   [&]() { return layerInfo->mutable_source_bounds(); });
    LayerProtoHelper::writeToProto(mScreenBounds,
                                   [&]() { return layerInfo->mutable_screen_bounds(); });
    LayerProtoHelper::writeToProto(getRoundedCornerState().cropRect,
                                   [&]() { return layerInfo->mutable_corner_radius_crop(); });
    layerInfo->set_shadow_radius(mEffectiveShadowRadius);
}

void Layer::writeToProtoCommonState(LayerProto* layerInfo, LayerVector::StateSet stateSet,
                                    uint32_t traceFlags) {
    const bool useDrawing = stateSet == LayerVector::StateSet::Drawing;
    const LayerVector& children = useDrawing ? mDrawingChildren : mCurrentChildren;
    const State& state = useDrawing ? mDrawingState : mCurrentState;

    ui::Transform requestedTransform = state.active_legacy.transform;

    if (traceFlags & SurfaceTracing::TRACE_CRITICAL) {
        layerInfo->set_id(sequence);
        layerInfo->set_name(getName().c_str());
        layerInfo->set_type(getType());

        for (const auto& child : children) {
            layerInfo->add_children(child->sequence);
        }

        for (const wp<Layer>& weakRelative : state.zOrderRelatives) {
            sp<Layer> strongRelative = weakRelative.promote();
            if (strongRelative != nullptr) {
                layerInfo->add_relatives(strongRelative->sequence);
            }
        }

        LayerProtoHelper::writeToProto(state.activeTransparentRegion_legacy,
                                       [&]() { return layerInfo->mutable_transparent_region(); });

        layerInfo->set_layer_stack(getLayerStack());
        layerInfo->set_z(state.z);

        LayerProtoHelper::writePositionToProto(requestedTransform.tx(), requestedTransform.ty(),
                                               [&]() {
                                                   return layerInfo->mutable_requested_position();
                                               });

        LayerProtoHelper::writeSizeToProto(state.active_legacy.w, state.active_legacy.h,
                                           [&]() { return layerInfo->mutable_size(); });

        LayerProtoHelper::writeToProto(state.crop_legacy,
                                       [&]() { return layerInfo->mutable_crop(); });

        layerInfo->set_is_opaque(isOpaque(state));


        layerInfo->set_pixel_format(decodePixelFormat(getPixelFormat()));
        LayerProtoHelper::writeToProto(getColor(), [&]() { return layerInfo->mutable_color(); });
        LayerProtoHelper::writeToProto(state.color,
                                       [&]() { return layerInfo->mutable_requested_color(); });
        layerInfo->set_flags(state.flags);

        LayerProtoHelper::writeToProto(requestedTransform,
                                       layerInfo->mutable_requested_transform());

        auto parent = useDrawing ? mDrawingParent.promote() : mCurrentParent.promote();
        if (parent != nullptr) {
            layerInfo->set_parent(parent->sequence);
        } else {
            layerInfo->set_parent(-1);
        }

        auto zOrderRelativeOf = state.zOrderRelativeOf.promote();
        if (zOrderRelativeOf != nullptr) {
            layerInfo->set_z_order_relative_of(zOrderRelativeOf->sequence);
        } else {
            layerInfo->set_z_order_relative_of(-1);
        }

        layerInfo->set_is_relative_of(state.isRelativeOf);

        layerInfo->set_owner_uid(mOwnerUid);
    }

    if (traceFlags & SurfaceTracing::TRACE_INPUT) {
        InputWindowInfo info;
        if (useDrawing) {
            info = fillInputInfo();
        } else {
            info = state.inputInfo;
        }

        LayerProtoHelper::writeToProto(info, state.touchableRegionCrop,
                                       [&]() { return layerInfo->mutable_input_window_info(); });
    }

    if (traceFlags & SurfaceTracing::TRACE_EXTRA) {
        auto protoMap = layerInfo->mutable_metadata();
        for (const auto& entry : state.metadata.mMap) {
            (*protoMap)[entry.first] = std::string(entry.second.cbegin(), entry.second.cend());
        }
    }
}

bool Layer::isRemovedFromCurrentState() const  {
    return mRemovedFromCurrentState;
}

InputWindowInfo Layer::fillInputInfo() {
    if (!hasInputInfo()) {
        mDrawingState.inputInfo.name = getName();
        mDrawingState.inputInfo.ownerUid = mCallingUid;
        mDrawingState.inputInfo.ownerPid = mCallingPid;
        mDrawingState.inputInfo.inputFeatures = InputWindowInfo::Feature::NO_INPUT_CHANNEL;
        mDrawingState.inputInfo.flags = InputWindowInfo::Flag::NOT_TOUCH_MODAL;
        mDrawingState.inputInfo.displayId = getLayerStack();
    }

    InputWindowInfo info = mDrawingState.inputInfo;
    info.id = sequence;

    if (info.displayId == ADISPLAY_ID_NONE) {
        info.displayId = getLayerStack();
    }

    ui::Transform t = getTransform();
    int32_t xSurfaceInset = info.surfaceInset;
    int32_t ySurfaceInset = info.surfaceInset;

    // Transform layer size to screen space and inset it by surface insets.
    // If this is a portal window, set the touchableRegion to the layerBounds.
    Rect layerBounds = info.portalToDisplayId == ADISPLAY_ID_NONE
            ? getBufferSize(getDrawingState())
            : info.touchableRegion.getBounds();
    if (!layerBounds.isValid()) {
        layerBounds = getCroppedBufferSize(getDrawingState());
    }

    const float xScale = t.getScaleX();
    const float yScale = t.getScaleY();
    if (xScale != 1.0f || yScale != 1.0f) {
        info.touchableRegion.scaleSelf(xScale, yScale);
        xSurfaceInset = std::round(xSurfaceInset * xScale);
        ySurfaceInset = std::round(ySurfaceInset * yScale);
    }

    layerBounds = t.transform(layerBounds);

    // clamp inset to layer bounds
    xSurfaceInset = (xSurfaceInset >= 0) ? std::min(xSurfaceInset, layerBounds.getWidth() / 2) : 0;
    ySurfaceInset = (ySurfaceInset >= 0) ? std::min(ySurfaceInset, layerBounds.getHeight() / 2) : 0;

    // inset while protecting from overflow TODO(b/161235021): What is going wrong
    // in the overflow scenario?
    {
    int32_t tmp;
    if (!__builtin_add_overflow(layerBounds.left, xSurfaceInset, &tmp)) layerBounds.left = tmp;
    if (!__builtin_sub_overflow(layerBounds.right, xSurfaceInset, &tmp)) layerBounds.right = tmp;
    if (!__builtin_add_overflow(layerBounds.top, ySurfaceInset, &tmp)) layerBounds.top = tmp;
    if (!__builtin_sub_overflow(layerBounds.bottom, ySurfaceInset, &tmp)) layerBounds.bottom = tmp;
    }

    // Input coordinate should match the layer bounds.
    info.frameLeft = layerBounds.left;
    info.frameTop = layerBounds.top;
    info.frameRight = layerBounds.right;
    info.frameBottom = layerBounds.bottom;

    ui::Transform inputTransform(t);
    inputTransform.set(layerBounds.left, layerBounds.top);
    info.transform = inputTransform.inverse();

    // Position the touchable region relative to frame screen location and restrict it to frame
    // bounds.
    info.touchableRegion = info.touchableRegion.translate(info.frameLeft, info.frameTop);
    // For compatibility reasons we let layers which can receive input
    // receive input before they have actually submitted a buffer. Because
    // of this we use canReceiveInput instead of isVisible to check the
    // policy-visibility, ignoring the buffer state. However for layers with
    // hasInputInfo()==false we can use the real visibility state.
    // We are just using these layers for occlusion detection in
    // InputDispatcher, and obviously if they aren't visible they can't occlude
    // anything.
    info.visible = hasInputInfo() ? canReceiveInput() : isVisible();

    auto cropLayer = mDrawingState.touchableRegionCrop.promote();
    if (info.replaceTouchableRegionWithCrop) {
        if (cropLayer == nullptr) {
            info.touchableRegion = Region(Rect{mScreenBounds});
        } else {
            info.touchableRegion = Region(Rect{cropLayer->mScreenBounds});
        }
    } else if (cropLayer != nullptr) {
        info.touchableRegion = info.touchableRegion.intersect(Rect{cropLayer->mScreenBounds});
    }

    // If the layer is a clone, we need to crop the input region to cloned root to prevent
    // touches from going outside the cloned area.
    if (isClone()) {
        sp<Layer> clonedRoot = getClonedRoot();
        if (clonedRoot != nullptr) {
            Rect rect(clonedRoot->mScreenBounds);
            info.touchableRegion = info.touchableRegion.intersect(rect);
        }
    }

    return info;
}

sp<Layer> Layer::getClonedRoot() {
    if (mClonedChild != nullptr) {
        return this;
    }
    if (mDrawingParent == nullptr || mDrawingParent.promote() == nullptr) {
        return nullptr;
    }
    return mDrawingParent.promote()->getClonedRoot();
}

bool Layer::hasInputInfo() const {
    return mDrawingState.inputInfo.token != nullptr;
}

bool Layer::canReceiveInput() const {
    return !isHiddenByPolicy();
}

compositionengine::OutputLayer* Layer::findOutputLayerForDisplay(
        const DisplayDevice* display) const {
    if (!display) return nullptr;
    return display->getCompositionDisplay()->getOutputLayerForLayer(getCompositionEngineLayerFE());
}

Region Layer::getVisibleRegion(const DisplayDevice* display) const {
    const auto outputLayer = findOutputLayerForDisplay(display);
    return outputLayer ? outputLayer->getState().visibleRegion : Region();
}

void Layer::setInitialValuesForClone(const sp<Layer>& clonedFrom) {
    // copy drawing state from cloned layer
    mDrawingState = clonedFrom->mDrawingState;
    mClonedFrom = clonedFrom;
}

void Layer::updateMirrorInfo() {
    if (mClonedChild == nullptr || !mClonedChild->isClonedFromAlive()) {
        // If mClonedChild is null, there is nothing to mirror. If isClonedFromAlive returns false,
        // it means that there is a clone, but the layer it was cloned from has been destroyed. In
        // that case, we want to delete the reference to the clone since we want it to get
        // destroyed. The root, this layer, will still be around since the client can continue
        // to hold a reference, but no cloned layers will be displayed.
        mClonedChild = nullptr;
        return;
    }

    std::map<sp<Layer>, sp<Layer>> clonedLayersMap;
    // If the real layer exists and is in current state, add the clone as a child of the root.
    // There's no need to remove from drawingState when the layer is offscreen since currentState is
    // copied to drawingState for the root layer. So the clonedChild is always removed from
    // drawingState and then needs to be added back each traversal.
    if (!mClonedChild->getClonedFrom()->isRemovedFromCurrentState()) {
        addChildToDrawing(mClonedChild);
    }

    mClonedChild->updateClonedDrawingState(clonedLayersMap);
    mClonedChild->updateClonedChildren(this, clonedLayersMap);
    mClonedChild->updateClonedRelatives(clonedLayersMap);
}

void Layer::updateClonedDrawingState(std::map<sp<Layer>, sp<Layer>>& clonedLayersMap) {
    // If the layer the clone was cloned from is alive, copy the content of the drawingState
    // to the clone. If the real layer is no longer alive, continue traversing the children
    // since we may be able to pull out other children that are still alive.
    if (isClonedFromAlive()) {
        sp<Layer> clonedFrom = getClonedFrom();
        mDrawingState = clonedFrom->mDrawingState;
        clonedLayersMap.emplace(clonedFrom, this);
    }

    // The clone layer may have children in drawingState since they may have been created and
    // added from a previous request to updateMirorInfo. This is to ensure we don't recreate clones
    // that already exist, since we can just re-use them.
    // The drawingChildren will not get overwritten by the currentChildren since the clones are
    // not updated in the regular traversal. They are skipped since the root will lose the
    // reference to them when it copies its currentChildren to drawing.
    for (sp<Layer>& child : mDrawingChildren) {
        child->updateClonedDrawingState(clonedLayersMap);
    }
}

void Layer::updateClonedChildren(const sp<Layer>& mirrorRoot,
                                 std::map<sp<Layer>, sp<Layer>>& clonedLayersMap) {
    mDrawingChildren.clear();

    if (!isClonedFromAlive()) {
        return;
    }

    sp<Layer> clonedFrom = getClonedFrom();
    for (sp<Layer>& child : clonedFrom->mDrawingChildren) {
        if (child == mirrorRoot) {
            // This is to avoid cyclical mirroring.
            continue;
        }
        sp<Layer> clonedChild = clonedLayersMap[child];
        if (clonedChild == nullptr) {
            clonedChild = child->createClone();
            clonedLayersMap[child] = clonedChild;
        }
        addChildToDrawing(clonedChild);
        clonedChild->updateClonedChildren(mirrorRoot, clonedLayersMap);
    }
}

void Layer::updateClonedInputInfo(const std::map<sp<Layer>, sp<Layer>>& clonedLayersMap) {
    auto cropLayer = mDrawingState.touchableRegionCrop.promote();
    if (cropLayer != nullptr) {
        if (clonedLayersMap.count(cropLayer) == 0) {
            // Real layer had a crop layer but it's not in the cloned hierarchy. Just set to
            // self as crop layer to avoid going outside bounds.
            mDrawingState.touchableRegionCrop = this;
        } else {
            const sp<Layer>& clonedCropLayer = clonedLayersMap.at(cropLayer);
            mDrawingState.touchableRegionCrop = clonedCropLayer;
        }
    }
    // Cloned layers shouldn't handle watch outside since their z order is not determined by
    // WM or the client.
    mDrawingState.inputInfo.flags &= ~InputWindowInfo::Flag::WATCH_OUTSIDE_TOUCH;
}

void Layer::updateClonedRelatives(const std::map<sp<Layer>, sp<Layer>>& clonedLayersMap) {
    mDrawingState.zOrderRelativeOf = nullptr;
    mDrawingState.zOrderRelatives.clear();

    if (!isClonedFromAlive()) {
        return;
    }

    const sp<Layer>& clonedFrom = getClonedFrom();
    for (wp<Layer>& relativeWeak : clonedFrom->mDrawingState.zOrderRelatives) {
        const sp<Layer>& relative = relativeWeak.promote();
        if (clonedLayersMap.count(relative) > 0) {
            auto& clonedRelative = clonedLayersMap.at(relative);
            mDrawingState.zOrderRelatives.add(clonedRelative);
        }
    }

    // Check if the relativeLayer for the real layer is part of the cloned hierarchy.
    // It's possible that the layer it's relative to is outside the requested cloned hierarchy.
    // In that case, we treat the layer as if the relativeOf has been removed. This way, it will
    // still traverse the children, but the layer with the missing relativeOf will not be shown
    // on screen.
    const sp<Layer>& relativeOf = clonedFrom->mDrawingState.zOrderRelativeOf.promote();
    if (clonedLayersMap.count(relativeOf) > 0) {
        const sp<Layer>& clonedRelativeOf = clonedLayersMap.at(relativeOf);
        mDrawingState.zOrderRelativeOf = clonedRelativeOf;
    }

    updateClonedInputInfo(clonedLayersMap);

    for (sp<Layer>& child : mDrawingChildren) {
        child->updateClonedRelatives(clonedLayersMap);
    }
}

void Layer::addChildToDrawing(const sp<Layer>& layer) {
    mDrawingChildren.add(layer);
    layer->mDrawingParent = this;
}

Layer::FrameRateCompatibility Layer::FrameRate::convertCompatibility(int8_t compatibility) {
    switch (compatibility) {
        case ANATIVEWINDOW_FRAME_RATE_COMPATIBILITY_DEFAULT:
            return FrameRateCompatibility::Default;
        case ANATIVEWINDOW_FRAME_RATE_COMPATIBILITY_FIXED_SOURCE:
            return FrameRateCompatibility::ExactOrMultiple;
        default:
            LOG_ALWAYS_FATAL("Invalid frame rate compatibility value %d", compatibility);
            return FrameRateCompatibility::Default;
    }
}

// ---------------------------------------------------------------------------

}; // namespace android

#if defined(__gl_h_)
#error "don't include gl/gl.h in this file"
#endif

#if defined(__gl2_h_)
#error "don't include gl2/gl2.h in this file"
#endif

// TODO(b/129481165): remove the #pragma below and fix conversion issues
#pragma clang diagnostic pop // ignored "-Wconversion"<|MERGE_RESOLUTION|>--- conflicted
+++ resolved
@@ -509,13 +509,8 @@
     compositionState->isSecureCamera = isSecureCamera();
     compositionState->isScreenshot = isScreenshot();
 
-<<<<<<< HEAD
-    compositionState->type = type;
-    compositionState->appId = appId;
     compositionState->layerClass = mLayerClass;
 
-=======
->>>>>>> af19596f
     compositionState->metadata.clear();
     const auto& supportedMetadata = mFlinger->getHwComposer().getSupportedLayerGenericMetadata();
     for (const auto& [key, mandatory] : supportedMetadata) {
