/*
 * Copyright (C) 2010 The Android Open Source Project
 *
 * Licensed under the Apache License, Version 2.0 (the "License");
 * you may not use this file except in compliance with the License.
 * You may obtain a copy of the License at
 *
 *      http://www.apache.org/licenses/LICENSE-2.0
 *
 * Unless required by applicable law or agreed to in writing, software
 * distributed under the License is distributed on an "AS IS" BASIS,
 * WITHOUT WARRANTIES OR CONDITIONS OF ANY KIND, either express or implied.
 * See the License for the specific language governing permissions and
 * limitations under the License.
 */

#define LOG_TAG "InputDispatcher"
#define ATRACE_TAG ATRACE_TAG_INPUT

#define LOG_NDEBUG 0

// Log detailed debug messages about each inbound event notification to the dispatcher.
#define DEBUG_INBOUND_EVENT_DETAILS 0

// Log detailed debug messages about each outbound event processed by the dispatcher.
#define DEBUG_OUTBOUND_EVENT_DETAILS 0

// Log debug messages about the dispatch cycle.
#define DEBUG_DISPATCH_CYCLE 0

// Log debug messages about registrations.
#define DEBUG_REGISTRATION 0

// Log debug messages about input event injection.
#define DEBUG_INJECTION 0

// Log debug messages about input focus tracking.
#define DEBUG_FOCUS 0

// Log debug messages about the app switch latency optimization.
#define DEBUG_APP_SWITCH 0

// Log debug messages about hover events.
#define DEBUG_HOVER 0

#include "InputDispatcher.h"

#include <errno.h>
#include <inttypes.h>
#include <limits.h>
#include <stddef.h>
#include <time.h>
#include <unistd.h>
#include <queue>
#include <sstream>

#include <android-base/chrono_utils.h>
#include <android-base/stringprintf.h>
#include <log/log.h>
#include <utils/Trace.h>
#include <powermanager/PowerManager.h>
#include <binder/Binder.h>

#define INDENT "  "
#define INDENT2 "    "
#define INDENT3 "      "
#define INDENT4 "        "

using android::base::StringPrintf;

namespace android {

// Default input dispatching timeout if there is no focused application or paused window
// from which to determine an appropriate dispatching timeout.
constexpr nsecs_t DEFAULT_INPUT_DISPATCHING_TIMEOUT = 5000 * 1000000LL; // 5 sec

// Amount of time to allow for all pending events to be processed when an app switch
// key is on the way.  This is used to preempt input dispatch and drop input events
// when an application takes too long to respond and the user has pressed an app switch key.
constexpr nsecs_t APP_SWITCH_TIMEOUT = 500 * 1000000LL; // 0.5sec

// Amount of time to allow for an event to be dispatched (measured since its eventTime)
// before considering it stale and dropping it.
constexpr nsecs_t STALE_EVENT_TIMEOUT = 10000 * 1000000LL; // 10sec

// Amount of time to allow touch events to be streamed out to a connection before requiring
// that the first event be finished.  This value extends the ANR timeout by the specified
// amount.  For example, if streaming is allowed to get ahead by one second relative to the
// queue of waiting unfinished events, then ANRs will similarly be delayed by one second.
constexpr nsecs_t STREAM_AHEAD_EVENT_TIMEOUT = 500 * 1000000LL; // 0.5sec

// Log a warning when an event takes longer than this to process, even if an ANR does not occur.
constexpr nsecs_t SLOW_EVENT_PROCESSING_WARNING_TIMEOUT = 2000 * 1000000LL; // 2sec

// Log a warning when an interception call takes longer than this to process.
constexpr std::chrono::milliseconds SLOW_INTERCEPTION_THRESHOLD = 50ms;

// Number of recent events to keep for debugging purposes.
constexpr size_t RECENT_QUEUE_MAX_SIZE = 10;

// Sequence number for synthesized or injected events.
constexpr uint32_t SYNTHESIZED_EVENT_SEQUENCE_NUM = 0;


static inline nsecs_t now() {
    return systemTime(SYSTEM_TIME_MONOTONIC);
}

static inline const char* toString(bool value) {
    return value ? "true" : "false";
}

static std::string motionActionToString(int32_t action) {
    // Convert MotionEvent action to string
    switch(action & AMOTION_EVENT_ACTION_MASK) {
        case AMOTION_EVENT_ACTION_DOWN:
            return "DOWN";
        case AMOTION_EVENT_ACTION_MOVE:
            return "MOVE";
        case AMOTION_EVENT_ACTION_UP:
            return "UP";
        case AMOTION_EVENT_ACTION_POINTER_DOWN:
            return "POINTER_DOWN";
        case AMOTION_EVENT_ACTION_POINTER_UP:
            return "POINTER_UP";
    }
    return StringPrintf("%" PRId32, action);
}

static std::string keyActionToString(int32_t action) {
    // Convert KeyEvent action to string
    switch (action) {
        case AKEY_EVENT_ACTION_DOWN:
            return "DOWN";
        case AKEY_EVENT_ACTION_UP:
            return "UP";
        case AKEY_EVENT_ACTION_MULTIPLE:
            return "MULTIPLE";
    }
    return StringPrintf("%" PRId32, action);
}

static std::string dispatchModeToString(int32_t dispatchMode) {
    switch (dispatchMode) {
        case InputTarget::FLAG_DISPATCH_AS_IS:
            return "DISPATCH_AS_IS";
        case InputTarget::FLAG_DISPATCH_AS_OUTSIDE:
            return "DISPATCH_AS_OUTSIDE";
        case InputTarget::FLAG_DISPATCH_AS_HOVER_ENTER:
            return "DISPATCH_AS_HOVER_ENTER";
        case InputTarget::FLAG_DISPATCH_AS_HOVER_EXIT:
            return "DISPATCH_AS_HOVER_EXIT";
        case InputTarget::FLAG_DISPATCH_AS_SLIPPERY_EXIT:
            return "DISPATCH_AS_SLIPPERY_EXIT";
        case InputTarget::FLAG_DISPATCH_AS_SLIPPERY_ENTER:
            return "DISPATCH_AS_SLIPPERY_ENTER";
    }
    return StringPrintf("%" PRId32, dispatchMode);
}

static inline int32_t getMotionEventActionPointerIndex(int32_t action) {
    return (action & AMOTION_EVENT_ACTION_POINTER_INDEX_MASK)
            >> AMOTION_EVENT_ACTION_POINTER_INDEX_SHIFT;
}

static bool isValidKeyAction(int32_t action) {
    switch (action) {
    case AKEY_EVENT_ACTION_DOWN:
    case AKEY_EVENT_ACTION_UP:
        return true;
    default:
        return false;
    }
}

static bool validateKeyEvent(int32_t action) {
    if (! isValidKeyAction(action)) {
        ALOGE("Key event has invalid action code 0x%x", action);
        return false;
    }
    return true;
}

static bool isValidMotionAction(int32_t action, int32_t actionButton, int32_t pointerCount) {
    switch (action & AMOTION_EVENT_ACTION_MASK) {
    case AMOTION_EVENT_ACTION_DOWN:
    case AMOTION_EVENT_ACTION_UP:
    case AMOTION_EVENT_ACTION_CANCEL:
    case AMOTION_EVENT_ACTION_MOVE:
    case AMOTION_EVENT_ACTION_OUTSIDE:
    case AMOTION_EVENT_ACTION_HOVER_ENTER:
    case AMOTION_EVENT_ACTION_HOVER_MOVE:
    case AMOTION_EVENT_ACTION_HOVER_EXIT:
    case AMOTION_EVENT_ACTION_SCROLL:
        return true;
    case AMOTION_EVENT_ACTION_POINTER_DOWN:
    case AMOTION_EVENT_ACTION_POINTER_UP: {
        int32_t index = getMotionEventActionPointerIndex(action);
        return index >= 0 && index < pointerCount;
    }
    case AMOTION_EVENT_ACTION_BUTTON_PRESS:
    case AMOTION_EVENT_ACTION_BUTTON_RELEASE:
        return actionButton != 0;
    default:
        return false;
    }
}

static bool validateMotionEvent(int32_t action, int32_t actionButton, size_t pointerCount,
        const PointerProperties* pointerProperties) {
    if (! isValidMotionAction(action, actionButton, pointerCount)) {
        ALOGE("Motion event has invalid action code 0x%x", action);
        return false;
    }
    if (pointerCount < 1 || pointerCount > MAX_POINTERS) {
        ALOGE("Motion event has invalid pointer count %zu; value must be between 1 and %d.",
                pointerCount, MAX_POINTERS);
        return false;
    }
    BitSet32 pointerIdBits;
    for (size_t i = 0; i < pointerCount; i++) {
        int32_t id = pointerProperties[i].id;
        if (id < 0 || id > MAX_POINTER_ID) {
            ALOGE("Motion event has invalid pointer id %d; value must be between 0 and %d",
                    id, MAX_POINTER_ID);
            return false;
        }
        if (pointerIdBits.hasBit(id)) {
            ALOGE("Motion event has duplicate pointer id %d", id);
            return false;
        }
        pointerIdBits.markBit(id);
    }
    return true;
}

static void dumpRegion(std::string& dump, const Region& region) {
    if (region.isEmpty()) {
        dump += "<empty>";
        return;
    }

    bool first = true;
    Region::const_iterator cur = region.begin();
    Region::const_iterator const tail = region.end();
    while (cur != tail) {
        if (first) {
            first = false;
        } else {
            dump += "|";
        }
        dump += StringPrintf("[%d,%d][%d,%d]", cur->left, cur->top, cur->right, cur->bottom);
        cur++;
    }
}

<<<<<<< HEAD
template<typename T, typename U>
static T getValueByKey(std::unordered_map<U, T>& map, U key) {
    typename std::unordered_map<U, T>::const_iterator it = map.find(key);
=======
/**
 * Find the entry in std::unordered_map by key, and return it.
 * If the entry is not found, return a default constructed entry.
 *
 * Useful when the entries are vectors, since an empty vector will be returned
 * if the entry is not found.
 * Also useful when the entries are sp<>. If an entry is not found, nullptr is returned.
 */
template <typename T, typename U>
static T getValueByKey(const std::unordered_map<U, T>& map, U key) {
    auto it = map.find(key);
>>>>>>> 6fbb7b84
    return it != map.end() ? it->second : T{};
}


// --- InputDispatcher ---

<<<<<<< HEAD
InputDispatcher::InputDispatcher(const sp<InputDispatcherPolicyInterface>& policy) :
    mPolicy(policy),
    mPendingEvent(nullptr), mLastDropReason(DROP_REASON_NOT_DROPPED),
    mAppSwitchSawKeyDown(false), mAppSwitchDueTime(LONG_LONG_MAX),
    mNextUnblockedEvent(nullptr),
    mDispatchEnabled(false), mDispatchFrozen(false), mInputFilterEnabled(false),
    mFocusedDisplayId(ADISPLAY_ID_DEFAULT),
    mInputTargetWaitCause(INPUT_TARGET_WAIT_CAUSE_NONE) {
=======
InputDispatcher::InputDispatcher(const sp<InputDispatcherPolicyInterface>& policy)
      : mPolicy(policy),
        mPendingEvent(nullptr),
        mLastDropReason(DROP_REASON_NOT_DROPPED),
        mAppSwitchSawKeyDown(false),
        mAppSwitchDueTime(LONG_LONG_MAX),
        mNextUnblockedEvent(nullptr),
        mDispatchEnabled(false),
        mDispatchFrozen(false),
        mInputFilterEnabled(false),
        mFocusedDisplayId(ADISPLAY_ID_DEFAULT),
        mInputTargetWaitCause(INPUT_TARGET_WAIT_CAUSE_NONE) {
>>>>>>> 6fbb7b84
    mLooper = new Looper(false);
    mReporter = createInputReporter();

    mKeyRepeatState.lastKeyEntry = nullptr;

    policy->getDispatcherConfiguration(&mConfig);
}

InputDispatcher::~InputDispatcher() {
    { // acquire lock
        std::scoped_lock _l(mLock);

        resetKeyRepeatLocked();
        releasePendingEventLocked();
        drainInboundQueueLocked();
    }

    while (mConnectionsByFd.size() != 0) {
        unregisterInputChannel(mConnectionsByFd.valueAt(0)->inputChannel);
    }
}

void InputDispatcher::dispatchOnce() {
    nsecs_t nextWakeupTime = LONG_LONG_MAX;
    { // acquire lock
        std::scoped_lock _l(mLock);
        mDispatcherIsAlive.notify_all();

        // Run a dispatch loop if there are no pending commands.
        // The dispatch loop might enqueue commands to run afterwards.
        if (!haveCommandsLocked()) {
            dispatchOnceInnerLocked(&nextWakeupTime);
        }

        // Run all pending commands if there are any.
        // If any commands were run then force the next poll to wake up immediately.
        if (runCommandsLockedInterruptible()) {
            nextWakeupTime = LONG_LONG_MIN;
        }
    } // release lock

    // Wait for callback or timeout or wake.  (make sure we round up, not down)
    nsecs_t currentTime = now();
    int timeoutMillis = toMillisecondTimeoutDelay(currentTime, nextWakeupTime);
    mLooper->pollOnce(timeoutMillis);
}

void InputDispatcher::dispatchOnceInnerLocked(nsecs_t* nextWakeupTime) {
    nsecs_t currentTime = now();

    // Reset the key repeat timer whenever normal dispatch is suspended while the
    // device is in a non-interactive state.  This is to ensure that we abort a key
    // repeat if the device is just coming out of sleep.
    if (!mDispatchEnabled) {
        resetKeyRepeatLocked();
    }

    // If dispatching is frozen, do not process timeouts or try to deliver any new events.
    if (mDispatchFrozen) {
#if DEBUG_FOCUS
        ALOGD("Dispatch frozen.  Waiting some more.");
#endif
        return;
    }

    // Optimize latency of app switches.
    // Essentially we start a short timeout when an app switch key (HOME / ENDCALL) has
    // been pressed.  When it expires, we preempt dispatch and drop all other pending events.
    bool isAppSwitchDue = mAppSwitchDueTime <= currentTime;
    if (mAppSwitchDueTime < *nextWakeupTime) {
        *nextWakeupTime = mAppSwitchDueTime;
    }

    // Ready to start a new event.
    // If we don't already have a pending event, go grab one.
    if (! mPendingEvent) {
        if (mInboundQueue.empty()) {
            if (isAppSwitchDue) {
                // The inbound queue is empty so the app switch key we were waiting
                // for will never arrive.  Stop waiting for it.
                resetPendingAppSwitchLocked(false);
                isAppSwitchDue = false;
            }

            // Synthesize a key repeat if appropriate.
            if (mKeyRepeatState.lastKeyEntry) {
                if (currentTime >= mKeyRepeatState.nextRepeatTime) {
                    mPendingEvent = synthesizeKeyRepeatLocked(currentTime);
                } else {
                    if (mKeyRepeatState.nextRepeatTime < *nextWakeupTime) {
                        *nextWakeupTime = mKeyRepeatState.nextRepeatTime;
                    }
                }
            }

            // Nothing to do if there is no pending event.
            if (!mPendingEvent) {
                return;
            }
        } else {
            // Inbound queue has at least one entry.
            mPendingEvent = mInboundQueue.front();
            mInboundQueue.pop_front();
            traceInboundQueueLengthLocked();
        }

        // Poke user activity for this event.
        if (mPendingEvent->policyFlags & POLICY_FLAG_PASS_TO_USER) {
            pokeUserActivityLocked(mPendingEvent);
        }

        // Get ready to dispatch the event.
        resetANRTimeoutsLocked();
    }

    // Now we have an event to dispatch.
    // All events are eventually dequeued and processed this way, even if we intend to drop them.
    ALOG_ASSERT(mPendingEvent != nullptr);
    bool done = false;
    DropReason dropReason = DROP_REASON_NOT_DROPPED;
    if (!(mPendingEvent->policyFlags & POLICY_FLAG_PASS_TO_USER)) {
        dropReason = DROP_REASON_POLICY;
    } else if (!mDispatchEnabled) {
        dropReason = DROP_REASON_DISABLED;
    }

    if (mNextUnblockedEvent == mPendingEvent) {
        mNextUnblockedEvent = nullptr;
    }

    switch (mPendingEvent->type) {
    case EventEntry::TYPE_CONFIGURATION_CHANGED: {
        ConfigurationChangedEntry* typedEntry =
                static_cast<ConfigurationChangedEntry*>(mPendingEvent);
        done = dispatchConfigurationChangedLocked(currentTime, typedEntry);
        dropReason = DROP_REASON_NOT_DROPPED; // configuration changes are never dropped
        break;
    }

    case EventEntry::TYPE_DEVICE_RESET: {
        DeviceResetEntry* typedEntry =
                static_cast<DeviceResetEntry*>(mPendingEvent);
        done = dispatchDeviceResetLocked(currentTime, typedEntry);
        dropReason = DROP_REASON_NOT_DROPPED; // device resets are never dropped
        break;
    }

    case EventEntry::TYPE_KEY: {
        KeyEntry* typedEntry = static_cast<KeyEntry*>(mPendingEvent);
        if (isAppSwitchDue) {
            if (isAppSwitchKeyEvent(typedEntry)) {
                resetPendingAppSwitchLocked(true);
                isAppSwitchDue = false;
            } else if (dropReason == DROP_REASON_NOT_DROPPED) {
                dropReason = DROP_REASON_APP_SWITCH;
            }
        }
        if (dropReason == DROP_REASON_NOT_DROPPED
                && isStaleEvent(currentTime, typedEntry)) {
            dropReason = DROP_REASON_STALE;
        }
        if (dropReason == DROP_REASON_NOT_DROPPED && mNextUnblockedEvent) {
            dropReason = DROP_REASON_BLOCKED;
        }
        done = dispatchKeyLocked(currentTime, typedEntry, &dropReason, nextWakeupTime);
        break;
    }

    case EventEntry::TYPE_MOTION: {
        MotionEntry* typedEntry = static_cast<MotionEntry*>(mPendingEvent);
        if (dropReason == DROP_REASON_NOT_DROPPED && isAppSwitchDue) {
            dropReason = DROP_REASON_APP_SWITCH;
        }
        if (dropReason == DROP_REASON_NOT_DROPPED
                && isStaleEvent(currentTime, typedEntry)) {
            dropReason = DROP_REASON_STALE;
        }
        if (dropReason == DROP_REASON_NOT_DROPPED && mNextUnblockedEvent) {
            dropReason = DROP_REASON_BLOCKED;
        }
        done = dispatchMotionLocked(currentTime, typedEntry,
                &dropReason, nextWakeupTime);
        break;
    }

    default:
        ALOG_ASSERT(false);
        break;
    }

    if (done) {
        if (dropReason != DROP_REASON_NOT_DROPPED) {
            dropInboundEventLocked(mPendingEvent, dropReason);
        }
        mLastDropReason = dropReason;

        releasePendingEventLocked();
        *nextWakeupTime = LONG_LONG_MIN;  // force next poll to wake up immediately
    }
}

bool InputDispatcher::enqueueInboundEventLocked(EventEntry* entry) {
    bool needWake = mInboundQueue.empty();
    mInboundQueue.push_back(entry);
    traceInboundQueueLengthLocked();

    switch (entry->type) {
    case EventEntry::TYPE_KEY: {
        // Optimize app switch latency.
        // If the application takes too long to catch up then we drop all events preceding
        // the app switch key.
        KeyEntry* keyEntry = static_cast<KeyEntry*>(entry);
        if (isAppSwitchKeyEvent(keyEntry)) {
            if (keyEntry->action == AKEY_EVENT_ACTION_DOWN) {
                mAppSwitchSawKeyDown = true;
            } else if (keyEntry->action == AKEY_EVENT_ACTION_UP) {
                if (mAppSwitchSawKeyDown) {
#if DEBUG_APP_SWITCH
                    ALOGD("App switch is pending!");
#endif
                    mAppSwitchDueTime = keyEntry->eventTime + APP_SWITCH_TIMEOUT;
                    mAppSwitchSawKeyDown = false;
                    needWake = true;
                }
            }
        }
        break;
    }

    case EventEntry::TYPE_MOTION: {
        // Optimize case where the current application is unresponsive and the user
        // decides to touch a window in a different application.
        // If the application takes too long to catch up then we drop all events preceding
        // the touch into the other window.
        MotionEntry* motionEntry = static_cast<MotionEntry*>(entry);
        if (motionEntry->action == AMOTION_EVENT_ACTION_DOWN
                && (motionEntry->source & AINPUT_SOURCE_CLASS_POINTER)
                && mInputTargetWaitCause == INPUT_TARGET_WAIT_CAUSE_APPLICATION_NOT_READY
                && mInputTargetWaitApplicationToken != nullptr) {
            int32_t displayId = motionEntry->displayId;
            int32_t x = int32_t(motionEntry->pointerCoords[0].
                    getAxisValue(AMOTION_EVENT_AXIS_X));
            int32_t y = int32_t(motionEntry->pointerCoords[0].
                    getAxisValue(AMOTION_EVENT_AXIS_Y));
            sp<InputWindowHandle> touchedWindowHandle = findTouchedWindowAtLocked(displayId, x, y);
            if (touchedWindowHandle != nullptr
                    && touchedWindowHandle->getApplicationToken()
                            != mInputTargetWaitApplicationToken) {
                // User touched a different application than the one we are waiting on.
                // Flag the event, and start pruning the input queue.
                mNextUnblockedEvent = motionEntry;
                needWake = true;
            }
        }
        break;
    }
    }

    return needWake;
}

void InputDispatcher::addRecentEventLocked(EventEntry* entry) {
    entry->refCount += 1;
    mRecentQueue.push_back(entry);
    if (mRecentQueue.size() > RECENT_QUEUE_MAX_SIZE) {
        mRecentQueue.front()->release();
        mRecentQueue.pop_front();
    }
}

sp<InputWindowHandle> InputDispatcher::findTouchedWindowAtLocked(int32_t displayId,
        int32_t x, int32_t y, bool addOutsideTargets, bool addPortalWindows) {
    // Traverse windows from front to back to find touched window.
    const std::vector<sp<InputWindowHandle>> windowHandles = getWindowHandlesLocked(displayId);
    for (const sp<InputWindowHandle>& windowHandle : windowHandles) {
        const InputWindowInfo* windowInfo = windowHandle->getInfo();
        if (windowInfo->displayId == displayId) {
            int32_t flags = windowInfo->layoutParamsFlags;

            if (windowInfo->visible) {
                if (!(flags & InputWindowInfo::FLAG_NOT_TOUCHABLE)) {
                    bool isTouchModal = (flags & (InputWindowInfo::FLAG_NOT_FOCUSABLE
                            | InputWindowInfo::FLAG_NOT_TOUCH_MODAL)) == 0;
                    if (isTouchModal || windowInfo->touchableRegionContainsPoint(x, y)) {
                        int32_t portalToDisplayId = windowInfo->portalToDisplayId;
                        if (portalToDisplayId != ADISPLAY_ID_NONE
                                && portalToDisplayId != displayId) {
                            if (addPortalWindows) {
                                // For the monitoring channels of the display.
                                mTempTouchState.addPortalWindow(windowHandle);
                            }
                            return findTouchedWindowAtLocked(
                                    portalToDisplayId, x, y, addOutsideTargets, addPortalWindows);
                        }
                        // Found window.
                        return windowHandle;
                    }
                }

                if (addOutsideTargets && (flags & InputWindowInfo::FLAG_WATCH_OUTSIDE_TOUCH)) {
                    mTempTouchState.addOrUpdateWindow(
                            windowHandle, InputTarget::FLAG_DISPATCH_AS_OUTSIDE, BitSet32(0));
                }
            }
        }
    }
    return nullptr;
}

std::vector<InputDispatcher::TouchedMonitor> InputDispatcher::findTouchedGestureMonitorsLocked(
        int32_t displayId, const std::vector<sp<InputWindowHandle>>& portalWindows) {
    std::vector<TouchedMonitor> touchedMonitors;

    std::vector<Monitor> monitors = getValueByKey(mGestureMonitorsByDisplay, displayId);
    addGestureMonitors(monitors, touchedMonitors);
    for (const sp<InputWindowHandle>& portalWindow : portalWindows) {
        const InputWindowInfo* windowInfo = portalWindow->getInfo();
        monitors = getValueByKey(mGestureMonitorsByDisplay, windowInfo->portalToDisplayId);
        addGestureMonitors(monitors, touchedMonitors,
                -windowInfo->frameLeft, -windowInfo->frameTop);
    }
    return touchedMonitors;
}

void InputDispatcher::addGestureMonitors(const std::vector<Monitor>& monitors,
        std::vector<TouchedMonitor>& outTouchedMonitors, float xOffset, float yOffset) {
    if (monitors.empty()) {
        return;
    }
    outTouchedMonitors.reserve(monitors.size() + outTouchedMonitors.size());
    for (const Monitor& monitor : monitors) {
        outTouchedMonitors.emplace_back(monitor, xOffset, yOffset);
    }
}

void InputDispatcher::dropInboundEventLocked(EventEntry* entry, DropReason dropReason) {
    const char* reason;
    switch (dropReason) {
    case DROP_REASON_POLICY:
#if DEBUG_INBOUND_EVENT_DETAILS
        ALOGD("Dropped event because policy consumed it.");
#endif
        reason = "inbound event was dropped because the policy consumed it";
        break;
    case DROP_REASON_DISABLED:
        if (mLastDropReason != DROP_REASON_DISABLED) {
            ALOGI("Dropped event because input dispatch is disabled.");
        }
        reason = "inbound event was dropped because input dispatch is disabled";
        break;
    case DROP_REASON_APP_SWITCH:
        ALOGI("Dropped event because of pending overdue app switch.");
        reason = "inbound event was dropped because of pending overdue app switch";
        break;
    case DROP_REASON_BLOCKED:
        ALOGI("Dropped event because the current application is not responding and the user "
                "has started interacting with a different application.");
        reason = "inbound event was dropped because the current application is not responding "
                "and the user has started interacting with a different application";
        break;
    case DROP_REASON_STALE:
        ALOGI("Dropped event because it is stale.");
        reason = "inbound event was dropped because it is stale";
        break;
    default:
        ALOG_ASSERT(false);
        return;
    }

    switch (entry->type) {
    case EventEntry::TYPE_KEY: {
        CancelationOptions options(CancelationOptions::CANCEL_NON_POINTER_EVENTS, reason);
        synthesizeCancelationEventsForAllConnectionsLocked(options);
        break;
    }
    case EventEntry::TYPE_MOTION: {
        MotionEntry* motionEntry = static_cast<MotionEntry*>(entry);
        if (motionEntry->source & AINPUT_SOURCE_CLASS_POINTER) {
            CancelationOptions options(CancelationOptions::CANCEL_POINTER_EVENTS, reason);
            synthesizeCancelationEventsForAllConnectionsLocked(options);
        } else {
            CancelationOptions options(CancelationOptions::CANCEL_NON_POINTER_EVENTS, reason);
            synthesizeCancelationEventsForAllConnectionsLocked(options);
        }
        break;
    }
    }
}

static bool isAppSwitchKeyCode(int32_t keyCode) {
    return keyCode == AKEYCODE_HOME
            || keyCode == AKEYCODE_ENDCALL
            || keyCode == AKEYCODE_APP_SWITCH;
}

bool InputDispatcher::isAppSwitchKeyEvent(KeyEntry* keyEntry) {
    return ! (keyEntry->flags & AKEY_EVENT_FLAG_CANCELED)
            && isAppSwitchKeyCode(keyEntry->keyCode)
            && (keyEntry->policyFlags & POLICY_FLAG_TRUSTED)
            && (keyEntry->policyFlags & POLICY_FLAG_PASS_TO_USER);
}

bool InputDispatcher::isAppSwitchPendingLocked() {
    return mAppSwitchDueTime != LONG_LONG_MAX;
}

void InputDispatcher::resetPendingAppSwitchLocked(bool handled) {
    mAppSwitchDueTime = LONG_LONG_MAX;

#if DEBUG_APP_SWITCH
    if (handled) {
        ALOGD("App switch has arrived.");
    } else {
        ALOGD("App switch was abandoned.");
    }
#endif
}

bool InputDispatcher::isStaleEvent(nsecs_t currentTime, EventEntry* entry) {
    return currentTime - entry->eventTime >= STALE_EVENT_TIMEOUT;
}

bool InputDispatcher::haveCommandsLocked() const {
    return !mCommandQueue.empty();
}

bool InputDispatcher::runCommandsLockedInterruptible() {
    if (mCommandQueue.empty()) {
        return false;
    }

    do {
        std::unique_ptr<CommandEntry> commandEntry = std::move(mCommandQueue.front());
        mCommandQueue.pop_front();
        Command command = commandEntry->command;
        command(*this, commandEntry.get()); // commands are implicitly 'LockedInterruptible'

        commandEntry->connection.clear();
    } while (!mCommandQueue.empty());
    return true;
}

void InputDispatcher::postCommandLocked(std::unique_ptr<CommandEntry> commandEntry) {
    mCommandQueue.push_back(std::move(commandEntry));
}

void InputDispatcher::drainInboundQueueLocked() {
    while (!mInboundQueue.empty()) {
        EventEntry* entry = mInboundQueue.front();
        mInboundQueue.pop_front();
        releaseInboundEventLocked(entry);
    }
    traceInboundQueueLengthLocked();
}

void InputDispatcher::releasePendingEventLocked() {
    if (mPendingEvent) {
        resetANRTimeoutsLocked();
        releaseInboundEventLocked(mPendingEvent);
        mPendingEvent = nullptr;
    }
}

void InputDispatcher::releaseInboundEventLocked(EventEntry* entry) {
    InjectionState* injectionState = entry->injectionState;
    if (injectionState && injectionState->injectionResult == INPUT_EVENT_INJECTION_PENDING) {
#if DEBUG_DISPATCH_CYCLE
        ALOGD("Injected inbound event was dropped.");
#endif
        setInjectionResult(entry, INPUT_EVENT_INJECTION_FAILED);
    }
    if (entry == mNextUnblockedEvent) {
        mNextUnblockedEvent = nullptr;
    }
    addRecentEventLocked(entry);
    entry->release();
}

void InputDispatcher::resetKeyRepeatLocked() {
    if (mKeyRepeatState.lastKeyEntry) {
        mKeyRepeatState.lastKeyEntry->release();
        mKeyRepeatState.lastKeyEntry = nullptr;
    }
}

InputDispatcher::KeyEntry* InputDispatcher::synthesizeKeyRepeatLocked(nsecs_t currentTime) {
    KeyEntry* entry = mKeyRepeatState.lastKeyEntry;

    // Reuse the repeated key entry if it is otherwise unreferenced.
    uint32_t policyFlags = entry->policyFlags &
            (POLICY_FLAG_RAW_MASK | POLICY_FLAG_PASS_TO_USER | POLICY_FLAG_TRUSTED);
    if (entry->refCount == 1) {
        entry->recycle();
        entry->eventTime = currentTime;
        entry->policyFlags = policyFlags;
        entry->repeatCount += 1;
    } else {
        KeyEntry* newEntry = new KeyEntry(SYNTHESIZED_EVENT_SEQUENCE_NUM, currentTime,
                entry->deviceId, entry->source, entry->displayId, policyFlags,
                entry->action, entry->flags, entry->keyCode, entry->scanCode,
                entry->metaState, entry->repeatCount + 1, entry->downTime);

        mKeyRepeatState.lastKeyEntry = newEntry;
        entry->release();

        entry = newEntry;
    }
    entry->syntheticRepeat = true;

    // Increment reference count since we keep a reference to the event in
    // mKeyRepeatState.lastKeyEntry in addition to the one we return.
    entry->refCount += 1;

    mKeyRepeatState.nextRepeatTime = currentTime + mConfig.keyRepeatDelay;
    return entry;
}

bool InputDispatcher::dispatchConfigurationChangedLocked(
        nsecs_t currentTime, ConfigurationChangedEntry* entry) {
#if DEBUG_OUTBOUND_EVENT_DETAILS
    ALOGD("dispatchConfigurationChanged - eventTime=%" PRId64, entry->eventTime);
#endif

    // Reset key repeating in case a keyboard device was added or removed or something.
    resetKeyRepeatLocked();

    // Enqueue a command to run outside the lock to tell the policy that the configuration changed.
<<<<<<< HEAD
    CommandEntry* commandEntry = postCommandLocked(
            & InputDispatcher::doNotifyConfigurationChangedLockedInterruptible);
=======
    std::unique_ptr<CommandEntry> commandEntry = std::make_unique<CommandEntry>(
            &InputDispatcher::doNotifyConfigurationChangedLockedInterruptible);
>>>>>>> 6fbb7b84
    commandEntry->eventTime = entry->eventTime;
    postCommandLocked(std::move(commandEntry));
    return true;
}

bool InputDispatcher::dispatchDeviceResetLocked(
        nsecs_t currentTime, DeviceResetEntry* entry) {
#if DEBUG_OUTBOUND_EVENT_DETAILS
    ALOGD("dispatchDeviceReset - eventTime=%" PRId64 ", deviceId=%d", entry->eventTime,
            entry->deviceId);
#endif

    CancelationOptions options(CancelationOptions::CANCEL_ALL_EVENTS,
            "device was reset");
    options.deviceId = entry->deviceId;
    synthesizeCancelationEventsForAllConnectionsLocked(options);
    return true;
}

bool InputDispatcher::dispatchKeyLocked(nsecs_t currentTime, KeyEntry* entry,
        DropReason* dropReason, nsecs_t* nextWakeupTime) {
    // Preprocessing.
    if (! entry->dispatchInProgress) {
        if (entry->repeatCount == 0
                && entry->action == AKEY_EVENT_ACTION_DOWN
                && (entry->policyFlags & POLICY_FLAG_TRUSTED)
                && (!(entry->policyFlags & POLICY_FLAG_DISABLE_KEY_REPEAT))) {
            if (mKeyRepeatState.lastKeyEntry
                    && mKeyRepeatState.lastKeyEntry->keyCode == entry->keyCode) {
                // We have seen two identical key downs in a row which indicates that the device
                // driver is automatically generating key repeats itself.  We take note of the
                // repeat here, but we disable our own next key repeat timer since it is clear that
                // we will not need to synthesize key repeats ourselves.
                entry->repeatCount = mKeyRepeatState.lastKeyEntry->repeatCount + 1;
                resetKeyRepeatLocked();
                mKeyRepeatState.nextRepeatTime = LONG_LONG_MAX; // don't generate repeats ourselves
            } else {
                // Not a repeat.  Save key down state in case we do see a repeat later.
                resetKeyRepeatLocked();
                mKeyRepeatState.nextRepeatTime = entry->eventTime + mConfig.keyRepeatTimeout;
            }
            mKeyRepeatState.lastKeyEntry = entry;
            entry->refCount += 1;
        } else if (! entry->syntheticRepeat) {
            resetKeyRepeatLocked();
        }

        if (entry->repeatCount == 1) {
            entry->flags |= AKEY_EVENT_FLAG_LONG_PRESS;
        } else {
            entry->flags &= ~AKEY_EVENT_FLAG_LONG_PRESS;
        }

        entry->dispatchInProgress = true;

        logOutboundKeyDetails("dispatchKey - ", entry);
    }

    // Handle case where the policy asked us to try again later last time.
    if (entry->interceptKeyResult == KeyEntry::INTERCEPT_KEY_RESULT_TRY_AGAIN_LATER) {
        if (currentTime < entry->interceptKeyWakeupTime) {
            if (entry->interceptKeyWakeupTime < *nextWakeupTime) {
                *nextWakeupTime = entry->interceptKeyWakeupTime;
            }
            return false; // wait until next wakeup
        }
        entry->interceptKeyResult = KeyEntry::INTERCEPT_KEY_RESULT_UNKNOWN;
        entry->interceptKeyWakeupTime = 0;
    }

    // Give the policy a chance to intercept the key.
    if (entry->interceptKeyResult == KeyEntry::INTERCEPT_KEY_RESULT_UNKNOWN) {
        if (entry->policyFlags & POLICY_FLAG_PASS_TO_USER) {
<<<<<<< HEAD
            CommandEntry* commandEntry = postCommandLocked(
                    & InputDispatcher::doInterceptKeyBeforeDispatchingLockedInterruptible);
=======
            std::unique_ptr<CommandEntry> commandEntry = std::make_unique<CommandEntry>(
                    &InputDispatcher::doInterceptKeyBeforeDispatchingLockedInterruptible);
>>>>>>> 6fbb7b84
            sp<InputWindowHandle> focusedWindowHandle =
                    getValueByKey(mFocusedWindowHandlesByDisplay, getTargetDisplayId(entry));
            if (focusedWindowHandle != nullptr) {
                commandEntry->inputChannel =
                    getInputChannelLocked(focusedWindowHandle->getToken());
            }
            commandEntry->keyEntry = entry;
            postCommandLocked(std::move(commandEntry));
            entry->refCount += 1;
            return false; // wait for the command to run
        } else {
            entry->interceptKeyResult = KeyEntry::INTERCEPT_KEY_RESULT_CONTINUE;
        }
    } else if (entry->interceptKeyResult == KeyEntry::INTERCEPT_KEY_RESULT_SKIP) {
        if (*dropReason == DROP_REASON_NOT_DROPPED) {
            *dropReason = DROP_REASON_POLICY;
        }
    }

    // Clean up if dropping the event.
    if (*dropReason != DROP_REASON_NOT_DROPPED) {
        setInjectionResult(entry, *dropReason == DROP_REASON_POLICY
                ? INPUT_EVENT_INJECTION_SUCCEEDED : INPUT_EVENT_INJECTION_FAILED);
        mReporter->reportDroppedKey(entry->sequenceNum);
        return true;
    }

    // Identify targets.
    std::vector<InputTarget> inputTargets;
    int32_t injectionResult = findFocusedWindowTargetsLocked(currentTime,
            entry, inputTargets, nextWakeupTime);
    if (injectionResult == INPUT_EVENT_INJECTION_PENDING) {
        return false;
    }

    setInjectionResult(entry, injectionResult);
    if (injectionResult != INPUT_EVENT_INJECTION_SUCCEEDED) {
        return true;
    }

    // Add monitor channels from event's or focused display.
    addGlobalMonitoringTargetsLocked(inputTargets, getTargetDisplayId(entry));

    // Dispatch the key.
    dispatchEventLocked(currentTime, entry, inputTargets);
    return true;
}

void InputDispatcher::logOutboundKeyDetails(const char* prefix, const KeyEntry* entry) {
#if DEBUG_OUTBOUND_EVENT_DETAILS
    ALOGD("%seventTime=%" PRId64 ", deviceId=%d, source=0x%x, displayId=%" PRId32 ", "
            "policyFlags=0x%x, action=0x%x, flags=0x%x, keyCode=0x%x, scanCode=0x%x, "
            "metaState=0x%x, repeatCount=%d, downTime=%" PRId64,
            prefix,
            entry->eventTime, entry->deviceId, entry->source, entry->displayId, entry->policyFlags,
            entry->action, entry->flags, entry->keyCode, entry->scanCode, entry->metaState,
            entry->repeatCount, entry->downTime);
#endif
}

bool InputDispatcher::dispatchMotionLocked(
        nsecs_t currentTime, MotionEntry* entry, DropReason* dropReason, nsecs_t* nextWakeupTime) {
    ATRACE_CALL();
    // Preprocessing.
    if (! entry->dispatchInProgress) {
        entry->dispatchInProgress = true;

        logOutboundMotionDetails("dispatchMotion - ", entry);
    }

    // Clean up if dropping the event.
    if (*dropReason != DROP_REASON_NOT_DROPPED) {
        setInjectionResult(entry, *dropReason == DROP_REASON_POLICY
                ? INPUT_EVENT_INJECTION_SUCCEEDED : INPUT_EVENT_INJECTION_FAILED);
        return true;
    }

    bool isPointerEvent = entry->source & AINPUT_SOURCE_CLASS_POINTER;

    // Identify targets.
    std::vector<InputTarget> inputTargets;

    bool conflictingPointerActions = false;
    int32_t injectionResult;
    if (isPointerEvent) {
        // Pointer event.  (eg. touchscreen)
        injectionResult = findTouchedWindowTargetsLocked(currentTime,
                entry, inputTargets, nextWakeupTime, &conflictingPointerActions);
    } else {
        // Non touch event.  (eg. trackball)
        injectionResult = findFocusedWindowTargetsLocked(currentTime,
                entry, inputTargets, nextWakeupTime);
    }
    if (injectionResult == INPUT_EVENT_INJECTION_PENDING) {
        return false;
    }

    setInjectionResult(entry, injectionResult);
    if (injectionResult != INPUT_EVENT_INJECTION_SUCCEEDED) {
        if (injectionResult != INPUT_EVENT_INJECTION_PERMISSION_DENIED) {
            CancelationOptions::Mode mode(isPointerEvent ?
                    CancelationOptions::CANCEL_POINTER_EVENTS :
                    CancelationOptions::CANCEL_NON_POINTER_EVENTS);
            CancelationOptions options(mode, "input event injection failed");
            synthesizeCancelationEventsForMonitorsLocked(options);
        }
        return true;
    }

    // Add monitor channels from event's or focused display.
    addGlobalMonitoringTargetsLocked(inputTargets, getTargetDisplayId(entry));

    if (isPointerEvent) {
        ssize_t stateIndex = mTouchStatesByDisplay.indexOfKey(entry->displayId);
        if (stateIndex >= 0) {
            const TouchState& state = mTouchStatesByDisplay.valueAt(stateIndex);
            if (!state.portalWindows.empty()) {
                // The event has gone through these portal windows, so we add monitoring targets of
                // the corresponding displays as well.
                for (size_t i = 0; i < state.portalWindows.size(); i++) {
                    const InputWindowInfo* windowInfo = state.portalWindows[i]->getInfo();
                    addGlobalMonitoringTargetsLocked(inputTargets, windowInfo->portalToDisplayId,
                            -windowInfo->frameLeft, -windowInfo->frameTop);
                }
            }
        }
    }

    // Dispatch the motion.
    if (conflictingPointerActions) {
        CancelationOptions options(CancelationOptions::CANCEL_POINTER_EVENTS,
                "conflicting pointer actions");
        synthesizeCancelationEventsForAllConnectionsLocked(options);
    }
    dispatchEventLocked(currentTime, entry, inputTargets);
    return true;
}


void InputDispatcher::logOutboundMotionDetails(const char* prefix, const MotionEntry* entry) {
#if DEBUG_OUTBOUND_EVENT_DETAILS
    ALOGD("%seventTime=%" PRId64 ", deviceId=%d, source=0x%x, displayId=%" PRId32
            ", policyFlags=0x%x, "
            "action=0x%x, actionButton=0x%x, flags=0x%x, "
            "metaState=0x%x, buttonState=0x%x,"
            "edgeFlags=0x%x, xPrecision=%f, yPrecision=%f, downTime=%" PRId64,
            prefix,
            entry->eventTime, entry->deviceId, entry->source, entry->displayId, entry->policyFlags,
            entry->action, entry->actionButton, entry->flags,
            entry->metaState, entry->buttonState,
            entry->edgeFlags, entry->xPrecision, entry->yPrecision,
            entry->downTime);

    for (uint32_t i = 0; i < entry->pointerCount; i++) {
        ALOGD("  Pointer %d: id=%d, toolType=%d, "
                "x=%f, y=%f, pressure=%f, size=%f, "
                "touchMajor=%f, touchMinor=%f, toolMajor=%f, toolMinor=%f, "
                "orientation=%f",
                i, entry->pointerProperties[i].id,
                entry->pointerProperties[i].toolType,
                entry->pointerCoords[i].getAxisValue(AMOTION_EVENT_AXIS_X),
                entry->pointerCoords[i].getAxisValue(AMOTION_EVENT_AXIS_Y),
                entry->pointerCoords[i].getAxisValue(AMOTION_EVENT_AXIS_PRESSURE),
                entry->pointerCoords[i].getAxisValue(AMOTION_EVENT_AXIS_SIZE),
                entry->pointerCoords[i].getAxisValue(AMOTION_EVENT_AXIS_TOUCH_MAJOR),
                entry->pointerCoords[i].getAxisValue(AMOTION_EVENT_AXIS_TOUCH_MINOR),
                entry->pointerCoords[i].getAxisValue(AMOTION_EVENT_AXIS_TOOL_MAJOR),
                entry->pointerCoords[i].getAxisValue(AMOTION_EVENT_AXIS_TOOL_MINOR),
                entry->pointerCoords[i].getAxisValue(AMOTION_EVENT_AXIS_ORIENTATION));
    }
#endif
}

void InputDispatcher::dispatchEventLocked(nsecs_t currentTime,
        EventEntry* eventEntry, const std::vector<InputTarget>& inputTargets) {
    ATRACE_CALL();
#if DEBUG_DISPATCH_CYCLE
    ALOGD("dispatchEventToCurrentInputTargets");
#endif

    ALOG_ASSERT(eventEntry->dispatchInProgress); // should already have been set to true

    pokeUserActivityLocked(eventEntry);

    for (const InputTarget& inputTarget : inputTargets) {
        ssize_t connectionIndex = getConnectionIndexLocked(inputTarget.inputChannel);
        if (connectionIndex >= 0) {
            sp<Connection> connection = mConnectionsByFd.valueAt(connectionIndex);
            prepareDispatchCycleLocked(currentTime, connection, eventEntry, &inputTarget);
        } else {
#if DEBUG_FOCUS
            ALOGD("Dropping event delivery to target with channel '%s' because it "
                    "is no longer registered with the input dispatcher.",
                    inputTarget.inputChannel->getName().c_str());
#endif
        }
    }
}

int32_t InputDispatcher::handleTargetsNotReadyLocked(nsecs_t currentTime,
        const EventEntry* entry,
        const sp<InputApplicationHandle>& applicationHandle,
        const sp<InputWindowHandle>& windowHandle,
        nsecs_t* nextWakeupTime, const char* reason) {
    if (applicationHandle == nullptr && windowHandle == nullptr) {
        if (mInputTargetWaitCause != INPUT_TARGET_WAIT_CAUSE_SYSTEM_NOT_READY) {
#if DEBUG_FOCUS
            ALOGD("Waiting for system to become ready for input.  Reason: %s", reason);
#endif
            mInputTargetWaitCause = INPUT_TARGET_WAIT_CAUSE_SYSTEM_NOT_READY;
            mInputTargetWaitStartTime = currentTime;
            mInputTargetWaitTimeoutTime = LONG_LONG_MAX;
            mInputTargetWaitTimeoutExpired = false;
            mInputTargetWaitApplicationToken.clear();
        }
    } else {
        if (mInputTargetWaitCause != INPUT_TARGET_WAIT_CAUSE_APPLICATION_NOT_READY) {
#if DEBUG_FOCUS
            ALOGD("Waiting for application to become ready for input: %s.  Reason: %s",
                    getApplicationWindowLabel(applicationHandle, windowHandle).c_str(),
                    reason);
#endif
            nsecs_t timeout;
            if (windowHandle != nullptr) {
                timeout = windowHandle->getDispatchingTimeout(DEFAULT_INPUT_DISPATCHING_TIMEOUT);
            } else if (applicationHandle != nullptr) {
                timeout = applicationHandle->getDispatchingTimeout(
                        DEFAULT_INPUT_DISPATCHING_TIMEOUT);
            } else {
                timeout = DEFAULT_INPUT_DISPATCHING_TIMEOUT;
            }

            mInputTargetWaitCause = INPUT_TARGET_WAIT_CAUSE_APPLICATION_NOT_READY;
            mInputTargetWaitStartTime = currentTime;
            mInputTargetWaitTimeoutTime = currentTime + timeout;
            mInputTargetWaitTimeoutExpired = false;
            mInputTargetWaitApplicationToken.clear();

            if (windowHandle != nullptr) {
                mInputTargetWaitApplicationToken = windowHandle->getApplicationToken();
            }
            if (mInputTargetWaitApplicationToken == nullptr && applicationHandle != nullptr) {
                mInputTargetWaitApplicationToken = applicationHandle->getApplicationToken();
            }
        }
    }

    if (mInputTargetWaitTimeoutExpired) {
        return INPUT_EVENT_INJECTION_TIMED_OUT;
    }

    if (currentTime >= mInputTargetWaitTimeoutTime) {
        onANRLocked(currentTime, applicationHandle, windowHandle,
                entry->eventTime, mInputTargetWaitStartTime, reason);

        // Force poll loop to wake up immediately on next iteration once we get the
        // ANR response back from the policy.
        *nextWakeupTime = LONG_LONG_MIN;
        return INPUT_EVENT_INJECTION_PENDING;
    } else {
        // Force poll loop to wake up when timeout is due.
        if (mInputTargetWaitTimeoutTime < *nextWakeupTime) {
            *nextWakeupTime = mInputTargetWaitTimeoutTime;
        }
        return INPUT_EVENT_INJECTION_PENDING;
    }
}

void InputDispatcher::removeWindowByTokenLocked(const sp<IBinder>& token) {
    for (size_t d = 0; d < mTouchStatesByDisplay.size(); d++) {
        TouchState& state = mTouchStatesByDisplay.editValueAt(d);
        state.removeWindowByToken(token);
    }
}

void InputDispatcher::resumeAfterTargetsNotReadyTimeoutLocked(nsecs_t newTimeout,
        const sp<InputChannel>& inputChannel) {
    if (newTimeout > 0) {
        // Extend the timeout.
        mInputTargetWaitTimeoutTime = now() + newTimeout;
    } else {
        // Give up.
        mInputTargetWaitTimeoutExpired = true;

        // Input state will not be realistic.  Mark it out of sync.
        if (inputChannel.get()) {
            ssize_t connectionIndex = getConnectionIndexLocked(inputChannel);
            if (connectionIndex >= 0) {
                sp<Connection> connection = mConnectionsByFd.valueAt(connectionIndex);
                sp<IBinder> token = connection->inputChannel->getToken();

                if (token != nullptr) {
                    removeWindowByTokenLocked(token);
                }

                if (connection->status == Connection::STATUS_NORMAL) {
                    CancelationOptions options(CancelationOptions::CANCEL_ALL_EVENTS,
                            "application not responding");
                    synthesizeCancelationEventsForConnectionLocked(connection, options);
                }
            }
        }
    }
}

nsecs_t InputDispatcher::getTimeSpentWaitingForApplicationLocked(
        nsecs_t currentTime) {
    if (mInputTargetWaitCause == INPUT_TARGET_WAIT_CAUSE_APPLICATION_NOT_READY) {
        return currentTime - mInputTargetWaitStartTime;
    }
    return 0;
}

void InputDispatcher::resetANRTimeoutsLocked() {
#if DEBUG_FOCUS
        ALOGD("Resetting ANR timeouts.");
#endif

    // Reset input target wait timeout.
    mInputTargetWaitCause = INPUT_TARGET_WAIT_CAUSE_NONE;
    mInputTargetWaitApplicationToken.clear();
}

/**
 * Get the display id that the given event should go to. If this event specifies a valid display id,
 * then it should be dispatched to that display. Otherwise, the event goes to the focused display.
 * Focused display is the display that the user most recently interacted with.
 */
int32_t InputDispatcher::getTargetDisplayId(const EventEntry* entry) {
    int32_t displayId;
    switch (entry->type) {
    case EventEntry::TYPE_KEY: {
        const KeyEntry* typedEntry = static_cast<const KeyEntry*>(entry);
        displayId = typedEntry->displayId;
        break;
    }
    case EventEntry::TYPE_MOTION: {
        const MotionEntry* typedEntry = static_cast<const MotionEntry*>(entry);
        displayId = typedEntry->displayId;
        break;
    }
    default: {
        ALOGE("Unsupported event type '%" PRId32 "' for target display.", entry->type);
        return ADISPLAY_ID_NONE;
    }
    }
    return displayId == ADISPLAY_ID_NONE ? mFocusedDisplayId : displayId;
}

int32_t InputDispatcher::findFocusedWindowTargetsLocked(nsecs_t currentTime,
        const EventEntry* entry, std::vector<InputTarget>& inputTargets, nsecs_t* nextWakeupTime) {
    int32_t injectionResult;
    std::string reason;

    int32_t displayId = getTargetDisplayId(entry);
    sp<InputWindowHandle> focusedWindowHandle =
            getValueByKey(mFocusedWindowHandlesByDisplay, displayId);
    sp<InputApplicationHandle> focusedApplicationHandle =
            getValueByKey(mFocusedApplicationHandlesByDisplay, displayId);

    // If there is no currently focused window and no focused application
    // then drop the event.
    if (focusedWindowHandle == nullptr) {
        if (focusedApplicationHandle != nullptr) {
            injectionResult = handleTargetsNotReadyLocked(currentTime, entry,
                    focusedApplicationHandle, nullptr, nextWakeupTime,
                    "Waiting because no window has focus but there is a "
                    "focused application that may eventually add a window "
                    "when it finishes starting up.");
            goto Unresponsive;
        }

        ALOGI("Dropping event because there is no focused window or focused application in display "
                "%" PRId32 ".", displayId);
        injectionResult = INPUT_EVENT_INJECTION_FAILED;
        goto Failed;
    }

    // Check permissions.
    if (!checkInjectionPermission(focusedWindowHandle, entry->injectionState)) {
        injectionResult = INPUT_EVENT_INJECTION_PERMISSION_DENIED;
        goto Failed;
    }

    // Check whether the window is ready for more input.
    reason = checkWindowReadyForMoreInputLocked(currentTime,
            focusedWindowHandle, entry, "focused");
    if (!reason.empty()) {
        injectionResult = handleTargetsNotReadyLocked(currentTime, entry,
                focusedApplicationHandle, focusedWindowHandle, nextWakeupTime, reason.c_str());
        goto Unresponsive;
    }

    // Success!  Output targets.
    injectionResult = INPUT_EVENT_INJECTION_SUCCEEDED;
    addWindowTargetLocked(focusedWindowHandle,
            InputTarget::FLAG_FOREGROUND | InputTarget::FLAG_DISPATCH_AS_IS, BitSet32(0),
            inputTargets);

    // Done.
Failed:
Unresponsive:
    nsecs_t timeSpentWaitingForApplication = getTimeSpentWaitingForApplicationLocked(currentTime);
    updateDispatchStatistics(currentTime, entry, injectionResult, timeSpentWaitingForApplication);
#if DEBUG_FOCUS
    ALOGD("findFocusedWindow finished: injectionResult=%d, "
            "timeSpentWaitingForApplication=%0.1fms",
            injectionResult, timeSpentWaitingForApplication / 1000000.0);
#endif
    return injectionResult;
}

int32_t InputDispatcher::findTouchedWindowTargetsLocked(nsecs_t currentTime,
        const MotionEntry* entry, std::vector<InputTarget>& inputTargets, nsecs_t* nextWakeupTime,
        bool* outConflictingPointerActions) {
    ATRACE_CALL();
    enum InjectionPermission {
        INJECTION_PERMISSION_UNKNOWN,
        INJECTION_PERMISSION_GRANTED,
        INJECTION_PERMISSION_DENIED
    };

    // For security reasons, we defer updating the touch state until we are sure that
    // event injection will be allowed.
    int32_t displayId = entry->displayId;
    int32_t action = entry->action;
    int32_t maskedAction = action & AMOTION_EVENT_ACTION_MASK;

    // Update the touch state as needed based on the properties of the touch event.
    int32_t injectionResult = INPUT_EVENT_INJECTION_PENDING;
    InjectionPermission injectionPermission = INJECTION_PERMISSION_UNKNOWN;
    sp<InputWindowHandle> newHoverWindowHandle;

    // Copy current touch state into mTempTouchState.
    // This state is always reset at the end of this function, so if we don't find state
    // for the specified display then our initial state will be empty.
    const TouchState* oldState = nullptr;
    ssize_t oldStateIndex = mTouchStatesByDisplay.indexOfKey(displayId);
    if (oldStateIndex >= 0) {
        oldState = &mTouchStatesByDisplay.valueAt(oldStateIndex);
        mTempTouchState.copyFrom(*oldState);
    }

    bool isSplit = mTempTouchState.split;
    bool switchedDevice = mTempTouchState.deviceId >= 0 && mTempTouchState.displayId >= 0
            && (mTempTouchState.deviceId != entry->deviceId
                    || mTempTouchState.source != entry->source
                    || mTempTouchState.displayId != displayId);
    bool isHoverAction = (maskedAction == AMOTION_EVENT_ACTION_HOVER_MOVE
            || maskedAction == AMOTION_EVENT_ACTION_HOVER_ENTER
            || maskedAction == AMOTION_EVENT_ACTION_HOVER_EXIT);
    bool newGesture = (maskedAction == AMOTION_EVENT_ACTION_DOWN
            || maskedAction == AMOTION_EVENT_ACTION_SCROLL
            || isHoverAction);
    const bool isFromMouse = entry->source == AINPUT_SOURCE_MOUSE;
    bool wrongDevice = false;
    if (newGesture) {
        bool down = maskedAction == AMOTION_EVENT_ACTION_DOWN;
        if (switchedDevice && mTempTouchState.down && !down && !isHoverAction) {
#if DEBUG_FOCUS
            ALOGD("Dropping event because a pointer for a different device is already down "
                    "in display %" PRId32, displayId);
#endif
            // TODO: test multiple simultaneous input streams.
            injectionResult = INPUT_EVENT_INJECTION_FAILED;
            switchedDevice = false;
            wrongDevice = true;
            goto Failed;
        }
        mTempTouchState.reset();
        mTempTouchState.down = down;
        mTempTouchState.deviceId = entry->deviceId;
        mTempTouchState.source = entry->source;
        mTempTouchState.displayId = displayId;
        isSplit = false;
    } else if (switchedDevice && maskedAction == AMOTION_EVENT_ACTION_MOVE) {
#if DEBUG_FOCUS
        ALOGI("Dropping move event because a pointer for a different device is already active "
                "in display %" PRId32, displayId);
#endif
        // TODO: test multiple simultaneous input streams.
        injectionResult = INPUT_EVENT_INJECTION_PERMISSION_DENIED;
        switchedDevice = false;
        wrongDevice = true;
        goto Failed;
    }

    if (newGesture || (isSplit && maskedAction == AMOTION_EVENT_ACTION_POINTER_DOWN)) {
        /* Case 1: New splittable pointer going down, or need target for hover or scroll. */

        int32_t x;
        int32_t y;
        int32_t pointerIndex = getMotionEventActionPointerIndex(action);
<<<<<<< HEAD
        int32_t x = int32_t(entry->pointerCoords[pointerIndex].
                getAxisValue(AMOTION_EVENT_AXIS_X));
        int32_t y = int32_t(entry->pointerCoords[pointerIndex].
                getAxisValue(AMOTION_EVENT_AXIS_Y));
=======
        // Always dispatch mouse events to cursor position.
        if (isFromMouse) {
            x = int32_t(entry->xCursorPosition);
            y = int32_t(entry->yCursorPosition);
        } else {
            x = int32_t(entry->pointerCoords[pointerIndex].getAxisValue(AMOTION_EVENT_AXIS_X));
            y = int32_t(entry->pointerCoords[pointerIndex].getAxisValue(AMOTION_EVENT_AXIS_Y));
        }
>>>>>>> 6fbb7b84
        bool isDown = maskedAction == AMOTION_EVENT_ACTION_DOWN;
        sp<InputWindowHandle> newTouchedWindowHandle = findTouchedWindowAtLocked(
                displayId, x, y, isDown /*addOutsideTargets*/, true /*addPortalWindows*/);

        std::vector<TouchedMonitor> newGestureMonitors = isDown
                ? findTouchedGestureMonitorsLocked(displayId, mTempTouchState.portalWindows)
                : std::vector<TouchedMonitor>{};

        // Figure out whether splitting will be allowed for this window.
        if (newTouchedWindowHandle != nullptr
                && newTouchedWindowHandle->getInfo()->supportsSplitTouch()) {
            // New window supports splitting, but we should never split mouse events.
            isSplit = !isFromMouse;
        } else if (isSplit) {
            // New window does not support splitting but we have already split events.
            // Ignore the new window.
            newTouchedWindowHandle = nullptr;
        }

        // Handle the case where we did not find a window.
        if (newTouchedWindowHandle == nullptr) {
            // Try to assign the pointer to the first foreground window we find, if there is one.
            newTouchedWindowHandle = mTempTouchState.getFirstForegroundWindowHandle();
        }

        if (newTouchedWindowHandle == nullptr && newGestureMonitors.empty()) {
            ALOGI("Dropping event because there is no touchable window or gesture monitor at "
                    "(%d, %d) in display %" PRId32 ".", x, y, displayId);
            injectionResult = INPUT_EVENT_INJECTION_FAILED;
            goto Failed;
        }

        if (newTouchedWindowHandle != nullptr) {
            // Set target flags.
            int32_t targetFlags = InputTarget::FLAG_FOREGROUND | InputTarget::FLAG_DISPATCH_AS_IS;
            if (isSplit) {
                targetFlags |= InputTarget::FLAG_SPLIT;
            }
            if (isWindowObscuredAtPointLocked(newTouchedWindowHandle, x, y)) {
                targetFlags |= InputTarget::FLAG_WINDOW_IS_OBSCURED;
            } else if (isWindowObscuredLocked(newTouchedWindowHandle)) {
                targetFlags |= InputTarget::FLAG_WINDOW_IS_PARTIALLY_OBSCURED;
            }
<<<<<<< HEAD

            // Update hover state.
            if (isHoverAction) {
                newHoverWindowHandle = newTouchedWindowHandle;
            } else if (maskedAction == AMOTION_EVENT_ACTION_SCROLL) {
                newHoverWindowHandle = mLastHoverWindowHandle;
            }

=======

            // Update hover state.
            if (isHoverAction) {
                newHoverWindowHandle = newTouchedWindowHandle;
            } else if (maskedAction == AMOTION_EVENT_ACTION_SCROLL) {
                newHoverWindowHandle = mLastHoverWindowHandle;
            }

>>>>>>> 6fbb7b84
            // Update the temporary touch state.
            BitSet32 pointerIds;
            if (isSplit) {
                uint32_t pointerId = entry->pointerProperties[pointerIndex].id;
                pointerIds.markBit(pointerId);
            }
            mTempTouchState.addOrUpdateWindow(newTouchedWindowHandle, targetFlags, pointerIds);
        }

        mTempTouchState.addGestureMonitors(newGestureMonitors);
    } else {
        /* Case 2: Pointer move, up, cancel or non-splittable pointer down. */

        // If the pointer is not currently down, then ignore the event.
        if (! mTempTouchState.down) {
#if DEBUG_FOCUS
            ALOGD("Dropping event because the pointer is not down or we previously "
                    "dropped the pointer down event in display %" PRId32, displayId);
#endif
            injectionResult = INPUT_EVENT_INJECTION_FAILED;
            goto Failed;
        }

        // Check whether touches should slip outside of the current foreground window.
        if (maskedAction == AMOTION_EVENT_ACTION_MOVE
                && entry->pointerCount == 1
                && mTempTouchState.isSlippery()) {
            int32_t x = int32_t(entry->pointerCoords[0].getAxisValue(AMOTION_EVENT_AXIS_X));
            int32_t y = int32_t(entry->pointerCoords[0].getAxisValue(AMOTION_EVENT_AXIS_Y));

            sp<InputWindowHandle> oldTouchedWindowHandle =
                    mTempTouchState.getFirstForegroundWindowHandle();
            sp<InputWindowHandle> newTouchedWindowHandle =
                    findTouchedWindowAtLocked(displayId, x, y);
            if (oldTouchedWindowHandle != newTouchedWindowHandle
                    && oldTouchedWindowHandle != nullptr
                    && newTouchedWindowHandle != nullptr) {
#if DEBUG_FOCUS
                ALOGD("Touch is slipping out of window %s into window %s in display %" PRId32,
                        oldTouchedWindowHandle->getName().c_str(),
                        newTouchedWindowHandle->getName().c_str(),
                        displayId);
#endif
                // Make a slippery exit from the old window.
                mTempTouchState.addOrUpdateWindow(oldTouchedWindowHandle,
                        InputTarget::FLAG_DISPATCH_AS_SLIPPERY_EXIT, BitSet32(0));

                // Make a slippery entrance into the new window.
                if (newTouchedWindowHandle->getInfo()->supportsSplitTouch()) {
                    isSplit = true;
                }

                int32_t targetFlags = InputTarget::FLAG_FOREGROUND
                        | InputTarget::FLAG_DISPATCH_AS_SLIPPERY_ENTER;
                if (isSplit) {
                    targetFlags |= InputTarget::FLAG_SPLIT;
                }
                if (isWindowObscuredAtPointLocked(newTouchedWindowHandle, x, y)) {
                    targetFlags |= InputTarget::FLAG_WINDOW_IS_OBSCURED;
                }

                BitSet32 pointerIds;
                if (isSplit) {
                    pointerIds.markBit(entry->pointerProperties[0].id);
                }
                mTempTouchState.addOrUpdateWindow(newTouchedWindowHandle, targetFlags, pointerIds);
            }
        }
    }

    if (newHoverWindowHandle != mLastHoverWindowHandle) {
        // Let the previous window know that the hover sequence is over.
        if (mLastHoverWindowHandle != nullptr) {
#if DEBUG_HOVER
            ALOGD("Sending hover exit event to window %s.",
                    mLastHoverWindowHandle->getName().c_str());
#endif
            mTempTouchState.addOrUpdateWindow(mLastHoverWindowHandle,
                    InputTarget::FLAG_DISPATCH_AS_HOVER_EXIT, BitSet32(0));
        }

        // Let the new window know that the hover sequence is starting.
        if (newHoverWindowHandle != nullptr) {
#if DEBUG_HOVER
            ALOGD("Sending hover enter event to window %s.",
                    newHoverWindowHandle->getName().c_str());
#endif
            mTempTouchState.addOrUpdateWindow(newHoverWindowHandle,
                    InputTarget::FLAG_DISPATCH_AS_HOVER_ENTER, BitSet32(0));
        }
    }

    // Check permission to inject into all touched foreground windows and ensure there
    // is at least one touched foreground window.
    {
        bool haveForegroundWindow = false;
        for (const TouchedWindow& touchedWindow : mTempTouchState.windows) {
            if (touchedWindow.targetFlags & InputTarget::FLAG_FOREGROUND) {
                haveForegroundWindow = true;
                if (! checkInjectionPermission(touchedWindow.windowHandle,
                        entry->injectionState)) {
                    injectionResult = INPUT_EVENT_INJECTION_PERMISSION_DENIED;
                    injectionPermission = INJECTION_PERMISSION_DENIED;
                    goto Failed;
                }
            }
        }
        bool hasGestureMonitor = !mTempTouchState.gestureMonitors.empty();
        if (!haveForegroundWindow && !hasGestureMonitor) {
#if DEBUG_FOCUS
            ALOGD("Dropping event because there is no touched foreground window in display %"
                    PRId32 " or gesture monitor to receive it.", displayId);
#endif
            injectionResult = INPUT_EVENT_INJECTION_FAILED;
            goto Failed;
        }

        // Permission granted to injection into all touched foreground windows.
        injectionPermission = INJECTION_PERMISSION_GRANTED;
    }

    // Check whether windows listening for outside touches are owned by the same UID. If it is
    // set the policy flag that we will not reveal coordinate information to this window.
    if (maskedAction == AMOTION_EVENT_ACTION_DOWN) {
        sp<InputWindowHandle> foregroundWindowHandle =
                mTempTouchState.getFirstForegroundWindowHandle();
        if (foregroundWindowHandle) {
            const int32_t foregroundWindowUid = foregroundWindowHandle->getInfo()->ownerUid;
            for (const TouchedWindow& touchedWindow : mTempTouchState.windows) {
                if (touchedWindow.targetFlags & InputTarget::FLAG_DISPATCH_AS_OUTSIDE) {
                    sp<InputWindowHandle> inputWindowHandle = touchedWindow.windowHandle;
                    if (inputWindowHandle->getInfo()->ownerUid != foregroundWindowUid) {
                        mTempTouchState.addOrUpdateWindow(inputWindowHandle,
                                InputTarget::FLAG_ZERO_COORDS, BitSet32(0));
                    }
                }
            }
        }
    }

    // Ensure all touched foreground windows are ready for new input.
    for (const TouchedWindow& touchedWindow : mTempTouchState.windows) {
        if (touchedWindow.targetFlags & InputTarget::FLAG_FOREGROUND) {
            // Check whether the window is ready for more input.
            std::string reason = checkWindowReadyForMoreInputLocked(currentTime,
                    touchedWindow.windowHandle, entry, "touched");
            if (!reason.empty()) {
                injectionResult = handleTargetsNotReadyLocked(currentTime, entry,
                        nullptr, touchedWindow.windowHandle, nextWakeupTime, reason.c_str());
                goto Unresponsive;
            }
        }
    }

    // If this is the first pointer going down and the touched window has a wallpaper
    // then also add the touched wallpaper windows so they are locked in for the duration
    // of the touch gesture.
    // We do not collect wallpapers during HOVER_MOVE or SCROLL because the wallpaper
    // engine only supports touch events.  We would need to add a mechanism similar
    // to View.onGenericMotionEvent to enable wallpapers to handle these events.
    if (maskedAction == AMOTION_EVENT_ACTION_DOWN) {
        sp<InputWindowHandle> foregroundWindowHandle =
                mTempTouchState.getFirstForegroundWindowHandle();
        if (foregroundWindowHandle && foregroundWindowHandle->getInfo()->hasWallpaper) {
            const std::vector<sp<InputWindowHandle>> windowHandles =
                    getWindowHandlesLocked(displayId);
            for (const sp<InputWindowHandle>& windowHandle : windowHandles) {
                const InputWindowInfo* info = windowHandle->getInfo();
                if (info->displayId == displayId
                        && windowHandle->getInfo()->layoutParamsType
                                == InputWindowInfo::TYPE_WALLPAPER) {
                    mTempTouchState.addOrUpdateWindow(windowHandle,
                            InputTarget::FLAG_WINDOW_IS_OBSCURED
                                    | InputTarget::FLAG_WINDOW_IS_PARTIALLY_OBSCURED
                                    | InputTarget::FLAG_DISPATCH_AS_IS,
                            BitSet32(0));
                }
            }
        }
    }

    // Success!  Output targets.
    injectionResult = INPUT_EVENT_INJECTION_SUCCEEDED;

    for (const TouchedWindow& touchedWindow : mTempTouchState.windows) {
        addWindowTargetLocked(touchedWindow.windowHandle, touchedWindow.targetFlags,
                touchedWindow.pointerIds, inputTargets);
    }

    for (const TouchedMonitor& touchedMonitor : mTempTouchState.gestureMonitors) {
        addMonitoringTargetLocked(touchedMonitor.monitor, touchedMonitor.xOffset,
                touchedMonitor.yOffset, inputTargets);
    }

    // Drop the outside or hover touch windows since we will not care about them
    // in the next iteration.
    mTempTouchState.filterNonAsIsTouchWindows();

Failed:
    // Check injection permission once and for all.
    if (injectionPermission == INJECTION_PERMISSION_UNKNOWN) {
        if (checkInjectionPermission(nullptr, entry->injectionState)) {
            injectionPermission = INJECTION_PERMISSION_GRANTED;
        } else {
            injectionPermission = INJECTION_PERMISSION_DENIED;
        }
    }

    // Update final pieces of touch state if the injector had permission.
    if (injectionPermission == INJECTION_PERMISSION_GRANTED) {
        if (!wrongDevice) {
            if (switchedDevice) {
#if DEBUG_FOCUS
                ALOGD("Conflicting pointer actions: Switched to a different device.");
#endif
                *outConflictingPointerActions = true;
            }

            if (isHoverAction) {
                // Started hovering, therefore no longer down.
                if (oldState && oldState->down) {
#if DEBUG_FOCUS
                    ALOGD("Conflicting pointer actions: Hover received while pointer was down.");
#endif
                    *outConflictingPointerActions = true;
                }
                mTempTouchState.reset();
                if (maskedAction == AMOTION_EVENT_ACTION_HOVER_ENTER
                        || maskedAction == AMOTION_EVENT_ACTION_HOVER_MOVE) {
                    mTempTouchState.deviceId = entry->deviceId;
                    mTempTouchState.source = entry->source;
                    mTempTouchState.displayId = displayId;
                }
            } else if (maskedAction == AMOTION_EVENT_ACTION_UP
                    || maskedAction == AMOTION_EVENT_ACTION_CANCEL) {
                // All pointers up or canceled.
                mTempTouchState.reset();
            } else if (maskedAction == AMOTION_EVENT_ACTION_DOWN) {
                // First pointer went down.
                if (oldState && oldState->down) {
#if DEBUG_FOCUS
                    ALOGD("Conflicting pointer actions: Down received while already down.");
#endif
                    *outConflictingPointerActions = true;
                }
            } else if (maskedAction == AMOTION_EVENT_ACTION_POINTER_UP) {
                // One pointer went up.
                if (isSplit) {
                    int32_t pointerIndex = getMotionEventActionPointerIndex(action);
                    uint32_t pointerId = entry->pointerProperties[pointerIndex].id;

                    for (size_t i = 0; i < mTempTouchState.windows.size(); ) {
                        TouchedWindow& touchedWindow = mTempTouchState.windows[i];
                        if (touchedWindow.targetFlags & InputTarget::FLAG_SPLIT) {
                            touchedWindow.pointerIds.clearBit(pointerId);
                            if (touchedWindow.pointerIds.isEmpty()) {
                                mTempTouchState.windows.erase(mTempTouchState.windows.begin() + i);
                                continue;
                            }
                        }
                        i += 1;
                    }
                }
            }

            // Save changes unless the action was scroll in which case the temporary touch
            // state was only valid for this one action.
            if (maskedAction != AMOTION_EVENT_ACTION_SCROLL) {
                if (mTempTouchState.displayId >= 0) {
                    if (oldStateIndex >= 0) {
                        mTouchStatesByDisplay.editValueAt(oldStateIndex).copyFrom(mTempTouchState);
                    } else {
                        mTouchStatesByDisplay.add(displayId, mTempTouchState);
                    }
                } else if (oldStateIndex >= 0) {
                    mTouchStatesByDisplay.removeItemsAt(oldStateIndex);
                }
            }

            // Update hover state.
            mLastHoverWindowHandle = newHoverWindowHandle;
        }
    } else {
#if DEBUG_FOCUS
        ALOGD("Not updating touch focus because injection was denied.");
#endif
    }

Unresponsive:
    // Reset temporary touch state to ensure we release unnecessary references to input channels.
    mTempTouchState.reset();

    nsecs_t timeSpentWaitingForApplication = getTimeSpentWaitingForApplicationLocked(currentTime);
    updateDispatchStatistics(currentTime, entry, injectionResult, timeSpentWaitingForApplication);
#if DEBUG_FOCUS
    ALOGD("findTouchedWindow finished: injectionResult=%d, injectionPermission=%d, "
            "timeSpentWaitingForApplication=%0.1fms",
            injectionResult, injectionPermission, timeSpentWaitingForApplication / 1000000.0);
#endif
    return injectionResult;
}

void InputDispatcher::addWindowTargetLocked(const sp<InputWindowHandle>& windowHandle,
        int32_t targetFlags, BitSet32 pointerIds, std::vector<InputTarget>& inputTargets) {
    sp<InputChannel> inputChannel = getInputChannelLocked(windowHandle->getToken());
    if (inputChannel == nullptr) {
        ALOGW("Window %s already unregistered input channel", windowHandle->getName().c_str());
        return;
    }

    const InputWindowInfo* windowInfo = windowHandle->getInfo();
    InputTarget target;
    target.inputChannel = inputChannel;
    target.flags = targetFlags;
    target.xOffset = - windowInfo->frameLeft;
    target.yOffset = - windowInfo->frameTop;
    target.globalScaleFactor = windowInfo->globalScaleFactor;
    target.windowXScale = windowInfo->windowXScale;
    target.windowYScale = windowInfo->windowYScale;
    target.pointerIds = pointerIds;
    inputTargets.push_back(target);
}

void InputDispatcher::addGlobalMonitoringTargetsLocked(std::vector<InputTarget>& inputTargets,
         int32_t displayId, float xOffset, float yOffset) {

    std::unordered_map<int32_t, std::vector<Monitor>>::const_iterator it =
            mGlobalMonitorsByDisplay.find(displayId);

    if (it != mGlobalMonitorsByDisplay.end()) {
        const std::vector<Monitor>& monitors = it->second;
        for (const Monitor& monitor : monitors) {
            addMonitoringTargetLocked(monitor, xOffset, yOffset, inputTargets);
        }
    }
}

void InputDispatcher::addMonitoringTargetLocked(const Monitor& monitor,
        float xOffset, float yOffset, std::vector<InputTarget>& inputTargets) {
    InputTarget target;
    target.inputChannel = monitor.inputChannel;
    target.flags = InputTarget::FLAG_DISPATCH_AS_IS;
    target.xOffset = xOffset;
    target.yOffset = yOffset;
    target.pointerIds.clear();
    target.globalScaleFactor = 1.0f;
    inputTargets.push_back(target);
}

bool InputDispatcher::checkInjectionPermission(const sp<InputWindowHandle>& windowHandle,
        const InjectionState* injectionState) {
    if (injectionState
            && (windowHandle == nullptr
                    || windowHandle->getInfo()->ownerUid != injectionState->injectorUid)
            && !hasInjectionPermission(injectionState->injectorPid, injectionState->injectorUid)) {
        if (windowHandle != nullptr) {
            ALOGW("Permission denied: injecting event from pid %d uid %d to window %s "
                    "owned by uid %d",
                    injectionState->injectorPid, injectionState->injectorUid,
                    windowHandle->getName().c_str(),
                    windowHandle->getInfo()->ownerUid);
        } else {
            ALOGW("Permission denied: injecting event from pid %d uid %d",
                    injectionState->injectorPid, injectionState->injectorUid);
        }
        return false;
    }
    return true;
}

bool InputDispatcher::isWindowObscuredAtPointLocked(
        const sp<InputWindowHandle>& windowHandle, int32_t x, int32_t y) const {
    int32_t displayId = windowHandle->getInfo()->displayId;
    const std::vector<sp<InputWindowHandle>> windowHandles = getWindowHandlesLocked(displayId);
    for (const sp<InputWindowHandle>& otherHandle : windowHandles) {
        if (otherHandle == windowHandle) {
            break;
        }

        const InputWindowInfo* otherInfo = otherHandle->getInfo();
        if (otherInfo->displayId == displayId
                && otherInfo->visible && !otherInfo->isTrustedOverlay()
                && otherInfo->frameContainsPoint(x, y)) {
            return true;
        }
    }
    return false;
}


bool InputDispatcher::isWindowObscuredLocked(const sp<InputWindowHandle>& windowHandle) const {
    int32_t displayId = windowHandle->getInfo()->displayId;
    const std::vector<sp<InputWindowHandle>> windowHandles = getWindowHandlesLocked(displayId);
    const InputWindowInfo* windowInfo = windowHandle->getInfo();
    for (const sp<InputWindowHandle>& otherHandle : windowHandles) {
        if (otherHandle == windowHandle) {
            break;
        }

        const InputWindowInfo* otherInfo = otherHandle->getInfo();
        if (otherInfo->displayId == displayId
                && otherInfo->visible && !otherInfo->isTrustedOverlay()
                && otherInfo->overlaps(windowInfo)) {
            return true;
        }
    }
    return false;
}

std::string InputDispatcher::checkWindowReadyForMoreInputLocked(nsecs_t currentTime,
        const sp<InputWindowHandle>& windowHandle, const EventEntry* eventEntry,
        const char* targetType) {
    // If the window is paused then keep waiting.
    if (windowHandle->getInfo()->paused) {
        return StringPrintf("Waiting because the %s window is paused.", targetType);
    }

    // If the window's connection is not registered then keep waiting.
    ssize_t connectionIndex = getConnectionIndexLocked(
            getInputChannelLocked(windowHandle->getToken()));
    if (connectionIndex < 0) {
        return StringPrintf("Waiting because the %s window's input channel is not "
                "registered with the input dispatcher.  The window may be in the process "
                "of being removed.", targetType);
    }

    // If the connection is dead then keep waiting.
    sp<Connection> connection = mConnectionsByFd.valueAt(connectionIndex);
    if (connection->status != Connection::STATUS_NORMAL) {
        return StringPrintf("Waiting because the %s window's input connection is %s."
                "The window may be in the process of being removed.", targetType,
                connection->getStatusLabel());
    }

    // If the connection is backed up then keep waiting.
    if (connection->inputPublisherBlocked) {
        return StringPrintf("Waiting because the %s window's input channel is full.  "
                            "Outbound queue length: %zu.  Wait queue length: %zu.",
                            targetType, connection->outboundQueue.size(),
                            connection->waitQueue.size());
    }

    // Ensure that the dispatch queues aren't too far backed up for this event.
    if (eventEntry->type == EventEntry::TYPE_KEY) {
        // If the event is a key event, then we must wait for all previous events to
        // complete before delivering it because previous events may have the
        // side-effect of transferring focus to a different window and we want to
        // ensure that the following keys are sent to the new window.
        //
        // Suppose the user touches a button in a window then immediately presses "A".
        // If the button causes a pop-up window to appear then we want to ensure that
        // the "A" key is delivered to the new pop-up window.  This is because users
        // often anticipate pending UI changes when typing on a keyboard.
        // To obtain this behavior, we must serialize key events with respect to all
        // prior input events.
        if (!connection->outboundQueue.empty() || !connection->waitQueue.empty()) {
            return StringPrintf("Waiting to send key event because the %s window has not "
                                "finished processing all of the input events that were previously "
                                "delivered to it.  Outbound queue length: %zu.  Wait queue length: "
                                "%zu.",
                                targetType, connection->outboundQueue.size(),
                                connection->waitQueue.size());
        }
    } else {
        // Touch events can always be sent to a window immediately because the user intended
        // to touch whatever was visible at the time.  Even if focus changes or a new
        // window appears moments later, the touch event was meant to be delivered to
        // whatever window happened to be on screen at the time.
        //
        // Generic motion events, such as trackball or joystick events are a little trickier.
        // Like key events, generic motion events are delivered to the focused window.
        // Unlike key events, generic motion events don't tend to transfer focus to other
        // windows and it is not important for them to be serialized.  So we prefer to deliver
        // generic motion events as soon as possible to improve efficiency and reduce lag
        // through batching.
        //
        // The one case where we pause input event delivery is when the wait queue is piling
        // up with lots of events because the application is not responding.
        // This condition ensures that ANRs are detected reliably.
        if (!connection->waitQueue.empty() &&
            currentTime >=
                    connection->waitQueue.front()->deliveryTime + STREAM_AHEAD_EVENT_TIMEOUT) {
            return StringPrintf("Waiting to send non-key event because the %s window has not "
                                "finished processing certain input events that were delivered to "
                                "it over "
                                "%0.1fms ago.  Wait queue length: %zu.  Wait queue head age: "
                                "%0.1fms.",
                                targetType, STREAM_AHEAD_EVENT_TIMEOUT * 0.000001f,
                                connection->waitQueue.size(),
                                (currentTime - connection->waitQueue.front()->deliveryTime) *
                                        0.000001f);
        }
    }
    return "";
}

std::string InputDispatcher::getApplicationWindowLabel(
        const sp<InputApplicationHandle>& applicationHandle,
        const sp<InputWindowHandle>& windowHandle) {
    if (applicationHandle != nullptr) {
        if (windowHandle != nullptr) {
            std::string label(applicationHandle->getName());
            label += " - ";
            label += windowHandle->getName();
            return label;
        } else {
            return applicationHandle->getName();
        }
    } else if (windowHandle != nullptr) {
        return windowHandle->getName();
    } else {
        return "<unknown application or window>";
    }
}

void InputDispatcher::pokeUserActivityLocked(const EventEntry* eventEntry) {
    int32_t displayId = getTargetDisplayId(eventEntry);
    sp<InputWindowHandle> focusedWindowHandle =
            getValueByKey(mFocusedWindowHandlesByDisplay, displayId);
    if (focusedWindowHandle != nullptr) {
        const InputWindowInfo* info = focusedWindowHandle->getInfo();
        if (info->inputFeatures & InputWindowInfo::INPUT_FEATURE_DISABLE_USER_ACTIVITY) {
#if DEBUG_DISPATCH_CYCLE
            ALOGD("Not poking user activity: disabled by window '%s'.", info->name.c_str());
#endif
            return;
        }
    }

    int32_t eventType = USER_ACTIVITY_EVENT_OTHER;
    switch (eventEntry->type) {
    case EventEntry::TYPE_MOTION: {
        const MotionEntry* motionEntry = static_cast<const MotionEntry*>(eventEntry);
        if (motionEntry->action == AMOTION_EVENT_ACTION_CANCEL) {
            return;
        }

        if (MotionEvent::isTouchEvent(motionEntry->source, motionEntry->action)) {
            eventType = USER_ACTIVITY_EVENT_TOUCH;
        }
        break;
    }
    case EventEntry::TYPE_KEY: {
        const KeyEntry* keyEntry = static_cast<const KeyEntry*>(eventEntry);
        if (keyEntry->flags & AKEY_EVENT_FLAG_CANCELED) {
            return;
        }
        eventType = USER_ACTIVITY_EVENT_BUTTON;
        break;
    }
    }

    std::unique_ptr<CommandEntry> commandEntry =
            std::make_unique<CommandEntry>(&InputDispatcher::doPokeUserActivityLockedInterruptible);
    commandEntry->eventTime = eventEntry->eventTime;
    commandEntry->userActivityEventType = eventType;
    postCommandLocked(std::move(commandEntry));
}

void InputDispatcher::prepareDispatchCycleLocked(nsecs_t currentTime,
        const sp<Connection>& connection, EventEntry* eventEntry, const InputTarget* inputTarget) {
    if (ATRACE_ENABLED()) {
        std::string message = StringPrintf(
                "prepareDispatchCycleLocked(inputChannel=%s, sequenceNum=%" PRIu32 ")",
                connection->getInputChannelName().c_str(), eventEntry->sequenceNum);
        ATRACE_NAME(message.c_str());
    }
#if DEBUG_DISPATCH_CYCLE
    ALOGD("channel '%s' ~ prepareDispatchCycle - flags=0x%08x, "
            "xOffset=%f, yOffset=%f, globalScaleFactor=%f, "
            "windowScaleFactor=(%f, %f), pointerIds=0x%x",
            connection->getInputChannelName().c_str(), inputTarget->flags,
            inputTarget->xOffset, inputTarget->yOffset,
            inputTarget->globalScaleFactor,
            inputTarget->windowXScale, inputTarget->windowYScale,
            inputTarget->pointerIds.value);
#endif

    // Skip this event if the connection status is not normal.
    // We don't want to enqueue additional outbound events if the connection is broken.
    if (connection->status != Connection::STATUS_NORMAL) {
#if DEBUG_DISPATCH_CYCLE
        ALOGD("channel '%s' ~ Dropping event because the channel status is %s",
                connection->getInputChannelName().c_str(), connection->getStatusLabel());
#endif
        return;
    }

    // Split a motion event if needed.
    if (inputTarget->flags & InputTarget::FLAG_SPLIT) {
        ALOG_ASSERT(eventEntry->type == EventEntry::TYPE_MOTION);

        MotionEntry* originalMotionEntry = static_cast<MotionEntry*>(eventEntry);
        if (inputTarget->pointerIds.count() != originalMotionEntry->pointerCount) {
            MotionEntry* splitMotionEntry = splitMotionEvent(
                    originalMotionEntry, inputTarget->pointerIds);
            if (!splitMotionEntry) {
                return; // split event was dropped
            }
#if DEBUG_FOCUS
            ALOGD("channel '%s' ~ Split motion event.",
                    connection->getInputChannelName().c_str());
            logOutboundMotionDetails("  ", splitMotionEntry);
#endif
            enqueueDispatchEntriesLocked(currentTime, connection,
                    splitMotionEntry, inputTarget);
            splitMotionEntry->release();
            return;
        }
    }

    // Not splitting.  Enqueue dispatch entries for the event as is.
    enqueueDispatchEntriesLocked(currentTime, connection, eventEntry, inputTarget);
}

void InputDispatcher::enqueueDispatchEntriesLocked(nsecs_t currentTime,
        const sp<Connection>& connection, EventEntry* eventEntry, const InputTarget* inputTarget) {
    if (ATRACE_ENABLED()) {
        std::string message = StringPrintf(
                "enqueueDispatchEntriesLocked(inputChannel=%s, sequenceNum=%" PRIu32 ")",
                connection->getInputChannelName().c_str(), eventEntry->sequenceNum);
        ATRACE_NAME(message.c_str());
    }

<<<<<<< HEAD
    bool wasEmpty = connection->outboundQueue.isEmpty();
=======
    bool wasEmpty = connection->outboundQueue.empty();
>>>>>>> 6fbb7b84

    // Enqueue dispatch entries for the requested modes.
    enqueueDispatchEntryLocked(connection, eventEntry, inputTarget,
            InputTarget::FLAG_DISPATCH_AS_HOVER_EXIT);
    enqueueDispatchEntryLocked(connection, eventEntry, inputTarget,
            InputTarget::FLAG_DISPATCH_AS_OUTSIDE);
    enqueueDispatchEntryLocked(connection, eventEntry, inputTarget,
            InputTarget::FLAG_DISPATCH_AS_HOVER_ENTER);
    enqueueDispatchEntryLocked(connection, eventEntry, inputTarget,
            InputTarget::FLAG_DISPATCH_AS_IS);
    enqueueDispatchEntryLocked(connection, eventEntry, inputTarget,
            InputTarget::FLAG_DISPATCH_AS_SLIPPERY_EXIT);
    enqueueDispatchEntryLocked(connection, eventEntry, inputTarget,
            InputTarget::FLAG_DISPATCH_AS_SLIPPERY_ENTER);

    // If the outbound queue was previously empty, start the dispatch cycle going.
    if (wasEmpty && !connection->outboundQueue.empty()) {
        startDispatchCycleLocked(currentTime, connection);
    }
}

void InputDispatcher::enqueueDispatchEntryLocked(
        const sp<Connection>& connection, EventEntry* eventEntry, const InputTarget* inputTarget,
        int32_t dispatchMode) {
    if (ATRACE_ENABLED()) {
        std::string message = StringPrintf(
                "enqueueDispatchEntry(inputChannel=%s, dispatchMode=%s)",
                connection->getInputChannelName().c_str(),
                dispatchModeToString(dispatchMode).c_str());
        ATRACE_NAME(message.c_str());
    }
    int32_t inputTargetFlags = inputTarget->flags;
    if (!(inputTargetFlags & dispatchMode)) {
        return;
    }
    inputTargetFlags = (inputTargetFlags & ~InputTarget::FLAG_DISPATCH_MASK) | dispatchMode;

    // This is a new event.
    // Enqueue a new dispatch entry onto the outbound queue for this connection.
    DispatchEntry* dispatchEntry = new DispatchEntry(eventEntry, // increments ref
            inputTargetFlags, inputTarget->xOffset, inputTarget->yOffset,
            inputTarget->globalScaleFactor, inputTarget->windowXScale,
            inputTarget->windowYScale);

    // Apply target flags and update the connection's input state.
    switch (eventEntry->type) {
    case EventEntry::TYPE_KEY: {
        KeyEntry* keyEntry = static_cast<KeyEntry*>(eventEntry);
        dispatchEntry->resolvedAction = keyEntry->action;
        dispatchEntry->resolvedFlags = keyEntry->flags;

        if (!connection->inputState.trackKey(keyEntry,
                dispatchEntry->resolvedAction, dispatchEntry->resolvedFlags)) {
#if DEBUG_DISPATCH_CYCLE
            ALOGD("channel '%s' ~ enqueueDispatchEntryLocked: skipping inconsistent key event",
                    connection->getInputChannelName().c_str());
#endif
            delete dispatchEntry;
            return; // skip the inconsistent event
        }
        break;
    }

    case EventEntry::TYPE_MOTION: {
        MotionEntry* motionEntry = static_cast<MotionEntry*>(eventEntry);
        if (dispatchMode & InputTarget::FLAG_DISPATCH_AS_OUTSIDE) {
            dispatchEntry->resolvedAction = AMOTION_EVENT_ACTION_OUTSIDE;
        } else if (dispatchMode & InputTarget::FLAG_DISPATCH_AS_HOVER_EXIT) {
            dispatchEntry->resolvedAction = AMOTION_EVENT_ACTION_HOVER_EXIT;
        } else if (dispatchMode & InputTarget::FLAG_DISPATCH_AS_HOVER_ENTER) {
            dispatchEntry->resolvedAction = AMOTION_EVENT_ACTION_HOVER_ENTER;
        } else if (dispatchMode & InputTarget::FLAG_DISPATCH_AS_SLIPPERY_EXIT) {
            dispatchEntry->resolvedAction = AMOTION_EVENT_ACTION_CANCEL;
        } else if (dispatchMode & InputTarget::FLAG_DISPATCH_AS_SLIPPERY_ENTER) {
            dispatchEntry->resolvedAction = AMOTION_EVENT_ACTION_DOWN;
        } else {
            dispatchEntry->resolvedAction = motionEntry->action;
        }
        if (dispatchEntry->resolvedAction == AMOTION_EVENT_ACTION_HOVER_MOVE
                && !connection->inputState.isHovering(
                        motionEntry->deviceId, motionEntry->source, motionEntry->displayId)) {
#if DEBUG_DISPATCH_CYCLE
        ALOGD("channel '%s' ~ enqueueDispatchEntryLocked: filling in missing hover enter event",
                connection->getInputChannelName().c_str());
#endif
            dispatchEntry->resolvedAction = AMOTION_EVENT_ACTION_HOVER_ENTER;
        }

        dispatchEntry->resolvedFlags = motionEntry->flags;
        if (dispatchEntry->targetFlags & InputTarget::FLAG_WINDOW_IS_OBSCURED) {
            dispatchEntry->resolvedFlags |= AMOTION_EVENT_FLAG_WINDOW_IS_OBSCURED;
        }
        if (dispatchEntry->targetFlags & InputTarget::FLAG_WINDOW_IS_PARTIALLY_OBSCURED) {
            dispatchEntry->resolvedFlags |= AMOTION_EVENT_FLAG_WINDOW_IS_PARTIALLY_OBSCURED;
        }

        if (!connection->inputState.trackMotion(motionEntry,
                dispatchEntry->resolvedAction, dispatchEntry->resolvedFlags)) {
#if DEBUG_DISPATCH_CYCLE
            ALOGD("channel '%s' ~ enqueueDispatchEntryLocked: skipping inconsistent motion event",
                    connection->getInputChannelName().c_str());
#endif
            delete dispatchEntry;
            return; // skip the inconsistent event
        }

        dispatchPointerDownOutsideFocus(motionEntry->source,
                dispatchEntry->resolvedAction, inputTarget->inputChannel->getToken());

        break;
    }
    }

    // Remember that we are waiting for this dispatch to complete.
    if (dispatchEntry->hasForegroundTarget()) {
        incrementPendingForegroundDispatches(eventEntry);
    }

    // Enqueue the dispatch entry.
<<<<<<< HEAD
    connection->outboundQueue.enqueueAtTail(dispatchEntry);
=======
    connection->outboundQueue.push_back(dispatchEntry);
>>>>>>> 6fbb7b84
    traceOutboundQueueLength(connection);

}

void InputDispatcher::dispatchPointerDownOutsideFocus(uint32_t source, int32_t action,
        const sp<IBinder>& newToken) {
    int32_t maskedAction = action & AMOTION_EVENT_ACTION_MASK;
    uint32_t maskedSource = source & AINPUT_SOURCE_CLASS_MASK;
    if (maskedSource != AINPUT_SOURCE_CLASS_POINTER || maskedAction != AMOTION_EVENT_ACTION_DOWN) {
        return;
    }

    sp<InputWindowHandle> inputWindowHandle = getWindowHandleLocked(newToken);
    if (inputWindowHandle == nullptr) {
        return;
    }

    sp<InputWindowHandle> focusedWindowHandle =
            getValueByKey(mFocusedWindowHandlesByDisplay, mFocusedDisplayId);

    bool hasFocusChanged = !focusedWindowHandle || focusedWindowHandle->getToken() != newToken;

    if (!hasFocusChanged) {
        return;
    }

<<<<<<< HEAD
    CommandEntry* commandEntry = postCommandLocked(
            & InputDispatcher::doOnPointerDownOutsideFocusLockedInterruptible);
    commandEntry->newToken = newToken;
=======
    std::unique_ptr<CommandEntry> commandEntry = std::make_unique<CommandEntry>(
            &InputDispatcher::doOnPointerDownOutsideFocusLockedInterruptible);
    commandEntry->newToken = newToken;
    postCommandLocked(std::move(commandEntry));
>>>>>>> 6fbb7b84
}

void InputDispatcher::startDispatchCycleLocked(nsecs_t currentTime,
        const sp<Connection>& connection) {
    if (ATRACE_ENABLED()) {
        std::string message = StringPrintf("startDispatchCycleLocked(inputChannel=%s)",
                connection->getInputChannelName().c_str());
        ATRACE_NAME(message.c_str());
    }
#if DEBUG_DISPATCH_CYCLE
    ALOGD("channel '%s' ~ startDispatchCycle",
            connection->getInputChannelName().c_str());
#endif

    while (connection->status == Connection::STATUS_NORMAL && !connection->outboundQueue.empty()) {
        DispatchEntry* dispatchEntry = connection->outboundQueue.front();
        dispatchEntry->deliveryTime = currentTime;

        // Publish the event.
        status_t status;
        EventEntry* eventEntry = dispatchEntry->eventEntry;
        switch (eventEntry->type) {
        case EventEntry::TYPE_KEY: {
            KeyEntry* keyEntry = static_cast<KeyEntry*>(eventEntry);

            // Publish the key event.
            status = connection->inputPublisher.publishKeyEvent(dispatchEntry->seq,
                    keyEntry->deviceId, keyEntry->source, keyEntry->displayId,
                    dispatchEntry->resolvedAction, dispatchEntry->resolvedFlags,
                    keyEntry->keyCode, keyEntry->scanCode,
                    keyEntry->metaState, keyEntry->repeatCount, keyEntry->downTime,
                    keyEntry->eventTime);
            break;
        }

        case EventEntry::TYPE_MOTION: {
            MotionEntry* motionEntry = static_cast<MotionEntry*>(eventEntry);

            PointerCoords scaledCoords[MAX_POINTERS];
            const PointerCoords* usingCoords = motionEntry->pointerCoords;

            // Set the X and Y offset depending on the input source.
            float xOffset, yOffset;
            if ((motionEntry->source & AINPUT_SOURCE_CLASS_POINTER)
                    && !(dispatchEntry->targetFlags & InputTarget::FLAG_ZERO_COORDS)) {
                float globalScaleFactor = dispatchEntry->globalScaleFactor;
                float wxs = dispatchEntry->windowXScale;
                float wys = dispatchEntry->windowYScale;
                xOffset = dispatchEntry->xOffset * wxs;
                yOffset = dispatchEntry->yOffset * wys;
                if (wxs != 1.0f || wys != 1.0f || globalScaleFactor != 1.0f) {
                    for (uint32_t i = 0; i < motionEntry->pointerCount; i++) {
                        scaledCoords[i] = motionEntry->pointerCoords[i];
                        scaledCoords[i].scale(globalScaleFactor, wxs, wys);
                    }
                    usingCoords = scaledCoords;
                }
            } else {
                xOffset = 0.0f;
                yOffset = 0.0f;

                // We don't want the dispatch target to know.
                if (dispatchEntry->targetFlags & InputTarget::FLAG_ZERO_COORDS) {
                    for (uint32_t i = 0; i < motionEntry->pointerCount; i++) {
                        scaledCoords[i].clear();
                    }
                    usingCoords = scaledCoords;
                }
            }

            // Publish the motion event.
<<<<<<< HEAD
            status = connection->inputPublisher.publishMotionEvent(dispatchEntry->seq,
                    motionEntry->deviceId, motionEntry->source, motionEntry->displayId,
                    dispatchEntry->resolvedAction, motionEntry->actionButton,
                    dispatchEntry->resolvedFlags, motionEntry->edgeFlags,
                    motionEntry->metaState, motionEntry->buttonState, motionEntry->classification,
                    xOffset, yOffset, motionEntry->xPrecision, motionEntry->yPrecision,
                    motionEntry->downTime, motionEntry->eventTime,
                    motionEntry->pointerCount, motionEntry->pointerProperties,
                    usingCoords);
=======
            status =
                    connection->inputPublisher
                            .publishMotionEvent(dispatchEntry->seq, motionEntry->deviceId,
                                                motionEntry->source, motionEntry->displayId,
                                                dispatchEntry->resolvedAction,
                                                motionEntry->actionButton,
                                                dispatchEntry->resolvedFlags,
                                                motionEntry->edgeFlags, motionEntry->metaState,
                                                motionEntry->buttonState,
                                                motionEntry->classification, xOffset, yOffset,
                                                motionEntry->xPrecision, motionEntry->yPrecision,
                                                motionEntry->xCursorPosition,
                                                motionEntry->yCursorPosition, motionEntry->downTime,
                                                motionEntry->eventTime, motionEntry->pointerCount,
                                                motionEntry->pointerProperties, usingCoords);
>>>>>>> 6fbb7b84
            break;
        }

        default:
            ALOG_ASSERT(false);
            return;
        }

        // Check the result.
        if (status) {
            if (status == WOULD_BLOCK) {
                if (connection->waitQueue.empty()) {
                    ALOGE("channel '%s' ~ Could not publish event because the pipe is full. "
                            "This is unexpected because the wait queue is empty, so the pipe "
                            "should be empty and we shouldn't have any problems writing an "
                            "event to it, status=%d", connection->getInputChannelName().c_str(),
                            status);
                    abortBrokenDispatchCycleLocked(currentTime, connection, true /*notify*/);
                } else {
                    // Pipe is full and we are waiting for the app to finish process some events
                    // before sending more events to it.
#if DEBUG_DISPATCH_CYCLE
                    ALOGD("channel '%s' ~ Could not publish event because the pipe is full, "
                            "waiting for the application to catch up",
                            connection->getInputChannelName().c_str());
#endif
                    connection->inputPublisherBlocked = true;
                }
            } else {
                ALOGE("channel '%s' ~ Could not publish event due to an unexpected error, "
                        "status=%d", connection->getInputChannelName().c_str(), status);
                abortBrokenDispatchCycleLocked(currentTime, connection, true /*notify*/);
            }
            return;
        }

        // Re-enqueue the event on the wait queue.
<<<<<<< HEAD
        connection->outboundQueue.dequeue(dispatchEntry);
        traceOutboundQueueLength(connection);
        connection->waitQueue.enqueueAtTail(dispatchEntry);
=======
        connection->outboundQueue.erase(std::remove(connection->outboundQueue.begin(),
                                                    connection->outboundQueue.end(),
                                                    dispatchEntry));
        traceOutboundQueueLength(connection);
        connection->waitQueue.push_back(dispatchEntry);
>>>>>>> 6fbb7b84
        traceWaitQueueLength(connection);
    }
}

void InputDispatcher::finishDispatchCycleLocked(nsecs_t currentTime,
        const sp<Connection>& connection, uint32_t seq, bool handled) {
#if DEBUG_DISPATCH_CYCLE
    ALOGD("channel '%s' ~ finishDispatchCycle - seq=%u, handled=%s",
            connection->getInputChannelName().c_str(), seq, toString(handled));
#endif

    connection->inputPublisherBlocked = false;

    if (connection->status == Connection::STATUS_BROKEN
            || connection->status == Connection::STATUS_ZOMBIE) {
        return;
    }

    // Notify other system components and prepare to start the next dispatch cycle.
    onDispatchCycleFinishedLocked(currentTime, connection, seq, handled);
}

void InputDispatcher::abortBrokenDispatchCycleLocked(nsecs_t currentTime,
        const sp<Connection>& connection, bool notify) {
#if DEBUG_DISPATCH_CYCLE
    ALOGD("channel '%s' ~ abortBrokenDispatchCycle - notify=%s",
            connection->getInputChannelName().c_str(), toString(notify));
#endif

    // Clear the dispatch queues.
<<<<<<< HEAD
    drainDispatchQueue(&connection->outboundQueue);
    traceOutboundQueueLength(connection);
    drainDispatchQueue(&connection->waitQueue);
=======
    drainDispatchQueue(connection->outboundQueue);
    traceOutboundQueueLength(connection);
    drainDispatchQueue(connection->waitQueue);
>>>>>>> 6fbb7b84
    traceWaitQueueLength(connection);

    // The connection appears to be unrecoverably broken.
    // Ignore already broken or zombie connections.
    if (connection->status == Connection::STATUS_NORMAL) {
        connection->status = Connection::STATUS_BROKEN;

        if (notify) {
            // Notify other system components.
            onDispatchCycleBrokenLocked(currentTime, connection);
        }
    }
}

<<<<<<< HEAD
void InputDispatcher::drainDispatchQueue(Queue<DispatchEntry>* queue) {
    while (!queue->isEmpty()) {
        DispatchEntry* dispatchEntry = queue->dequeueAtHead();
=======
void InputDispatcher::drainDispatchQueue(std::deque<DispatchEntry*>& queue) {
    while (!queue.empty()) {
        DispatchEntry* dispatchEntry = queue.front();
        queue.pop_front();
>>>>>>> 6fbb7b84
        releaseDispatchEntry(dispatchEntry);
    }
}

void InputDispatcher::releaseDispatchEntry(DispatchEntry* dispatchEntry) {
    if (dispatchEntry->hasForegroundTarget()) {
        decrementPendingForegroundDispatches(dispatchEntry->eventEntry);
    }
    delete dispatchEntry;
}

int InputDispatcher::handleReceiveCallback(int fd, int events, void* data) {
    InputDispatcher* d = static_cast<InputDispatcher*>(data);

    { // acquire lock
        std::scoped_lock _l(d->mLock);

        ssize_t connectionIndex = d->mConnectionsByFd.indexOfKey(fd);
        if (connectionIndex < 0) {
            ALOGE("Received spurious receive callback for unknown input channel.  "
                    "fd=%d, events=0x%x", fd, events);
            return 0; // remove the callback
        }

        bool notify;
        sp<Connection> connection = d->mConnectionsByFd.valueAt(connectionIndex);
        if (!(events & (ALOOPER_EVENT_ERROR | ALOOPER_EVENT_HANGUP))) {
            if (!(events & ALOOPER_EVENT_INPUT)) {
                ALOGW("channel '%s' ~ Received spurious callback for unhandled poll event.  "
                        "events=0x%x", connection->getInputChannelName().c_str(), events);
                return 1;
            }

            nsecs_t currentTime = now();
            bool gotOne = false;
            status_t status;
            for (;;) {
                uint32_t seq;
                bool handled;
                status = connection->inputPublisher.receiveFinishedSignal(&seq, &handled);
                if (status) {
                    break;
                }
                d->finishDispatchCycleLocked(currentTime, connection, seq, handled);
                gotOne = true;
            }
            if (gotOne) {
                d->runCommandsLockedInterruptible();
                if (status == WOULD_BLOCK) {
                    return 1;
                }
            }

            notify = status != DEAD_OBJECT || !connection->monitor;
            if (notify) {
                ALOGE("channel '%s' ~ Failed to receive finished signal.  status=%d",
                        connection->getInputChannelName().c_str(), status);
            }
        } else {
            // Monitor channels are never explicitly unregistered.
            // We do it automatically when the remote endpoint is closed so don't warn
            // about them.
            notify = !connection->monitor;
            if (notify) {
                ALOGW("channel '%s' ~ Consumer closed input channel or an error occurred.  "
                        "events=0x%x", connection->getInputChannelName().c_str(), events);
            }
        }

        // Unregister the channel.
        d->unregisterInputChannelLocked(connection->inputChannel, notify);
        return 0; // remove the callback
    } // release lock
}

void InputDispatcher::synthesizeCancelationEventsForAllConnectionsLocked (
        const CancelationOptions& options) {
    for (size_t i = 0; i < mConnectionsByFd.size(); i++) {
        synthesizeCancelationEventsForConnectionLocked(
                mConnectionsByFd.valueAt(i), options);
    }
}

void InputDispatcher::synthesizeCancelationEventsForMonitorsLocked (
        const CancelationOptions& options) {
    synthesizeCancelationEventsForMonitorsLocked(options, mGlobalMonitorsByDisplay);
    synthesizeCancelationEventsForMonitorsLocked(options, mGestureMonitorsByDisplay);
}

void InputDispatcher::synthesizeCancelationEventsForMonitorsLocked(
        const CancelationOptions& options,
        std::unordered_map<int32_t, std::vector<Monitor>>& monitorsByDisplay) {
    for (const auto& it : monitorsByDisplay) {
        const std::vector<Monitor>& monitors = it.second;
        for (const Monitor& monitor : monitors) {
            synthesizeCancelationEventsForInputChannelLocked(monitor.inputChannel, options);
        }
    }
}

void InputDispatcher::synthesizeCancelationEventsForInputChannelLocked(
        const sp<InputChannel>& channel, const CancelationOptions& options) {
    ssize_t index = getConnectionIndexLocked(channel);
    if (index >= 0) {
        synthesizeCancelationEventsForConnectionLocked(
                mConnectionsByFd.valueAt(index), options);
    }
}

void InputDispatcher::synthesizeCancelationEventsForConnectionLocked(
        const sp<Connection>& connection, const CancelationOptions& options) {
    if (connection->status == Connection::STATUS_BROKEN) {
        return;
    }

    nsecs_t currentTime = now();

    std::vector<EventEntry*> cancelationEvents;
    connection->inputState.synthesizeCancelationEvents(currentTime,
            cancelationEvents, options);

    if (!cancelationEvents.empty()) {
#if DEBUG_OUTBOUND_EVENT_DETAILS
        ALOGD("channel '%s' ~ Synthesized %zu cancelation events to bring channel back in sync "
                "with reality: %s, mode=%d.",
                connection->getInputChannelName().c_str(), cancelationEvents.size(),
                options.reason, options.mode);
#endif
        for (size_t i = 0; i < cancelationEvents.size(); i++) {
            EventEntry* cancelationEventEntry = cancelationEvents[i];
            switch (cancelationEventEntry->type) {
            case EventEntry::TYPE_KEY:
                logOutboundKeyDetails("cancel - ",
                        static_cast<KeyEntry*>(cancelationEventEntry));
                break;
            case EventEntry::TYPE_MOTION:
                logOutboundMotionDetails("cancel - ",
                        static_cast<MotionEntry*>(cancelationEventEntry));
                break;
            }

            InputTarget target;
            sp<InputWindowHandle> windowHandle = getWindowHandleLocked(
                    connection->inputChannel->getToken());
            if (windowHandle != nullptr) {
                const InputWindowInfo* windowInfo = windowHandle->getInfo();
                target.xOffset = -windowInfo->frameLeft;
                target.yOffset = -windowInfo->frameTop;
                target.globalScaleFactor = windowInfo->globalScaleFactor;
                target.windowXScale = windowInfo->windowXScale;
                target.windowYScale = windowInfo->windowYScale;
            } else {
                target.xOffset = 0;
                target.yOffset = 0;
                target.globalScaleFactor = 1.0f;
            }
            target.inputChannel = connection->inputChannel;
            target.flags = InputTarget::FLAG_DISPATCH_AS_IS;

            enqueueDispatchEntryLocked(connection, cancelationEventEntry, // increments ref
                    &target, InputTarget::FLAG_DISPATCH_AS_IS);

            cancelationEventEntry->release();
        }

        startDispatchCycleLocked(currentTime, connection);
    }
}

InputDispatcher::MotionEntry*
InputDispatcher::splitMotionEvent(const MotionEntry* originalMotionEntry, BitSet32 pointerIds) {
    ALOG_ASSERT(pointerIds.value != 0);

    uint32_t splitPointerIndexMap[MAX_POINTERS];
    PointerProperties splitPointerProperties[MAX_POINTERS];
    PointerCoords splitPointerCoords[MAX_POINTERS];

    uint32_t originalPointerCount = originalMotionEntry->pointerCount;
    uint32_t splitPointerCount = 0;

    for (uint32_t originalPointerIndex = 0; originalPointerIndex < originalPointerCount;
            originalPointerIndex++) {
        const PointerProperties& pointerProperties =
                originalMotionEntry->pointerProperties[originalPointerIndex];
        uint32_t pointerId = uint32_t(pointerProperties.id);
        if (pointerIds.hasBit(pointerId)) {
            splitPointerIndexMap[splitPointerCount] = originalPointerIndex;
            splitPointerProperties[splitPointerCount].copyFrom(pointerProperties);
            splitPointerCoords[splitPointerCount].copyFrom(
                    originalMotionEntry->pointerCoords[originalPointerIndex]);
            splitPointerCount += 1;
        }
    }

    if (splitPointerCount != pointerIds.count()) {
        // This is bad.  We are missing some of the pointers that we expected to deliver.
        // Most likely this indicates that we received an ACTION_MOVE events that has
        // different pointer ids than we expected based on the previous ACTION_DOWN
        // or ACTION_POINTER_DOWN events that caused us to decide to split the pointers
        // in this way.
        ALOGW("Dropping split motion event because the pointer count is %d but "
                "we expected there to be %d pointers.  This probably means we received "
                "a broken sequence of pointer ids from the input device.",
                splitPointerCount, pointerIds.count());
        return nullptr;
    }

    int32_t action = originalMotionEntry->action;
    int32_t maskedAction = action & AMOTION_EVENT_ACTION_MASK;
    if (maskedAction == AMOTION_EVENT_ACTION_POINTER_DOWN
            || maskedAction == AMOTION_EVENT_ACTION_POINTER_UP) {
        int32_t originalPointerIndex = getMotionEventActionPointerIndex(action);
        const PointerProperties& pointerProperties =
                originalMotionEntry->pointerProperties[originalPointerIndex];
        uint32_t pointerId = uint32_t(pointerProperties.id);
        if (pointerIds.hasBit(pointerId)) {
            if (pointerIds.count() == 1) {
                // The first/last pointer went down/up.
                action = maskedAction == AMOTION_EVENT_ACTION_POINTER_DOWN
                        ? AMOTION_EVENT_ACTION_DOWN : AMOTION_EVENT_ACTION_UP;
            } else {
                // A secondary pointer went down/up.
                uint32_t splitPointerIndex = 0;
                while (pointerId != uint32_t(splitPointerProperties[splitPointerIndex].id)) {
                    splitPointerIndex += 1;
                }
                action = maskedAction | (splitPointerIndex
                        << AMOTION_EVENT_ACTION_POINTER_INDEX_SHIFT);
            }
        } else {
            // An unrelated pointer changed.
            action = AMOTION_EVENT_ACTION_MOVE;
        }
    }

<<<<<<< HEAD
    MotionEntry* splitMotionEntry = new MotionEntry(
            originalMotionEntry->sequenceNum,
            originalMotionEntry->eventTime,
            originalMotionEntry->deviceId,
            originalMotionEntry->source,
            originalMotionEntry->displayId,
            originalMotionEntry->policyFlags,
            action,
            originalMotionEntry->actionButton,
            originalMotionEntry->flags,
            originalMotionEntry->metaState,
            originalMotionEntry->buttonState,
            originalMotionEntry->classification,
            originalMotionEntry->edgeFlags,
            originalMotionEntry->xPrecision,
            originalMotionEntry->yPrecision,
            originalMotionEntry->downTime,
            splitPointerCount, splitPointerProperties, splitPointerCoords, 0, 0);
=======
    MotionEntry* splitMotionEntry =
            new MotionEntry(originalMotionEntry->sequenceNum, originalMotionEntry->eventTime,
                            originalMotionEntry->deviceId, originalMotionEntry->source,
                            originalMotionEntry->displayId, originalMotionEntry->policyFlags,
                            action, originalMotionEntry->actionButton, originalMotionEntry->flags,
                            originalMotionEntry->metaState, originalMotionEntry->buttonState,
                            originalMotionEntry->classification, originalMotionEntry->edgeFlags,
                            originalMotionEntry->xPrecision, originalMotionEntry->yPrecision,
                            originalMotionEntry->xCursorPosition,
                            originalMotionEntry->yCursorPosition, originalMotionEntry->downTime,
                            splitPointerCount, splitPointerProperties, splitPointerCoords, 0, 0);
>>>>>>> 6fbb7b84

    if (originalMotionEntry->injectionState) {
        splitMotionEntry->injectionState = originalMotionEntry->injectionState;
        splitMotionEntry->injectionState->refCount += 1;
    }

    return splitMotionEntry;
}

void InputDispatcher::notifyConfigurationChanged(const NotifyConfigurationChangedArgs* args) {
#if DEBUG_INBOUND_EVENT_DETAILS
    ALOGD("notifyConfigurationChanged - eventTime=%" PRId64, args->eventTime);
#endif

    bool needWake;
    { // acquire lock
        std::scoped_lock _l(mLock);

        ConfigurationChangedEntry* newEntry =
                new ConfigurationChangedEntry(args->sequenceNum, args->eventTime);
        needWake = enqueueInboundEventLocked(newEntry);
    } // release lock

    if (needWake) {
        mLooper->wake();
    }
}

/**
 * If one of the meta shortcuts is detected, process them here:
 *     Meta + Backspace -> generate BACK
 *     Meta + Enter -> generate HOME
 * This will potentially overwrite keyCode and metaState.
 */
void InputDispatcher::accelerateMetaShortcuts(const int32_t deviceId, const int32_t action,
        int32_t& keyCode, int32_t& metaState) {
    if (metaState & AMETA_META_ON && action == AKEY_EVENT_ACTION_DOWN) {
        int32_t newKeyCode = AKEYCODE_UNKNOWN;
        if (keyCode == AKEYCODE_DEL) {
            newKeyCode = AKEYCODE_BACK;
        } else if (keyCode == AKEYCODE_ENTER) {
            newKeyCode = AKEYCODE_HOME;
        }
        if (newKeyCode != AKEYCODE_UNKNOWN) {
            std::scoped_lock _l(mLock);
            struct KeyReplacement replacement = {keyCode, deviceId};
            mReplacedKeys.add(replacement, newKeyCode);
            keyCode = newKeyCode;
            metaState &= ~(AMETA_META_ON | AMETA_META_LEFT_ON | AMETA_META_RIGHT_ON);
        }
    } else if (action == AKEY_EVENT_ACTION_UP) {
        // In order to maintain a consistent stream of up and down events, check to see if the key
        // going up is one we've replaced in a down event and haven't yet replaced in an up event,
        // even if the modifier was released between the down and the up events.
        std::scoped_lock _l(mLock);
        struct KeyReplacement replacement = {keyCode, deviceId};
        ssize_t index = mReplacedKeys.indexOfKey(replacement);
        if (index >= 0) {
            keyCode = mReplacedKeys.valueAt(index);
            mReplacedKeys.removeItemsAt(index);
            metaState &= ~(AMETA_META_ON | AMETA_META_LEFT_ON | AMETA_META_RIGHT_ON);
        }
    }
}

void InputDispatcher::notifyKey(const NotifyKeyArgs* args) {
#if DEBUG_INBOUND_EVENT_DETAILS
    ALOGD("notifyKey - eventTime=%" PRId64
            ", deviceId=%d, source=0x%x, displayId=%" PRId32 "policyFlags=0x%x, action=0x%x, "
            "flags=0x%x, keyCode=0x%x, scanCode=0x%x, metaState=0x%x, downTime=%" PRId64,
            args->eventTime, args->deviceId, args->source, args->displayId, args->policyFlags,
            args->action, args->flags, args->keyCode, args->scanCode,
            args->metaState, args->downTime);
#endif
    if (!validateKeyEvent(args->action)) {
        return;
    }

    uint32_t policyFlags = args->policyFlags;
    int32_t flags = args->flags;
    int32_t metaState = args->metaState;
    // InputDispatcher tracks and generates key repeats on behalf of
    // whatever notifies it, so repeatCount should always be set to 0
    constexpr int32_t repeatCount = 0;
    if ((policyFlags & POLICY_FLAG_VIRTUAL) || (flags & AKEY_EVENT_FLAG_VIRTUAL_HARD_KEY)) {
        policyFlags |= POLICY_FLAG_VIRTUAL;
        flags |= AKEY_EVENT_FLAG_VIRTUAL_HARD_KEY;
    }
    if (policyFlags & POLICY_FLAG_FUNCTION) {
        metaState |= AMETA_FUNCTION_ON;
    }

    policyFlags |= POLICY_FLAG_TRUSTED;

    int32_t keyCode = args->keyCode;
    accelerateMetaShortcuts(args->deviceId, args->action, keyCode, metaState);

    KeyEvent event;
    event.initialize(args->deviceId, args->source, args->displayId, args->action,
            flags, keyCode, args->scanCode, metaState, repeatCount,
            args->downTime, args->eventTime);

    android::base::Timer t;
    mPolicy->interceptKeyBeforeQueueing(&event, /*byref*/ policyFlags);
    if (t.duration() > SLOW_INTERCEPTION_THRESHOLD) {
        ALOGW("Excessive delay in interceptKeyBeforeQueueing; took %s ms",
                std::to_string(t.duration().count()).c_str());
    }

    bool needWake;
    { // acquire lock
        mLock.lock();

        if (shouldSendKeyToInputFilterLocked(args)) {
            mLock.unlock();

            policyFlags |= POLICY_FLAG_FILTERED;
            if (!mPolicy->filterInputEvent(&event, policyFlags)) {
                return; // event was consumed by the filter
            }

            mLock.lock();
        }

        KeyEntry* newEntry = new KeyEntry(args->sequenceNum, args->eventTime,
                args->deviceId, args->source, args->displayId, policyFlags,
                args->action, flags, keyCode, args->scanCode,
                metaState, repeatCount, args->downTime);

        needWake = enqueueInboundEventLocked(newEntry);
        mLock.unlock();
    } // release lock

    if (needWake) {
        mLooper->wake();
    }
}

bool InputDispatcher::shouldSendKeyToInputFilterLocked(const NotifyKeyArgs* args) {
    return mInputFilterEnabled;
}

void InputDispatcher::notifyMotion(const NotifyMotionArgs* args) {
#if DEBUG_INBOUND_EVENT_DETAILS
    ALOGD("notifyMotion - eventTime=%" PRId64 ", deviceId=%d, source=0x%x, displayId=%" PRId32
<<<<<<< HEAD
            ", policyFlags=0x%x, "
            "action=0x%x, actionButton=0x%x, flags=0x%x, metaState=0x%x, buttonState=0x%x,"
            "edgeFlags=0x%x, xPrecision=%f, yPrecision=%f, downTime=%" PRId64,
            args->eventTime, args->deviceId, args->source, args->displayId, args->policyFlags,
            args->action, args->actionButton, args->flags, args->metaState, args->buttonState,
            args->edgeFlags, args->xPrecision, args->yPrecision, args->downTime);
=======
          ", policyFlags=0x%x, "
          "action=0x%x, actionButton=0x%x, flags=0x%x, metaState=0x%x, buttonState=0x%x, "
          "edgeFlags=0x%x, xPrecision=%f, yPrecision=%f, xCursorPosition=%f, "
          "yCursorPosition=%f, downTime=%" PRId64,
          args->eventTime, args->deviceId, args->source, args->displayId, args->policyFlags,
          args->action, args->actionButton, args->flags, args->metaState, args->buttonState,
          args->edgeFlags, args->xPrecision, args->yPrecision, arg->xCursorPosition,
          args->yCursorPosition, args->downTime);
>>>>>>> 6fbb7b84
    for (uint32_t i = 0; i < args->pointerCount; i++) {
        ALOGD("  Pointer %d: id=%d, toolType=%d, "
                "x=%f, y=%f, pressure=%f, size=%f, "
                "touchMajor=%f, touchMinor=%f, toolMajor=%f, toolMinor=%f, "
                "orientation=%f",
                i, args->pointerProperties[i].id,
                args->pointerProperties[i].toolType,
                args->pointerCoords[i].getAxisValue(AMOTION_EVENT_AXIS_X),
                args->pointerCoords[i].getAxisValue(AMOTION_EVENT_AXIS_Y),
                args->pointerCoords[i].getAxisValue(AMOTION_EVENT_AXIS_PRESSURE),
                args->pointerCoords[i].getAxisValue(AMOTION_EVENT_AXIS_SIZE),
                args->pointerCoords[i].getAxisValue(AMOTION_EVENT_AXIS_TOUCH_MAJOR),
                args->pointerCoords[i].getAxisValue(AMOTION_EVENT_AXIS_TOUCH_MINOR),
                args->pointerCoords[i].getAxisValue(AMOTION_EVENT_AXIS_TOOL_MAJOR),
                args->pointerCoords[i].getAxisValue(AMOTION_EVENT_AXIS_TOOL_MINOR),
                args->pointerCoords[i].getAxisValue(AMOTION_EVENT_AXIS_ORIENTATION));
    }
#endif
    if (!validateMotionEvent(args->action, args->actionButton,
                args->pointerCount, args->pointerProperties)) {
        return;
    }

    uint32_t policyFlags = args->policyFlags;
    policyFlags |= POLICY_FLAG_TRUSTED;

    android::base::Timer t;
    mPolicy->interceptMotionBeforeQueueing(args->displayId, args->eventTime, /*byref*/ policyFlags);
    if (t.duration() > SLOW_INTERCEPTION_THRESHOLD) {
        ALOGW("Excessive delay in interceptMotionBeforeQueueing; took %s ms",
                std::to_string(t.duration().count()).c_str());
    }

    bool needWake;
    { // acquire lock
        mLock.lock();

        if (shouldSendMotionToInputFilterLocked(args)) {
            mLock.unlock();

            MotionEvent event;
<<<<<<< HEAD
            event.initialize(args->deviceId, args->source, args->displayId,
                    args->action, args->actionButton,
                    args->flags, args->edgeFlags, args->metaState, args->buttonState,
                    args->classification, 0, 0, args->xPrecision, args->yPrecision,
                    args->downTime, args->eventTime,
                    args->pointerCount, args->pointerProperties, args->pointerCoords);
=======
            event.initialize(args->deviceId, args->source, args->displayId, args->action,
                             args->actionButton, args->flags, args->edgeFlags, args->metaState,
                             args->buttonState, args->classification, 0, 0, args->xPrecision,
                             args->yPrecision, args->xCursorPosition, args->yCursorPosition,
                             args->downTime, args->eventTime, args->pointerCount,
                             args->pointerProperties, args->pointerCoords);
>>>>>>> 6fbb7b84

            policyFlags |= POLICY_FLAG_FILTERED;
            if (!mPolicy->filterInputEvent(&event, policyFlags)) {
                return; // event was consumed by the filter
            }

            mLock.lock();
        }

        // Just enqueue a new motion event.
<<<<<<< HEAD
        MotionEntry* newEntry = new MotionEntry(args->sequenceNum, args->eventTime,
                args->deviceId, args->source, args->displayId, policyFlags,
                args->action, args->actionButton, args->flags,
                args->metaState, args->buttonState, args->classification,
                args->edgeFlags, args->xPrecision, args->yPrecision, args->downTime,
                args->pointerCount, args->pointerProperties, args->pointerCoords, 0, 0);
=======
        MotionEntry* newEntry =
                new MotionEntry(args->sequenceNum, args->eventTime, args->deviceId, args->source,
                                args->displayId, policyFlags, args->action, args->actionButton,
                                args->flags, args->metaState, args->buttonState,
                                args->classification, args->edgeFlags, args->xPrecision,
                                args->yPrecision, args->xCursorPosition, args->yCursorPosition,
                                args->downTime, args->pointerCount, args->pointerProperties,
                                args->pointerCoords, 0, 0);
>>>>>>> 6fbb7b84

        needWake = enqueueInboundEventLocked(newEntry);
        mLock.unlock();
    } // release lock

    if (needWake) {
        mLooper->wake();
    }
}

bool InputDispatcher::shouldSendMotionToInputFilterLocked(const NotifyMotionArgs* args) {
    return mInputFilterEnabled;
}

void InputDispatcher::notifySwitch(const NotifySwitchArgs* args) {
#if DEBUG_INBOUND_EVENT_DETAILS
    ALOGD("notifySwitch - eventTime=%" PRId64 ", policyFlags=0x%x, switchValues=0x%08x, "
            "switchMask=0x%08x",
            args->eventTime, args->policyFlags, args->switchValues, args->switchMask);
#endif

    uint32_t policyFlags = args->policyFlags;
    policyFlags |= POLICY_FLAG_TRUSTED;
    mPolicy->notifySwitch(args->eventTime,
            args->switchValues, args->switchMask, policyFlags);
}

void InputDispatcher::notifyDeviceReset(const NotifyDeviceResetArgs* args) {
#if DEBUG_INBOUND_EVENT_DETAILS
    ALOGD("notifyDeviceReset - eventTime=%" PRId64 ", deviceId=%d",
            args->eventTime, args->deviceId);
#endif

    bool needWake;
    { // acquire lock
        std::scoped_lock _l(mLock);

        DeviceResetEntry* newEntry =
                new DeviceResetEntry(args->sequenceNum, args->eventTime, args->deviceId);
        needWake = enqueueInboundEventLocked(newEntry);
    } // release lock

    if (needWake) {
        mLooper->wake();
    }
}

int32_t InputDispatcher::injectInputEvent(const InputEvent* event,
        int32_t injectorPid, int32_t injectorUid, int32_t syncMode, int32_t timeoutMillis,
        uint32_t policyFlags) {
#if DEBUG_INBOUND_EVENT_DETAILS
    ALOGD("injectInputEvent - eventType=%d, injectorPid=%d, injectorUid=%d, "
            "syncMode=%d, timeoutMillis=%d, policyFlags=0x%08x",
            event->getType(), injectorPid, injectorUid, syncMode, timeoutMillis, policyFlags);
#endif

    nsecs_t endTime = now() + milliseconds_to_nanoseconds(timeoutMillis);

    policyFlags |= POLICY_FLAG_INJECTED;
    if (hasInjectionPermission(injectorPid, injectorUid)) {
        policyFlags |= POLICY_FLAG_TRUSTED;
    }

    std::queue<EventEntry*> injectedEntries;
    switch (event->getType()) {
    case AINPUT_EVENT_TYPE_KEY: {
        KeyEvent keyEvent;
        keyEvent.initialize(*static_cast<const KeyEvent*>(event));
        int32_t action = keyEvent.getAction();
        if (! validateKeyEvent(action)) {
            return INPUT_EVENT_INJECTION_FAILED;
        }

        int32_t flags = keyEvent.getFlags();
        int32_t keyCode = keyEvent.getKeyCode();
        int32_t metaState = keyEvent.getMetaState();
        accelerateMetaShortcuts(keyEvent.getDeviceId(), action,
                /*byref*/ keyCode, /*byref*/ metaState);
        keyEvent.initialize(keyEvent.getDeviceId(), keyEvent.getSource(), keyEvent.getDisplayId(),
            action, flags, keyCode, keyEvent.getScanCode(), metaState, keyEvent.getRepeatCount(),
            keyEvent.getDownTime(), keyEvent.getEventTime());

        if (flags & AKEY_EVENT_FLAG_VIRTUAL_HARD_KEY) {
            policyFlags |= POLICY_FLAG_VIRTUAL;
        }

        if (!(policyFlags & POLICY_FLAG_FILTERED)) {
            android::base::Timer t;
            mPolicy->interceptKeyBeforeQueueing(&keyEvent, /*byref*/ policyFlags);
            if (t.duration() > SLOW_INTERCEPTION_THRESHOLD) {
                ALOGW("Excessive delay in interceptKeyBeforeQueueing; took %s ms",
                        std::to_string(t.duration().count()).c_str());
            }
        }

        mLock.lock();
<<<<<<< HEAD
        firstInjectedEntry = new KeyEntry(SYNTHESIZED_EVENT_SEQUENCE_NUM, keyEvent.getEventTime(),
                keyEvent.getDeviceId(), keyEvent.getSource(), keyEvent.getDisplayId(),
                policyFlags, action, flags,
                keyEvent.getKeyCode(), keyEvent.getScanCode(), keyEvent.getMetaState(),
                keyEvent.getRepeatCount(), keyEvent.getDownTime());
        lastInjectedEntry = firstInjectedEntry;
=======
        KeyEntry* injectedEntry =
                new KeyEntry(SYNTHESIZED_EVENT_SEQUENCE_NUM, keyEvent.getEventTime(),
                             keyEvent.getDeviceId(), keyEvent.getSource(), keyEvent.getDisplayId(),
                             policyFlags, action, flags, keyEvent.getKeyCode(),
                             keyEvent.getScanCode(), keyEvent.getMetaState(),
                             keyEvent.getRepeatCount(), keyEvent.getDownTime());
        injectedEntries.push(injectedEntry);
>>>>>>> 6fbb7b84
        break;
    }

    case AINPUT_EVENT_TYPE_MOTION: {
        const MotionEvent* motionEvent = static_cast<const MotionEvent*>(event);
        int32_t action = motionEvent->getAction();
        size_t pointerCount = motionEvent->getPointerCount();
        const PointerProperties* pointerProperties = motionEvent->getPointerProperties();
        int32_t actionButton = motionEvent->getActionButton();
        int32_t displayId = motionEvent->getDisplayId();
        if (! validateMotionEvent(action, actionButton, pointerCount, pointerProperties)) {
            return INPUT_EVENT_INJECTION_FAILED;
        }

        if (!(policyFlags & POLICY_FLAG_FILTERED)) {
            nsecs_t eventTime = motionEvent->getEventTime();
            android::base::Timer t;
            mPolicy->interceptMotionBeforeQueueing(displayId, eventTime, /*byref*/ policyFlags);
            if (t.duration() > SLOW_INTERCEPTION_THRESHOLD) {
                ALOGW("Excessive delay in interceptMotionBeforeQueueing; took %s ms",
                        std::to_string(t.duration().count()).c_str());
            }
        }

        mLock.lock();
        const nsecs_t* sampleEventTimes = motionEvent->getSampleEventTimes();
        const PointerCoords* samplePointerCoords = motionEvent->getSamplePointerCoords();
<<<<<<< HEAD
        firstInjectedEntry = new MotionEntry(SYNTHESIZED_EVENT_SEQUENCE_NUM, *sampleEventTimes,
                motionEvent->getDeviceId(), motionEvent->getSource(), motionEvent->getDisplayId(),
                policyFlags,
                action, actionButton, motionEvent->getFlags(),
                motionEvent->getMetaState(), motionEvent->getButtonState(),
                motionEvent->getClassification(), motionEvent->getEdgeFlags(),
                motionEvent->getXPrecision(), motionEvent->getYPrecision(),
                motionEvent->getDownTime(),
                uint32_t(pointerCount), pointerProperties, samplePointerCoords,
                motionEvent->getXOffset(), motionEvent->getYOffset());
        lastInjectedEntry = firstInjectedEntry;
        for (size_t i = motionEvent->getHistorySize(); i > 0; i--) {
            sampleEventTimes += 1;
            samplePointerCoords += pointerCount;
            MotionEntry* nextInjectedEntry = new MotionEntry(SYNTHESIZED_EVENT_SEQUENCE_NUM,
                    *sampleEventTimes,
                    motionEvent->getDeviceId(), motionEvent->getSource(),
                    motionEvent->getDisplayId(), policyFlags,
                    action, actionButton, motionEvent->getFlags(),
                    motionEvent->getMetaState(), motionEvent->getButtonState(),
                    motionEvent->getClassification(), motionEvent->getEdgeFlags(),
                    motionEvent->getXPrecision(), motionEvent->getYPrecision(),
                    motionEvent->getDownTime(),
                    uint32_t(pointerCount), pointerProperties, samplePointerCoords,
                    motionEvent->getXOffset(), motionEvent->getYOffset());
            lastInjectedEntry->next = nextInjectedEntry;
            lastInjectedEntry = nextInjectedEntry;
=======
        MotionEntry* injectedEntry =
                new MotionEntry(SYNTHESIZED_EVENT_SEQUENCE_NUM, *sampleEventTimes,
                                motionEvent->getDeviceId(), motionEvent->getSource(),
                                motionEvent->getDisplayId(), policyFlags, action, actionButton,
                                motionEvent->getFlags(), motionEvent->getMetaState(),
                                motionEvent->getButtonState(), motionEvent->getClassification(),
                                motionEvent->getEdgeFlags(), motionEvent->getXPrecision(),
                                motionEvent->getYPrecision(), motionEvent->getRawXCursorPosition(),
                                motionEvent->getRawYCursorPosition(), motionEvent->getDownTime(),
                                uint32_t(pointerCount), pointerProperties, samplePointerCoords,
                                motionEvent->getXOffset(), motionEvent->getYOffset());
        injectedEntries.push(injectedEntry);
        for (size_t i = motionEvent->getHistorySize(); i > 0; i--) {
            sampleEventTimes += 1;
            samplePointerCoords += pointerCount;
            MotionEntry* nextInjectedEntry =
                    new MotionEntry(SYNTHESIZED_EVENT_SEQUENCE_NUM, *sampleEventTimes,
                                    motionEvent->getDeviceId(), motionEvent->getSource(),
                                    motionEvent->getDisplayId(), policyFlags, action, actionButton,
                                    motionEvent->getFlags(), motionEvent->getMetaState(),
                                    motionEvent->getButtonState(), motionEvent->getClassification(),
                                    motionEvent->getEdgeFlags(), motionEvent->getXPrecision(),
                                    motionEvent->getYPrecision(),
                                    motionEvent->getRawXCursorPosition(),
                                    motionEvent->getRawYCursorPosition(),
                                    motionEvent->getDownTime(), uint32_t(pointerCount),
                                    pointerProperties, samplePointerCoords,
                                    motionEvent->getXOffset(), motionEvent->getYOffset());
            injectedEntries.push(nextInjectedEntry);
>>>>>>> 6fbb7b84
        }
        break;
    }

    default:
        ALOGW("Cannot inject event of type %d", event->getType());
        return INPUT_EVENT_INJECTION_FAILED;
    }

    InjectionState* injectionState = new InjectionState(injectorPid, injectorUid);
    if (syncMode == INPUT_EVENT_INJECTION_SYNC_NONE) {
        injectionState->injectionIsAsync = true;
    }

    injectionState->refCount += 1;
    injectedEntries.back()->injectionState = injectionState;

    bool needWake = false;
<<<<<<< HEAD
    for (EventEntry* entry = firstInjectedEntry; entry != nullptr; ) {
        EventEntry* nextEntry = entry->next;
        needWake |= enqueueInboundEventLocked(entry);
        entry = nextEntry;
=======
    while (!injectedEntries.empty()) {
        needWake |= enqueueInboundEventLocked(injectedEntries.front());
        injectedEntries.pop();
>>>>>>> 6fbb7b84
    }

    mLock.unlock();

    if (needWake) {
        mLooper->wake();
    }

    int32_t injectionResult;
    { // acquire lock
        std::unique_lock _l(mLock);

        if (syncMode == INPUT_EVENT_INJECTION_SYNC_NONE) {
            injectionResult = INPUT_EVENT_INJECTION_SUCCEEDED;
        } else {
            for (;;) {
                injectionResult = injectionState->injectionResult;
                if (injectionResult != INPUT_EVENT_INJECTION_PENDING) {
                    break;
                }

                nsecs_t remainingTimeout = endTime - now();
                if (remainingTimeout <= 0) {
#if DEBUG_INJECTION
                    ALOGD("injectInputEvent - Timed out waiting for injection result "
                            "to become available.");
#endif
                    injectionResult = INPUT_EVENT_INJECTION_TIMED_OUT;
                    break;
                }

                mInjectionResultAvailable.wait_for(_l, std::chrono::nanoseconds(remainingTimeout));
            }

            if (injectionResult == INPUT_EVENT_INJECTION_SUCCEEDED
                    && syncMode == INPUT_EVENT_INJECTION_SYNC_WAIT_FOR_FINISHED) {
                while (injectionState->pendingForegroundDispatches != 0) {
#if DEBUG_INJECTION
                    ALOGD("injectInputEvent - Waiting for %d pending foreground dispatches.",
                            injectionState->pendingForegroundDispatches);
#endif
                    nsecs_t remainingTimeout = endTime - now();
                    if (remainingTimeout <= 0) {
#if DEBUG_INJECTION
                    ALOGD("injectInputEvent - Timed out waiting for pending foreground "
                            "dispatches to finish.");
#endif
                        injectionResult = INPUT_EVENT_INJECTION_TIMED_OUT;
                        break;
                    }

                    mInjectionSyncFinished.wait_for(_l, std::chrono::nanoseconds(remainingTimeout));
                }
            }
        }

        injectionState->release();
    } // release lock

#if DEBUG_INJECTION
    ALOGD("injectInputEvent - Finished with result %d.  "
            "injectorPid=%d, injectorUid=%d",
            injectionResult, injectorPid, injectorUid);
#endif

    return injectionResult;
}

bool InputDispatcher::hasInjectionPermission(int32_t injectorPid, int32_t injectorUid) {
    return injectorUid == 0
            || mPolicy->checkInjectEventsPermissionNonReentrant(injectorPid, injectorUid);
}

void InputDispatcher::setInjectionResult(EventEntry* entry, int32_t injectionResult) {
    InjectionState* injectionState = entry->injectionState;
    if (injectionState) {
#if DEBUG_INJECTION
        ALOGD("Setting input event injection result to %d.  "
                "injectorPid=%d, injectorUid=%d",
                 injectionResult, injectionState->injectorPid, injectionState->injectorUid);
#endif

        if (injectionState->injectionIsAsync
                && !(entry->policyFlags & POLICY_FLAG_FILTERED)) {
            // Log the outcome since the injector did not wait for the injection result.
            switch (injectionResult) {
            case INPUT_EVENT_INJECTION_SUCCEEDED:
                ALOGV("Asynchronous input event injection succeeded.");
                break;
            case INPUT_EVENT_INJECTION_FAILED:
                ALOGW("Asynchronous input event injection failed.");
                break;
            case INPUT_EVENT_INJECTION_PERMISSION_DENIED:
                ALOGW("Asynchronous input event injection permission denied.");
                break;
            case INPUT_EVENT_INJECTION_TIMED_OUT:
                ALOGW("Asynchronous input event injection timed out.");
                break;
            }
        }

        injectionState->injectionResult = injectionResult;
        mInjectionResultAvailable.notify_all();
    }
}

void InputDispatcher::incrementPendingForegroundDispatches(EventEntry* entry) {
    InjectionState* injectionState = entry->injectionState;
    if (injectionState) {
        injectionState->pendingForegroundDispatches += 1;
    }
}

void InputDispatcher::decrementPendingForegroundDispatches(EventEntry* entry) {
    InjectionState* injectionState = entry->injectionState;
    if (injectionState) {
        injectionState->pendingForegroundDispatches -= 1;

        if (injectionState->pendingForegroundDispatches == 0) {
            mInjectionSyncFinished.notify_all();
        }
    }
}

std::vector<sp<InputWindowHandle>> InputDispatcher::getWindowHandlesLocked(
        int32_t displayId) const {
<<<<<<< HEAD
    std::unordered_map<int32_t, std::vector<sp<InputWindowHandle>>>::const_iterator it =
            mWindowHandlesByDisplay.find(displayId);
    if(it != mWindowHandlesByDisplay.end()) {
        return it->second;
    }

    // Return an empty one if nothing found.
    return std::vector<sp<InputWindowHandle>>();
=======
    return getValueByKey(mWindowHandlesByDisplay, displayId);
>>>>>>> 6fbb7b84
}

sp<InputWindowHandle> InputDispatcher::getWindowHandleLocked(
        const sp<IBinder>& windowHandleToken) const {
    for (auto& it : mWindowHandlesByDisplay) {
        const std::vector<sp<InputWindowHandle>> windowHandles = it.second;
        for (const sp<InputWindowHandle>& windowHandle : windowHandles) {
            if (windowHandle->getToken() == windowHandleToken) {
                return windowHandle;
            }
        }
    }
    return nullptr;
}

bool InputDispatcher::hasWindowHandleLocked(const sp<InputWindowHandle>& windowHandle) const {
    for (auto& it : mWindowHandlesByDisplay) {
        const std::vector<sp<InputWindowHandle>> windowHandles = it.second;
        for (const sp<InputWindowHandle>& handle : windowHandles) {
            if (handle->getToken() == windowHandle->getToken()) {
                if (windowHandle->getInfo()->displayId != it.first) {
                    ALOGE("Found window %s in display %" PRId32
                            ", but it should belong to display %" PRId32,
                            windowHandle->getName().c_str(), it.first,
                            windowHandle->getInfo()->displayId);
                }
                return true;
            }
        }
    }
    return false;
}

sp<InputChannel> InputDispatcher::getInputChannelLocked(const sp<IBinder>& token) const {
    size_t count = mInputChannelsByToken.count(token);
    if (count == 0) {
        return nullptr;
    }
    return mInputChannelsByToken.at(token);
}

<<<<<<< HEAD
=======
void InputDispatcher::updateWindowHandlesForDisplayLocked(
        const std::vector<sp<InputWindowHandle>>& inputWindowHandles, int32_t displayId) {
    if (inputWindowHandles.empty()) {
        // Remove all handles on a display if there are no windows left.
        mWindowHandlesByDisplay.erase(displayId);
        return;
    }

    // Since we compare the pointer of input window handles across window updates, we need
    // to make sure the handle object for the same window stays unchanged across updates.
    const std::vector<sp<InputWindowHandle>>& oldHandles = getWindowHandlesLocked(displayId);
    std::unordered_map<sp<IBinder>, sp<InputWindowHandle>, IBinderHash> oldHandlesByTokens;
    for (const sp<InputWindowHandle>& handle : oldHandles) {
        oldHandlesByTokens[handle->getToken()] = handle;
    }

    std::vector<sp<InputWindowHandle>> newHandles;
    for (const sp<InputWindowHandle>& handle : inputWindowHandles) {
        if (!handle->updateInfo()) {
            // handle no longer valid
            continue;
        }

        const InputWindowInfo* info = handle->getInfo();
        if ((getInputChannelLocked(handle->getToken()) == nullptr &&
             info->portalToDisplayId == ADISPLAY_ID_NONE)) {
            const bool noInputChannel =
                    info->inputFeatures & InputWindowInfo::INPUT_FEATURE_NO_INPUT_CHANNEL;
            const bool canReceiveInput =
                    !(info->layoutParamsFlags & InputWindowInfo::FLAG_NOT_TOUCHABLE) ||
                    !(info->layoutParamsFlags & InputWindowInfo::FLAG_NOT_FOCUSABLE);
            if (canReceiveInput && !noInputChannel) {
                ALOGE("Window handle %s has no registered input channel",
                      handle->getName().c_str());
            }
            continue;
        }

        if (info->displayId != displayId) {
            ALOGE("Window %s updated by wrong display %d, should belong to display %d",
                  handle->getName().c_str(), displayId, info->displayId);
            continue;
        }

        if (oldHandlesByTokens.find(handle->getToken()) != oldHandlesByTokens.end()) {
            const sp<InputWindowHandle> oldHandle = oldHandlesByTokens.at(handle->getToken());
            oldHandle->updateFrom(handle);
            newHandles.push_back(oldHandle);
        } else {
            newHandles.push_back(handle);
        }
    }

    // Insert or replace
    mWindowHandlesByDisplay[displayId] = newHandles;
}

>>>>>>> 6fbb7b84
/**
 * Called from InputManagerService, update window handle list by displayId that can receive input.
 * A window handle contains information about InputChannel, Touch Region, Types, Focused,...
 * If set an empty list, remove all handles from the specific display.
 * For focused handle, check if need to change and send a cancel event to previous one.
 * For removed handle, check if need to send a cancel event if already in touch.
 */
void InputDispatcher::setInputWindows(const std::vector<sp<InputWindowHandle>>& inputWindowHandles,
        int32_t displayId, const sp<ISetInputWindowsListener>& setInputWindowsListener) {
#if DEBUG_FOCUS
    ALOGD("setInputWindows displayId=%" PRId32, displayId);
#endif
    { // acquire lock
        std::scoped_lock _l(mLock);
<<<<<<< HEAD

        // Copy old handles for release if they are no longer present.
        const std::vector<sp<InputWindowHandle>> oldWindowHandles =
                getWindowHandlesLocked(displayId);

        sp<InputWindowHandle> newFocusedWindowHandle = nullptr;
        bool foundHoveredWindow = false;

        if (inputWindowHandles.empty()) {
            // Remove all handles on a display if there are no windows left.
            mWindowHandlesByDisplay.erase(displayId);
        } else {
            // Since we compare the pointer of input window handles across window updates, we need
            // to make sure the handle object for the same window stays unchanged across updates.
            const std::vector<sp<InputWindowHandle>>& oldHandles =
                    mWindowHandlesByDisplay[displayId];
            std::unordered_map<sp<IBinder>, sp<InputWindowHandle>, IBinderHash> oldHandlesByTokens;
            for (const sp<InputWindowHandle>& handle : oldHandles) {
                oldHandlesByTokens[handle->getToken()] = handle;
            }

            std::vector<sp<InputWindowHandle>> newHandles;
            for (const sp<InputWindowHandle>& handle : inputWindowHandles) {
                if (!handle->updateInfo()) {
                    // handle no longer valid
                    continue;
                }
                const InputWindowInfo* info = handle->getInfo();

                if ((getInputChannelLocked(handle->getToken()) == nullptr &&
                     info->portalToDisplayId == ADISPLAY_ID_NONE)) {
                    const bool noInputChannel =
                            info->inputFeatures & InputWindowInfo::INPUT_FEATURE_NO_INPUT_CHANNEL;
                    const bool canReceiveInput =
                            !(info->layoutParamsFlags & InputWindowInfo::FLAG_NOT_TOUCHABLE) ||
                            !(info->layoutParamsFlags & InputWindowInfo::FLAG_NOT_FOCUSABLE);
                    if (canReceiveInput && !noInputChannel) {
                        ALOGE("Window handle %s has no registered input channel",
                              handle->getName().c_str());
                    }
                    continue;
                }

                if (info->displayId != displayId) {
                    ALOGE("Window %s updated by wrong display %d, should belong to display %d",
                          handle->getName().c_str(), displayId, info->displayId);
                    continue;
                }

                if (oldHandlesByTokens.find(handle->getToken()) != oldHandlesByTokens.end()) {
                    const sp<InputWindowHandle> oldHandle =
                            oldHandlesByTokens.at(handle->getToken());
                    oldHandle->updateFrom(handle);
                    newHandles.push_back(oldHandle);
                } else {
                    newHandles.push_back(handle);
                }
=======

        // Copy old handles for release if they are no longer present.
        const std::vector<sp<InputWindowHandle>> oldWindowHandles =
                getWindowHandlesLocked(displayId);

        updateWindowHandlesForDisplayLocked(inputWindowHandles, displayId);

        sp<InputWindowHandle> newFocusedWindowHandle = nullptr;
        bool foundHoveredWindow = false;
        for (const sp<InputWindowHandle>& windowHandle : getWindowHandlesLocked(displayId)) {
            // Set newFocusedWindowHandle to the top most focused window instead of the last one
            if (!newFocusedWindowHandle && windowHandle->getInfo()->hasFocus &&
                windowHandle->getInfo()->visible) {
                newFocusedWindowHandle = windowHandle;
>>>>>>> 6fbb7b84
            }

            for (const sp<InputWindowHandle>& windowHandle : newHandles) {
                // Set newFocusedWindowHandle to the top most focused window instead of the last one
                if (!newFocusedWindowHandle && windowHandle->getInfo()->hasFocus
                        && windowHandle->getInfo()->visible) {
                    newFocusedWindowHandle = windowHandle;
                }
                if (windowHandle == mLastHoverWindowHandle) {
                    foundHoveredWindow = true;
                }
            }

            // Insert or replace
            mWindowHandlesByDisplay[displayId] = newHandles;
        }

        if (!foundHoveredWindow) {
            mLastHoverWindowHandle = nullptr;
        }

        sp<InputWindowHandle> oldFocusedWindowHandle =
                getValueByKey(mFocusedWindowHandlesByDisplay, displayId);

        if (oldFocusedWindowHandle != newFocusedWindowHandle) {
            if (oldFocusedWindowHandle != nullptr) {
#if DEBUG_FOCUS
                ALOGD("Focus left window: %s in display %" PRId32,
                        oldFocusedWindowHandle->getName().c_str(), displayId);
#endif
                sp<InputChannel> focusedInputChannel = getInputChannelLocked(
                        oldFocusedWindowHandle->getToken());
                if (focusedInputChannel != nullptr) {
                    CancelationOptions options(CancelationOptions::CANCEL_NON_POINTER_EVENTS,
                            "focus left window");
                    synthesizeCancelationEventsForInputChannelLocked(
                            focusedInputChannel, options);
                }
                mFocusedWindowHandlesByDisplay.erase(displayId);
            }
            if (newFocusedWindowHandle != nullptr) {
#if DEBUG_FOCUS
                ALOGD("Focus entered window: %s in display %" PRId32,
                        newFocusedWindowHandle->getName().c_str(), displayId);
#endif
                mFocusedWindowHandlesByDisplay[displayId] = newFocusedWindowHandle;
            }

            if (mFocusedDisplayId == displayId) {
                onFocusChangedLocked(oldFocusedWindowHandle, newFocusedWindowHandle);
            }

        }

        ssize_t stateIndex = mTouchStatesByDisplay.indexOfKey(displayId);
        if (stateIndex >= 0) {
            TouchState& state = mTouchStatesByDisplay.editValueAt(stateIndex);
            for (size_t i = 0; i < state.windows.size(); ) {
                TouchedWindow& touchedWindow = state.windows[i];
                if (!hasWindowHandleLocked(touchedWindow.windowHandle)) {
#if DEBUG_FOCUS
                    ALOGD("Touched window was removed: %s in display %" PRId32,
                            touchedWindow.windowHandle->getName().c_str(), displayId);
#endif
                    sp<InputChannel> touchedInputChannel =
                            getInputChannelLocked(touchedWindow.windowHandle->getToken());
                    if (touchedInputChannel != nullptr) {
                        CancelationOptions options(CancelationOptions::CANCEL_POINTER_EVENTS,
                                "touched window was removed");
                        synthesizeCancelationEventsForInputChannelLocked(
                                touchedInputChannel, options);
                    }
                    state.windows.erase(state.windows.begin() + i);
                } else {
                  ++i;
                }
            }
        }

        // Release information for windows that are no longer present.
        // This ensures that unused input channels are released promptly.
        // Otherwise, they might stick around until the window handle is destroyed
        // which might not happen until the next GC.
        for (const sp<InputWindowHandle>& oldWindowHandle : oldWindowHandles) {
            if (!hasWindowHandleLocked(oldWindowHandle)) {
#if DEBUG_FOCUS
                ALOGD("Window went away: %s", oldWindowHandle->getName().c_str());
#endif
                oldWindowHandle->releaseChannel();
            }
        }
    } // release lock

    // Wake up poll loop since it may need to make new input dispatching choices.
    mLooper->wake();

    if (setInputWindowsListener) {
        setInputWindowsListener->onSetInputWindowsFinished();
    }
}

void InputDispatcher::setFocusedApplication(
        int32_t displayId, const sp<InputApplicationHandle>& inputApplicationHandle) {
#if DEBUG_FOCUS
    ALOGD("setFocusedApplication displayId=%" PRId32, displayId);
#endif
    { // acquire lock
        std::scoped_lock _l(mLock);

        sp<InputApplicationHandle> oldFocusedApplicationHandle =
                getValueByKey(mFocusedApplicationHandlesByDisplay, displayId);
        if (inputApplicationHandle != nullptr && inputApplicationHandle->updateInfo()) {
            if (oldFocusedApplicationHandle != inputApplicationHandle) {
                if (oldFocusedApplicationHandle != nullptr) {
                    resetANRTimeoutsLocked();
                }
                mFocusedApplicationHandlesByDisplay[displayId] = inputApplicationHandle;
            }
        } else if (oldFocusedApplicationHandle != nullptr) {
            resetANRTimeoutsLocked();
            oldFocusedApplicationHandle.clear();
            mFocusedApplicationHandlesByDisplay.erase(displayId);
        }

#if DEBUG_FOCUS
        //logDispatchStateLocked();
#endif
    } // release lock

    // Wake up poll loop since it may need to make new input dispatching choices.
    mLooper->wake();
}

/**
 * Sets the focused display, which is responsible for receiving focus-dispatched input events where
 * the display not specified.
 *
 * We track any unreleased events for each window. If a window loses the ability to receive the
 * released event, we will send a cancel event to it. So when the focused display is changed, we
 * cancel all the unreleased display-unspecified events for the focused window on the old focused
 * display. The display-specified events won't be affected.
 */
void InputDispatcher::setFocusedDisplay(int32_t displayId) {
#if DEBUG_FOCUS
    ALOGD("setFocusedDisplay displayId=%" PRId32, displayId);
#endif
    { // acquire lock
        std::scoped_lock _l(mLock);

        if (mFocusedDisplayId != displayId) {
            sp<InputWindowHandle> oldFocusedWindowHandle =
                    getValueByKey(mFocusedWindowHandlesByDisplay, mFocusedDisplayId);
            if (oldFocusedWindowHandle != nullptr) {
                sp<InputChannel> inputChannel =
                    getInputChannelLocked(oldFocusedWindowHandle->getToken());
                if (inputChannel != nullptr) {
                    CancelationOptions options(
                            CancelationOptions::CANCEL_NON_POINTER_EVENTS,
                            "The display which contains this window no longer has focus.");
                    options.displayId = ADISPLAY_ID_NONE;
                    synthesizeCancelationEventsForInputChannelLocked(inputChannel, options);
                }
            }
            mFocusedDisplayId = displayId;

            // Sanity check
            sp<InputWindowHandle> newFocusedWindowHandle =
                    getValueByKey(mFocusedWindowHandlesByDisplay, displayId);
            onFocusChangedLocked(oldFocusedWindowHandle, newFocusedWindowHandle);

            if (newFocusedWindowHandle == nullptr) {
                ALOGW("Focused display #%" PRId32 " does not have a focused window.", displayId);
                if (!mFocusedWindowHandlesByDisplay.empty()) {
                    ALOGE("But another display has a focused window:");
                    for (auto& it : mFocusedWindowHandlesByDisplay) {
                        const int32_t displayId = it.first;
                        const sp<InputWindowHandle>& windowHandle = it.second;
                        ALOGE("Display #%" PRId32 " has focused window: '%s'\n",
                                displayId, windowHandle->getName().c_str());
                    }
                }
            }
        }

#if DEBUG_FOCUS
        logDispatchStateLocked();
#endif
    } // release lock

    // Wake up poll loop since it may need to make new input dispatching choices.
    mLooper->wake();
}

void InputDispatcher::setInputDispatchMode(bool enabled, bool frozen) {
#if DEBUG_FOCUS
    ALOGD("setInputDispatchMode: enabled=%d, frozen=%d", enabled, frozen);
#endif

    bool changed;
    { // acquire lock
        std::scoped_lock _l(mLock);

        if (mDispatchEnabled != enabled || mDispatchFrozen != frozen) {
            if (mDispatchFrozen && !frozen) {
                resetANRTimeoutsLocked();
            }

            if (mDispatchEnabled && !enabled) {
                resetAndDropEverythingLocked("dispatcher is being disabled");
            }

            mDispatchEnabled = enabled;
            mDispatchFrozen = frozen;
            changed = true;
        } else {
            changed = false;
        }

#if DEBUG_FOCUS
        logDispatchStateLocked();
#endif
    } // release lock

    if (changed) {
        // Wake up poll loop since it may need to make new input dispatching choices.
        mLooper->wake();
    }
}

void InputDispatcher::setInputFilterEnabled(bool enabled) {
#if DEBUG_FOCUS
    ALOGD("setInputFilterEnabled: enabled=%d", enabled);
#endif

    { // acquire lock
        std::scoped_lock _l(mLock);

        if (mInputFilterEnabled == enabled) {
            return;
        }

        mInputFilterEnabled = enabled;
        resetAndDropEverythingLocked("input filter is being enabled or disabled");
    } // release lock

    // Wake up poll loop since there might be work to do to drop everything.
    mLooper->wake();
}

bool InputDispatcher::transferTouchFocus(const sp<IBinder>& fromToken, const sp<IBinder>& toToken) {
    if (fromToken == toToken) {
#if DEBUG_FOCUS
        ALOGD("Trivial transfer to same window.");
#endif
        return true;
    }

    { // acquire lock
        std::scoped_lock _l(mLock);

        sp<InputWindowHandle> fromWindowHandle = getWindowHandleLocked(fromToken);
        sp<InputWindowHandle> toWindowHandle = getWindowHandleLocked(toToken);
        if (fromWindowHandle == nullptr || toWindowHandle == nullptr) {
            ALOGW("Cannot transfer focus because from or to window not found.");
            return false;
        }
#if DEBUG_FOCUS
        ALOGD("transferTouchFocus: fromWindowHandle=%s, toWindowHandle=%s",
            fromWindowHandle->getName().c_str(), toWindowHandle->getName().c_str());
#endif
        if (fromWindowHandle->getInfo()->displayId != toWindowHandle->getInfo()->displayId) {
#if DEBUG_FOCUS
            ALOGD("Cannot transfer focus because windows are on different displays.");
#endif
            return false;
        }

        bool found = false;
        for (size_t d = 0; d < mTouchStatesByDisplay.size(); d++) {
            TouchState& state = mTouchStatesByDisplay.editValueAt(d);
            for (size_t i = 0; i < state.windows.size(); i++) {
                const TouchedWindow& touchedWindow = state.windows[i];
                if (touchedWindow.windowHandle == fromWindowHandle) {
                    int32_t oldTargetFlags = touchedWindow.targetFlags;
                    BitSet32 pointerIds = touchedWindow.pointerIds;

                    state.windows.erase(state.windows.begin() + i);

                    int32_t newTargetFlags = oldTargetFlags
                            & (InputTarget::FLAG_FOREGROUND
                                    | InputTarget::FLAG_SPLIT | InputTarget::FLAG_DISPATCH_AS_IS);
                    state.addOrUpdateWindow(toWindowHandle, newTargetFlags, pointerIds);

                    found = true;
                    goto Found;
                }
            }
        }
Found:

        if (! found) {
#if DEBUG_FOCUS
            ALOGD("Focus transfer failed because from window did not have focus.");
#endif
            return false;
        }


        sp<InputChannel> fromChannel = getInputChannelLocked(fromToken);
        sp<InputChannel> toChannel = getInputChannelLocked(toToken);
        ssize_t fromConnectionIndex = getConnectionIndexLocked(fromChannel);
        ssize_t toConnectionIndex = getConnectionIndexLocked(toChannel);
        if (fromConnectionIndex >= 0 && toConnectionIndex >= 0) {
            sp<Connection> fromConnection = mConnectionsByFd.valueAt(fromConnectionIndex);
            sp<Connection> toConnection = mConnectionsByFd.valueAt(toConnectionIndex);

            fromConnection->inputState.copyPointerStateTo(toConnection->inputState);
            CancelationOptions options(CancelationOptions::CANCEL_POINTER_EVENTS,
                    "transferring touch focus from this window to another window");
            synthesizeCancelationEventsForConnectionLocked(fromConnection, options);
        }

#if DEBUG_FOCUS
        logDispatchStateLocked();
#endif
    } // release lock

    // Wake up poll loop since it may need to make new input dispatching choices.
    mLooper->wake();
    return true;
}

void InputDispatcher::resetAndDropEverythingLocked(const char* reason) {
#if DEBUG_FOCUS
    ALOGD("Resetting and dropping all events (%s).", reason);
#endif

    CancelationOptions options(CancelationOptions::CANCEL_ALL_EVENTS, reason);
    synthesizeCancelationEventsForAllConnectionsLocked(options);

    resetKeyRepeatLocked();
    releasePendingEventLocked();
    drainInboundQueueLocked();
    resetANRTimeoutsLocked();

    mTouchStatesByDisplay.clear();
    mLastHoverWindowHandle.clear();
    mReplacedKeys.clear();
}

void InputDispatcher::logDispatchStateLocked() {
    std::string dump;
    dumpDispatchStateLocked(dump);

    std::istringstream stream(dump);
    std::string line;

    while (std::getline(stream, line, '\n')) {
        ALOGD("%s", line.c_str());
    }
}

void InputDispatcher::dumpDispatchStateLocked(std::string& dump) {
    dump += StringPrintf(INDENT "DispatchEnabled: %s\n", toString(mDispatchEnabled));
    dump += StringPrintf(INDENT "DispatchFrozen: %s\n", toString(mDispatchFrozen));
    dump += StringPrintf(INDENT "InputFilterEnabled: %s\n", toString(mInputFilterEnabled));
    dump += StringPrintf(INDENT "FocusedDisplayId: %" PRId32 "\n", mFocusedDisplayId);

    if (!mFocusedApplicationHandlesByDisplay.empty()) {
        dump += StringPrintf(INDENT "FocusedApplications:\n");
        for (auto& it : mFocusedApplicationHandlesByDisplay) {
            const int32_t displayId = it.first;
            const sp<InputApplicationHandle>& applicationHandle = it.second;
            dump += StringPrintf(
                    INDENT2 "displayId=%" PRId32 ", name='%s', dispatchingTimeout=%0.3fms\n",
                    displayId,
                    applicationHandle->getName().c_str(),
                    applicationHandle->getDispatchingTimeout(
                            DEFAULT_INPUT_DISPATCHING_TIMEOUT) / 1000000.0);
        }
    } else {
        dump += StringPrintf(INDENT "FocusedApplications: <none>\n");
    }

    if (!mFocusedWindowHandlesByDisplay.empty()) {
        dump += StringPrintf(INDENT "FocusedWindows:\n");
        for (auto& it : mFocusedWindowHandlesByDisplay) {
            const int32_t displayId = it.first;
            const sp<InputWindowHandle>& windowHandle = it.second;
            dump += StringPrintf(INDENT2 "displayId=%" PRId32 ", name='%s'\n",
                    displayId, windowHandle->getName().c_str());
        }
    } else {
        dump += StringPrintf(INDENT "FocusedWindows: <none>\n");
    }

    if (!mTouchStatesByDisplay.isEmpty()) {
        dump += StringPrintf(INDENT "TouchStatesByDisplay:\n");
        for (size_t i = 0; i < mTouchStatesByDisplay.size(); i++) {
            const TouchState& state = mTouchStatesByDisplay.valueAt(i);
            dump += StringPrintf(INDENT2 "%d: down=%s, split=%s, deviceId=%d, source=0x%08x\n",
                    state.displayId, toString(state.down), toString(state.split),
                    state.deviceId, state.source);
            if (!state.windows.empty()) {
                dump += INDENT3 "Windows:\n";
                for (size_t i = 0; i < state.windows.size(); i++) {
                    const TouchedWindow& touchedWindow = state.windows[i];
                    dump += StringPrintf(INDENT4 "%zu: name='%s', pointerIds=0x%0x, targetFlags=0x%x\n",
                            i, touchedWindow.windowHandle->getName().c_str(),
                            touchedWindow.pointerIds.value,
                            touchedWindow.targetFlags);
                }
            } else {
                dump += INDENT3 "Windows: <none>\n";
            }
            if (!state.portalWindows.empty()) {
                dump += INDENT3 "Portal windows:\n";
                for (size_t i = 0; i < state.portalWindows.size(); i++) {
                    const sp<InputWindowHandle> portalWindowHandle = state.portalWindows[i];
                    dump += StringPrintf(INDENT4 "%zu: name='%s'\n",
                            i, portalWindowHandle->getName().c_str());
                }
            }
        }
    } else {
        dump += INDENT "TouchStates: <no displays touched>\n";
    }

    if (!mWindowHandlesByDisplay.empty()) {
       for (auto& it : mWindowHandlesByDisplay) {
            const std::vector<sp<InputWindowHandle>> windowHandles = it.second;
            dump += StringPrintf(INDENT "Display: %" PRId32 "\n", it.first);
            if (!windowHandles.empty()) {
                dump += INDENT2 "Windows:\n";
                for (size_t i = 0; i < windowHandles.size(); i++) {
                    const sp<InputWindowHandle>& windowHandle = windowHandles[i];
                    const InputWindowInfo* windowInfo = windowHandle->getInfo();

                    dump += StringPrintf(INDENT3 "%zu: name='%s', displayId=%d, "
                            "portalToDisplayId=%d, paused=%s, hasFocus=%s, hasWallpaper=%s, "
                            "visible=%s, canReceiveKeys=%s, flags=0x%08x, type=0x%08x, layer=%d, "
                            "frame=[%d,%d][%d,%d], globalScale=%f, windowScale=(%f,%f), "
                            "touchableRegion=",
                            i, windowInfo->name.c_str(), windowInfo->displayId,
                            windowInfo->portalToDisplayId,
                            toString(windowInfo->paused),
                            toString(windowInfo->hasFocus),
                            toString(windowInfo->hasWallpaper),
                            toString(windowInfo->visible),
                            toString(windowInfo->canReceiveKeys),
                            windowInfo->layoutParamsFlags, windowInfo->layoutParamsType,
                            windowInfo->layer,
                            windowInfo->frameLeft, windowInfo->frameTop,
                            windowInfo->frameRight, windowInfo->frameBottom,
                            windowInfo->globalScaleFactor,
                            windowInfo->windowXScale, windowInfo->windowYScale);
                    dumpRegion(dump, windowInfo->touchableRegion);
                    dump += StringPrintf(", inputFeatures=0x%08x", windowInfo->inputFeatures);
                    dump += StringPrintf(", ownerPid=%d, ownerUid=%d, dispatchingTimeout=%0.3fms\n",
                            windowInfo->ownerPid, windowInfo->ownerUid,
                            windowInfo->dispatchingTimeout / 1000000.0);
                }
            } else {
                dump += INDENT2 "Windows: <none>\n";
            }
        }
    } else {
        dump += INDENT "Displays: <none>\n";
    }

    if (!mGlobalMonitorsByDisplay.empty() || !mGestureMonitorsByDisplay.empty()) {
       for (auto& it : mGlobalMonitorsByDisplay) {
            const std::vector<Monitor>& monitors = it.second;
            dump += StringPrintf(INDENT "Global monitors in display %" PRId32 ":\n", it.first);
            dumpMonitors(dump, monitors);
       }
       for (auto& it : mGestureMonitorsByDisplay) {
            const std::vector<Monitor>& monitors = it.second;
            dump += StringPrintf(INDENT "Gesture monitors in display %" PRId32 ":\n", it.first);
            dumpMonitors(dump, monitors);
       }
    } else {
        dump += INDENT "Monitors: <none>\n";
    }

    nsecs_t currentTime = now();

    // Dump recently dispatched or dropped events from oldest to newest.
    if (!mRecentQueue.empty()) {
        dump += StringPrintf(INDENT "RecentQueue: length=%zu\n", mRecentQueue.size());
        for (EventEntry* entry : mRecentQueue) {
            dump += INDENT2;
            entry->appendDescription(dump);
            dump += StringPrintf(", age=%0.1fms\n",
                    (currentTime - entry->eventTime) * 0.000001f);
        }
    } else {
        dump += INDENT "RecentQueue: <empty>\n";
    }

    // Dump event currently being dispatched.
    if (mPendingEvent) {
        dump += INDENT "PendingEvent:\n";
        dump += INDENT2;
        mPendingEvent->appendDescription(dump);
        dump += StringPrintf(", age=%0.1fms\n",
                (currentTime - mPendingEvent->eventTime) * 0.000001f);
    } else {
        dump += INDENT "PendingEvent: <none>\n";
    }

    // Dump inbound events from oldest to newest.
    if (!mInboundQueue.empty()) {
        dump += StringPrintf(INDENT "InboundQueue: length=%zu\n", mInboundQueue.size());
        for (EventEntry* entry : mInboundQueue) {
            dump += INDENT2;
            entry->appendDescription(dump);
            dump += StringPrintf(", age=%0.1fms\n",
                    (currentTime - entry->eventTime) * 0.000001f);
        }
    } else {
        dump += INDENT "InboundQueue: <empty>\n";
    }

    if (!mReplacedKeys.isEmpty()) {
        dump += INDENT "ReplacedKeys:\n";
        for (size_t i = 0; i < mReplacedKeys.size(); i++) {
            const KeyReplacement& replacement = mReplacedKeys.keyAt(i);
            int32_t newKeyCode = mReplacedKeys.valueAt(i);
            dump += StringPrintf(INDENT2 "%zu: originalKeyCode=%d, deviceId=%d, newKeyCode=%d\n",
                    i, replacement.keyCode, replacement.deviceId, newKeyCode);
        }
    } else {
        dump += INDENT "ReplacedKeys: <empty>\n";
    }

    if (!mConnectionsByFd.isEmpty()) {
        dump += INDENT "Connections:\n";
        for (size_t i = 0; i < mConnectionsByFd.size(); i++) {
            const sp<Connection>& connection = mConnectionsByFd.valueAt(i);
            dump += StringPrintf(INDENT2 "%zu: channelName='%s', windowName='%s', "
                    "status=%s, monitor=%s, inputPublisherBlocked=%s\n",
                    i, connection->getInputChannelName().c_str(),
                    connection->getWindowName().c_str(),
                    connection->getStatusLabel(), toString(connection->monitor),
                    toString(connection->inputPublisherBlocked));

            if (!connection->outboundQueue.empty()) {
                dump += StringPrintf(INDENT3 "OutboundQueue: length=%zu\n",
                                     connection->outboundQueue.size());
                for (DispatchEntry* entry : connection->outboundQueue) {
                    dump.append(INDENT4);
                    entry->eventEntry->appendDescription(dump);
                    dump += StringPrintf(", targetFlags=0x%08x, resolvedAction=%d, age=%0.1fms\n",
                            entry->targetFlags, entry->resolvedAction,
                            (currentTime - entry->eventEntry->eventTime) * 0.000001f);
                }
            } else {
                dump += INDENT3 "OutboundQueue: <empty>\n";
            }

            if (!connection->waitQueue.empty()) {
                dump += StringPrintf(INDENT3 "WaitQueue: length=%zu\n",
                                     connection->waitQueue.size());
                for (DispatchEntry* entry : connection->waitQueue) {
                    dump += INDENT4;
                    entry->eventEntry->appendDescription(dump);
                    dump += StringPrintf(", targetFlags=0x%08x, resolvedAction=%d, "
                            "age=%0.1fms, wait=%0.1fms\n",
                            entry->targetFlags, entry->resolvedAction,
                            (currentTime - entry->eventEntry->eventTime) * 0.000001f,
                            (currentTime - entry->deliveryTime) * 0.000001f);
                }
            } else {
                dump += INDENT3 "WaitQueue: <empty>\n";
            }
        }
    } else {
        dump += INDENT "Connections: <none>\n";
    }

    if (isAppSwitchPendingLocked()) {
        dump += StringPrintf(INDENT "AppSwitch: pending, due in %0.1fms\n",
                (mAppSwitchDueTime - now()) / 1000000.0);
    } else {
        dump += INDENT "AppSwitch: not pending\n";
    }

    dump += INDENT "Configuration:\n";
    dump += StringPrintf(INDENT2 "KeyRepeatDelay: %0.1fms\n",
            mConfig.keyRepeatDelay * 0.000001f);
    dump += StringPrintf(INDENT2 "KeyRepeatTimeout: %0.1fms\n",
            mConfig.keyRepeatTimeout * 0.000001f);
}

void InputDispatcher::dumpMonitors(std::string& dump, const std::vector<Monitor>& monitors) {
    const size_t numMonitors = monitors.size();
    for (size_t i = 0; i < numMonitors; i++) {
        const Monitor& monitor = monitors[i];
        const sp<InputChannel>& channel = monitor.inputChannel;
        dump += StringPrintf(INDENT2 "%zu: '%s', ", i, channel->getName().c_str());
        dump += "\n";
    }
}

status_t InputDispatcher::registerInputChannel(const sp<InputChannel>& inputChannel,
        int32_t displayId) {
#if DEBUG_REGISTRATION
    ALOGD("channel '%s' ~ registerInputChannel - displayId=%" PRId32,
            inputChannel->getName().c_str(), displayId);
#endif

    { // acquire lock
        std::scoped_lock _l(mLock);

        if (getConnectionIndexLocked(inputChannel) >= 0) {
            ALOGW("Attempted to register already registered input channel '%s'",
                    inputChannel->getName().c_str());
            return BAD_VALUE;
        }

        sp<Connection> connection = new Connection(inputChannel, false /*monitor*/);

        int fd = inputChannel->getFd();
        mConnectionsByFd.add(fd, connection);
        mInputChannelsByToken[inputChannel->getToken()] = inputChannel;

        mLooper->addFd(fd, 0, ALOOPER_EVENT_INPUT, handleReceiveCallback, this);
    } // release lock

    // Wake the looper because some connections have changed.
    mLooper->wake();
    return OK;
}

status_t InputDispatcher::registerInputMonitor(const sp<InputChannel>& inputChannel,
        int32_t displayId, bool isGestureMonitor) {
    { // acquire lock
        std::scoped_lock _l(mLock);
<<<<<<< HEAD

        if (displayId < 0) {
            ALOGW("Attempted to register input monitor without a specified display.");
            return BAD_VALUE;
        }

=======

        if (displayId < 0) {
            ALOGW("Attempted to register input monitor without a specified display.");
            return BAD_VALUE;
        }

>>>>>>> 6fbb7b84
        if (inputChannel->getToken() == nullptr) {
            ALOGW("Attempted to register input monitor without an identifying token.");
            return BAD_VALUE;
        }

        sp<Connection> connection = new Connection(inputChannel, true /*monitor*/);

        const int fd = inputChannel->getFd();
        mConnectionsByFd.add(fd, connection);
        mInputChannelsByToken[inputChannel->getToken()] = inputChannel;

        auto& monitorsByDisplay = isGestureMonitor
                ? mGestureMonitorsByDisplay
                : mGlobalMonitorsByDisplay;
        monitorsByDisplay[displayId].emplace_back(inputChannel);

        mLooper->addFd(fd, 0, ALOOPER_EVENT_INPUT, handleReceiveCallback, this);

    }
    // Wake the looper because some connections have changed.
    mLooper->wake();
    return OK;
}

status_t InputDispatcher::unregisterInputChannel(const sp<InputChannel>& inputChannel) {
#if DEBUG_REGISTRATION
    ALOGD("channel '%s' ~ unregisterInputChannel", inputChannel->getName().c_str());
#endif

    { // acquire lock
        std::scoped_lock _l(mLock);

        status_t status = unregisterInputChannelLocked(inputChannel, false /*notify*/);
        if (status) {
            return status;
        }
    } // release lock

    // Wake the poll loop because removing the connection may have changed the current
    // synchronization state.
    mLooper->wake();
    return OK;
}

status_t InputDispatcher::unregisterInputChannelLocked(const sp<InputChannel>& inputChannel,
        bool notify) {
    ssize_t connectionIndex = getConnectionIndexLocked(inputChannel);
    if (connectionIndex < 0) {
        ALOGW("Attempted to unregister already unregistered input channel '%s'",
                inputChannel->getName().c_str());
        return BAD_VALUE;
    }

    sp<Connection> connection = mConnectionsByFd.valueAt(connectionIndex);
    mConnectionsByFd.removeItemsAt(connectionIndex);

    mInputChannelsByToken.erase(inputChannel->getToken());

    if (connection->monitor) {
        removeMonitorChannelLocked(inputChannel);
    }

    mLooper->removeFd(inputChannel->getFd());

    nsecs_t currentTime = now();
    abortBrokenDispatchCycleLocked(currentTime, connection, notify);

    connection->status = Connection::STATUS_ZOMBIE;
    return OK;
}

void InputDispatcher::removeMonitorChannelLocked(const sp<InputChannel>& inputChannel) {
    removeMonitorChannelLocked(inputChannel, mGlobalMonitorsByDisplay);
    removeMonitorChannelLocked(inputChannel, mGestureMonitorsByDisplay);
}

void InputDispatcher::removeMonitorChannelLocked(const sp<InputChannel>& inputChannel,
        std::unordered_map<int32_t, std::vector<Monitor>>& monitorsByDisplay) {
    for (auto it = monitorsByDisplay.begin(); it != monitorsByDisplay.end(); ) {
        std::vector<Monitor>& monitors = it->second;
        const size_t numMonitors = monitors.size();
        for (size_t i = 0; i < numMonitors; i++) {
             if (monitors[i].inputChannel == inputChannel) {
                 monitors.erase(monitors.begin() + i);
                 break;
             }
        }
        if (monitors.empty()) {
            it = monitorsByDisplay.erase(it);
        } else {
            ++it;
        }
<<<<<<< HEAD
=======
    }
}

status_t InputDispatcher::pilferPointers(const sp<IBinder>& token) {
    { // acquire lock
        std::scoped_lock _l(mLock);
        std::optional<int32_t> foundDisplayId = findGestureMonitorDisplayByTokenLocked(token);

        if (!foundDisplayId) {
            ALOGW("Attempted to pilfer pointers from an un-registered monitor or invalid token");
            return BAD_VALUE;
        }
        int32_t displayId = foundDisplayId.value();

        ssize_t stateIndex = mTouchStatesByDisplay.indexOfKey(displayId);
        if (stateIndex < 0) {
            ALOGW("Failed to pilfer pointers: no pointers on display %" PRId32 ".", displayId);
            return BAD_VALUE;
        }

        TouchState& state = mTouchStatesByDisplay.editValueAt(stateIndex);
        std::optional<int32_t> foundDeviceId;
        for (const TouchedMonitor& touchedMonitor : state.gestureMonitors) {
            if (touchedMonitor.monitor.inputChannel->getToken() == token) {
                foundDeviceId = state.deviceId;
            }
        }
        if (!foundDeviceId || !state.down) {
            ALOGW("Attempted to pilfer points from a monitor without any on-going pointer streams."
                    " Ignoring.");
            return BAD_VALUE;
        }
        int32_t deviceId = foundDeviceId.value();

        // Send cancel events to all the input channels we're stealing from.
        CancelationOptions options(CancelationOptions::CANCEL_POINTER_EVENTS,
                "gesture monitor stole pointer stream");
        options.deviceId = deviceId;
        options.displayId = displayId;
        for (const TouchedWindow& window : state.windows) {
            sp<InputChannel> channel = getInputChannelLocked(window.windowHandle->getToken());
            synthesizeCancelationEventsForInputChannelLocked(channel, options);
        }
        // Then clear the current touch state so we stop dispatching to them as well.
        state.filterNonMonitors();
    }
    return OK;
}


std::optional<int32_t> InputDispatcher::findGestureMonitorDisplayByTokenLocked(
        const sp<IBinder>& token) {
    for (const auto& it : mGestureMonitorsByDisplay) {
        const std::vector<Monitor>& monitors = it.second;
        for (const Monitor& monitor : monitors) {
            if (monitor.inputChannel->getToken() == token) {
                return it.first;
            }
        }
>>>>>>> 6fbb7b84
    }
    return std::nullopt;
}

status_t InputDispatcher::pilferPointers(const sp<IBinder>& token) {
    { // acquire lock
        std::scoped_lock _l(mLock);
        std::optional<int32_t> foundDisplayId = findGestureMonitorDisplayByTokenLocked(token);

        if (!foundDisplayId) {
            ALOGW("Attempted to pilfer pointers from an un-registered monitor or invalid token");
            return BAD_VALUE;
        }
        int32_t displayId = foundDisplayId.value();

        ssize_t stateIndex = mTouchStatesByDisplay.indexOfKey(displayId);
        if (stateIndex < 0) {
            ALOGW("Failed to pilfer pointers: no pointers on display %" PRId32 ".", displayId);
            return BAD_VALUE;
        }

        TouchState& state = mTouchStatesByDisplay.editValueAt(stateIndex);
        std::optional<int32_t> foundDeviceId;
        for (const TouchedMonitor& touchedMonitor : state.gestureMonitors) {
            if (touchedMonitor.monitor.inputChannel->getToken() == token) {
                foundDeviceId = state.deviceId;
            }
        }
        if (!foundDeviceId || !state.down) {
            ALOGW("Attempted to pilfer points from a monitor without any on-going pointer streams."
                    " Ignoring.");
            return BAD_VALUE;
        }
        int32_t deviceId = foundDeviceId.value();

        // Send cancel events to all the input channels we're stealing from.
        CancelationOptions options(CancelationOptions::CANCEL_POINTER_EVENTS,
                "gesture monitor stole pointer stream");
        options.deviceId = deviceId;
        options.displayId = displayId;
        for (const TouchedWindow& window : state.windows) {
            sp<InputChannel> channel = getInputChannelLocked(window.windowHandle->getToken());
            synthesizeCancelationEventsForInputChannelLocked(channel, options);
        }
        // Then clear the current touch state so we stop dispatching to them as well.
        state.filterNonMonitors();
    }
    return OK;
}


std::optional<int32_t> InputDispatcher::findGestureMonitorDisplayByTokenLocked(
        const sp<IBinder>& token) {
    for (const auto& it : mGestureMonitorsByDisplay) {
        const std::vector<Monitor>& monitors = it.second;
        for (const Monitor& monitor : monitors) {
            if (monitor.inputChannel->getToken() == token) {
                return it.first;
            }
        }
    }
    return std::nullopt;
}

ssize_t InputDispatcher::getConnectionIndexLocked(const sp<InputChannel>& inputChannel) {
    if (inputChannel == nullptr) {
        return -1;
    }

    for (size_t i = 0; i < mConnectionsByFd.size(); i++) {
        sp<Connection> connection = mConnectionsByFd.valueAt(i);
        if (connection->inputChannel->getToken() == inputChannel->getToken()) {
            return i;
        }
    }

    return -1;
}

void InputDispatcher::onDispatchCycleFinishedLocked(
        nsecs_t currentTime, const sp<Connection>& connection, uint32_t seq, bool handled) {
    std::unique_ptr<CommandEntry> commandEntry = std::make_unique<CommandEntry>(
            &InputDispatcher::doDispatchCycleFinishedLockedInterruptible);
    commandEntry->connection = connection;
    commandEntry->eventTime = currentTime;
    commandEntry->seq = seq;
    commandEntry->handled = handled;
    postCommandLocked(std::move(commandEntry));
}

void InputDispatcher::onDispatchCycleBrokenLocked(
        nsecs_t currentTime, const sp<Connection>& connection) {
    ALOGE("channel '%s' ~ Channel is unrecoverably broken and will be disposed!",
            connection->getInputChannelName().c_str());

    std::unique_ptr<CommandEntry> commandEntry = std::make_unique<CommandEntry>(
            &InputDispatcher::doNotifyInputChannelBrokenLockedInterruptible);
    commandEntry->connection = connection;
    postCommandLocked(std::move(commandEntry));
}

void InputDispatcher::onFocusChangedLocked(const sp<InputWindowHandle>& oldFocus,
        const sp<InputWindowHandle>& newFocus) {
    sp<IBinder> oldToken = oldFocus != nullptr ? oldFocus->getToken() : nullptr;
    sp<IBinder> newToken = newFocus != nullptr ? newFocus->getToken() : nullptr;
    std::unique_ptr<CommandEntry> commandEntry = std::make_unique<CommandEntry>(
            &InputDispatcher::doNotifyFocusChangedLockedInterruptible);
    commandEntry->oldToken = oldToken;
    commandEntry->newToken = newToken;
    postCommandLocked(std::move(commandEntry));
}

void InputDispatcher::onFocusChangedLocked(const sp<InputWindowHandle>& oldFocus,
        const sp<InputWindowHandle>& newFocus) {
    sp<IBinder> oldToken = oldFocus != nullptr ? oldFocus->getToken() : nullptr;
    sp<IBinder> newToken = newFocus != nullptr ? newFocus->getToken() : nullptr;
    CommandEntry* commandEntry = postCommandLocked(
            & InputDispatcher::doNotifyFocusChangedLockedInterruptible);
    commandEntry->oldToken = oldToken;
    commandEntry->newToken = newToken;
}

void InputDispatcher::onANRLocked(
        nsecs_t currentTime, const sp<InputApplicationHandle>& applicationHandle,
        const sp<InputWindowHandle>& windowHandle,
        nsecs_t eventTime, nsecs_t waitStartTime, const char* reason) {
    float dispatchLatency = (currentTime - eventTime) * 0.000001f;
    float waitDuration = (currentTime - waitStartTime) * 0.000001f;
    ALOGI("Application is not responding: %s.  "
            "It has been %0.1fms since event, %0.1fms since wait started.  Reason: %s",
            getApplicationWindowLabel(applicationHandle, windowHandle).c_str(),
            dispatchLatency, waitDuration, reason);

    // Capture a record of the InputDispatcher state at the time of the ANR.
    time_t t = time(nullptr);
    struct tm tm;
    localtime_r(&t, &tm);
    char timestr[64];
    strftime(timestr, sizeof(timestr), "%F %T", &tm);
    mLastANRState.clear();
    mLastANRState += INDENT "ANR:\n";
    mLastANRState += StringPrintf(INDENT2 "Time: %s\n", timestr);
    mLastANRState += StringPrintf(INDENT2 "Window: %s\n",
            getApplicationWindowLabel(applicationHandle, windowHandle).c_str());
    mLastANRState += StringPrintf(INDENT2 "DispatchLatency: %0.1fms\n", dispatchLatency);
    mLastANRState += StringPrintf(INDENT2 "WaitDuration: %0.1fms\n", waitDuration);
    mLastANRState += StringPrintf(INDENT2 "Reason: %s\n", reason);
    dumpDispatchStateLocked(mLastANRState);

    std::unique_ptr<CommandEntry> commandEntry =
            std::make_unique<CommandEntry>(&InputDispatcher::doNotifyANRLockedInterruptible);
    commandEntry->inputApplicationHandle = applicationHandle;
    commandEntry->inputChannel = windowHandle != nullptr ?
            getInputChannelLocked(windowHandle->getToken()) : nullptr;
    commandEntry->reason = reason;
    postCommandLocked(std::move(commandEntry));
}

void InputDispatcher::doNotifyConfigurationChangedLockedInterruptible (
        CommandEntry* commandEntry) {
    mLock.unlock();

    mPolicy->notifyConfigurationChanged(commandEntry->eventTime);

    mLock.lock();
}

void InputDispatcher::doNotifyInputChannelBrokenLockedInterruptible(
        CommandEntry* commandEntry) {
    sp<Connection> connection = commandEntry->connection;

    if (connection->status != Connection::STATUS_ZOMBIE) {
        mLock.unlock();

        mPolicy->notifyInputChannelBroken(connection->inputChannel->getToken());

        mLock.lock();
    }
}

void InputDispatcher::doNotifyFocusChangedLockedInterruptible(
        CommandEntry* commandEntry) {
    sp<IBinder> oldToken = commandEntry->oldToken;
    sp<IBinder> newToken = commandEntry->newToken;
    mLock.unlock();
    mPolicy->notifyFocusChanged(oldToken, newToken);
    mLock.lock();
}

void InputDispatcher::doNotifyANRLockedInterruptible(
        CommandEntry* commandEntry) {
    mLock.unlock();

    nsecs_t newTimeout = mPolicy->notifyANR(
            commandEntry->inputApplicationHandle,
            commandEntry->inputChannel ? commandEntry->inputChannel->getToken() : nullptr,
            commandEntry->reason);

    mLock.lock();

    resumeAfterTargetsNotReadyTimeoutLocked(newTimeout,
            commandEntry->inputChannel);
}

void InputDispatcher::doInterceptKeyBeforeDispatchingLockedInterruptible(
        CommandEntry* commandEntry) {
    KeyEntry* entry = commandEntry->keyEntry;

    KeyEvent event;
    initializeKeyEvent(&event, entry);

    mLock.unlock();

    android::base::Timer t;
    sp<IBinder> token = commandEntry->inputChannel != nullptr ?
        commandEntry->inputChannel->getToken() : nullptr;
    nsecs_t delay = mPolicy->interceptKeyBeforeDispatching(token,
            &event, entry->policyFlags);
    if (t.duration() > SLOW_INTERCEPTION_THRESHOLD) {
        ALOGW("Excessive delay in interceptKeyBeforeDispatching; took %s ms",
                std::to_string(t.duration().count()).c_str());
    }

    mLock.lock();

    if (delay < 0) {
        entry->interceptKeyResult = KeyEntry::INTERCEPT_KEY_RESULT_SKIP;
    } else if (!delay) {
        entry->interceptKeyResult = KeyEntry::INTERCEPT_KEY_RESULT_CONTINUE;
    } else {
        entry->interceptKeyResult = KeyEntry::INTERCEPT_KEY_RESULT_TRY_AGAIN_LATER;
        entry->interceptKeyWakeupTime = now() + delay;
    }
    entry->release();
}

void InputDispatcher::doOnPointerDownOutsideFocusLockedInterruptible(CommandEntry* commandEntry) {
    mLock.unlock();
    mPolicy->onPointerDownOutsideFocus(commandEntry->newToken);
    mLock.lock();
}

void InputDispatcher::doDispatchCycleFinishedLockedInterruptible(
        CommandEntry* commandEntry) {
    sp<Connection> connection = commandEntry->connection;
    const nsecs_t finishTime = commandEntry->eventTime;
    uint32_t seq = commandEntry->seq;
    const bool handled = commandEntry->handled;

    // Handle post-event policy actions.
    std::deque<InputDispatcher::DispatchEntry*>::iterator dispatchEntryIt =
            connection->findWaitQueueEntry(seq);
    if (dispatchEntryIt == connection->waitQueue.end()) {
        return;
    }
    DispatchEntry* dispatchEntry = *dispatchEntryIt;

    nsecs_t eventDuration = finishTime - dispatchEntry->deliveryTime;
    if (eventDuration > SLOW_EVENT_PROCESSING_WARNING_TIMEOUT) {
        std::string msg =
                StringPrintf("Window '%s' spent %0.1fms processing the last input event: ",
                             connection->getWindowName().c_str(), eventDuration * 0.000001f);
        dispatchEntry->eventEntry->appendDescription(msg);
        ALOGI("%s", msg.c_str());
    }

    bool restartEvent;
    if (dispatchEntry->eventEntry->type == EventEntry::TYPE_KEY) {
        KeyEntry* keyEntry = static_cast<KeyEntry*>(dispatchEntry->eventEntry);
        restartEvent =
                afterKeyEventLockedInterruptible(connection, dispatchEntry, keyEntry, handled);
    } else if (dispatchEntry->eventEntry->type == EventEntry::TYPE_MOTION) {
        MotionEntry* motionEntry = static_cast<MotionEntry*>(dispatchEntry->eventEntry);
        restartEvent = afterMotionEventLockedInterruptible(connection, dispatchEntry, motionEntry,
                                                           handled);
    } else {
        restartEvent = false;
    }

    // Dequeue the event and start the next cycle.
    // Note that because the lock might have been released, it is possible that the
    // contents of the wait queue to have been drained, so we need to double-check
    // a few things.
    dispatchEntryIt = connection->findWaitQueueEntry(seq);
    if (dispatchEntryIt != connection->waitQueue.end()) {
        dispatchEntry = *dispatchEntryIt;
        connection->waitQueue.erase(dispatchEntryIt);
        traceWaitQueueLength(connection);
        if (restartEvent && connection->status == Connection::STATUS_NORMAL) {
            connection->outboundQueue.push_front(dispatchEntry);
            traceOutboundQueueLength(connection);
        } else {
<<<<<<< HEAD
            restartEvent = false;
        }

        // Dequeue the event and start the next cycle.
        // Note that because the lock might have been released, it is possible that the
        // contents of the wait queue to have been drained, so we need to double-check
        // a few things.
        if (dispatchEntry == connection->findWaitQueueEntry(seq)) {
            connection->waitQueue.dequeue(dispatchEntry);
            traceWaitQueueLength(connection);
            if (restartEvent && connection->status == Connection::STATUS_NORMAL) {
                connection->outboundQueue.enqueueAtHead(dispatchEntry);
                traceOutboundQueueLength(connection);
            } else {
                releaseDispatchEntry(dispatchEntry);
            }
=======
            releaseDispatchEntry(dispatchEntry);
>>>>>>> 6fbb7b84
        }
    }

    // Start the next dispatch cycle for this connection.
    startDispatchCycleLocked(now(), connection);
}

bool InputDispatcher::afterKeyEventLockedInterruptible(const sp<Connection>& connection,
        DispatchEntry* dispatchEntry, KeyEntry* keyEntry, bool handled) {
    if (keyEntry->flags & AKEY_EVENT_FLAG_FALLBACK) {
        if (!handled) {
            // Report the key as unhandled, since the fallback was not handled.
            mReporter->reportUnhandledKey(keyEntry->sequenceNum);
        }
        return false;
    }

    // Get the fallback key state.
    // Clear it out after dispatching the UP.
    int32_t originalKeyCode = keyEntry->keyCode;
    int32_t fallbackKeyCode = connection->inputState.getFallbackKey(originalKeyCode);
    if (keyEntry->action == AKEY_EVENT_ACTION_UP) {
        connection->inputState.removeFallbackKey(originalKeyCode);
    }

    if (handled || !dispatchEntry->hasForegroundTarget()) {
        // If the application handles the original key for which we previously
        // generated a fallback or if the window is not a foreground window,
        // then cancel the associated fallback key, if any.
        if (fallbackKeyCode != -1) {
            // Dispatch the unhandled key to the policy with the cancel flag.
#if DEBUG_OUTBOUND_EVENT_DETAILS
            ALOGD("Unhandled key event: Asking policy to cancel fallback action.  "
                    "keyCode=%d, action=%d, repeatCount=%d, policyFlags=0x%08x",
                    keyEntry->keyCode, keyEntry->action, keyEntry->repeatCount,
                    keyEntry->policyFlags);
#endif
            KeyEvent event;
            initializeKeyEvent(&event, keyEntry);
            event.setFlags(event.getFlags() | AKEY_EVENT_FLAG_CANCELED);

            mLock.unlock();

            mPolicy->dispatchUnhandledKey(connection->inputChannel->getToken(),
                                          &event, keyEntry->policyFlags, &event);

            mLock.lock();

            // Cancel the fallback key.
            if (fallbackKeyCode != AKEYCODE_UNKNOWN) {
                CancelationOptions options(CancelationOptions::CANCEL_FALLBACK_EVENTS,
                                           "application handled the original non-fallback key "
                                           "or is no longer a foreground target, "
                                           "canceling previously dispatched fallback key");
                options.keyCode = fallbackKeyCode;
                synthesizeCancelationEventsForConnectionLocked(connection, options);
            }
            connection->inputState.removeFallbackKey(originalKeyCode);
        }
    } else {
        // If the application did not handle a non-fallback key, first check
        // that we are in a good state to perform unhandled key event processing
        // Then ask the policy what to do with it.
        bool initialDown = keyEntry->action == AKEY_EVENT_ACTION_DOWN
                && keyEntry->repeatCount == 0;
        if (fallbackKeyCode == -1 && !initialDown) {
#if DEBUG_OUTBOUND_EVENT_DETAILS
            ALOGD("Unhandled key event: Skipping unhandled key event processing "
                    "since this is not an initial down.  "
                    "keyCode=%d, action=%d, repeatCount=%d, policyFlags=0x%08x",
                    originalKeyCode, keyEntry->action, keyEntry->repeatCount,
                    keyEntry->policyFlags);
#endif
            return false;
        }

        // Dispatch the unhandled key to the policy.
#if DEBUG_OUTBOUND_EVENT_DETAILS
        ALOGD("Unhandled key event: Asking policy to perform fallback action.  "
                "keyCode=%d, action=%d, repeatCount=%d, policyFlags=0x%08x",
                keyEntry->keyCode, keyEntry->action, keyEntry->repeatCount,
                keyEntry->policyFlags);
#endif
        KeyEvent event;
        initializeKeyEvent(&event, keyEntry);

        mLock.unlock();

        bool fallback = mPolicy->dispatchUnhandledKey(connection->inputChannel->getToken(),
                                                      &event, keyEntry->policyFlags, &event);

        mLock.lock();

        if (connection->status != Connection::STATUS_NORMAL) {
            connection->inputState.removeFallbackKey(originalKeyCode);
            return false;
        }

        // Latch the fallback keycode for this key on an initial down.
        // The fallback keycode cannot change at any other point in the lifecycle.
        if (initialDown) {
            if (fallback) {
                fallbackKeyCode = event.getKeyCode();
            } else {
                fallbackKeyCode = AKEYCODE_UNKNOWN;
            }
            connection->inputState.setFallbackKey(originalKeyCode, fallbackKeyCode);
        }

        ALOG_ASSERT(fallbackKeyCode != -1);

        // Cancel the fallback key if the policy decides not to send it anymore.
        // We will continue to dispatch the key to the policy but we will no
        // longer dispatch a fallback key to the application.
        if (fallbackKeyCode != AKEYCODE_UNKNOWN
                && (!fallback || fallbackKeyCode != event.getKeyCode())) {
#if DEBUG_OUTBOUND_EVENT_DETAILS
            if (fallback) {
                ALOGD("Unhandled key event: Policy requested to send key %d"
                        "as a fallback for %d, but on the DOWN it had requested "
                        "to send %d instead.  Fallback canceled.",
                        event.getKeyCode(), originalKeyCode, fallbackKeyCode);
            } else {
                ALOGD("Unhandled key event: Policy did not request fallback for %d, "
                        "but on the DOWN it had requested to send %d.  "
                        "Fallback canceled.",
                        originalKeyCode, fallbackKeyCode);
            }
#endif

            CancelationOptions options(CancelationOptions::CANCEL_FALLBACK_EVENTS,
                                       "canceling fallback, policy no longer desires it");
            options.keyCode = fallbackKeyCode;
            synthesizeCancelationEventsForConnectionLocked(connection, options);

            fallback = false;
            fallbackKeyCode = AKEYCODE_UNKNOWN;
            if (keyEntry->action != AKEY_EVENT_ACTION_UP) {
                connection->inputState.setFallbackKey(originalKeyCode,
                                                      fallbackKeyCode);
            }
        }

#if DEBUG_OUTBOUND_EVENT_DETAILS
        {
            std::string msg;
            const KeyedVector<int32_t, int32_t>& fallbackKeys =
                    connection->inputState.getFallbackKeys();
            for (size_t i = 0; i < fallbackKeys.size(); i++) {
                msg += StringPrintf(", %d->%d", fallbackKeys.keyAt(i),
                        fallbackKeys.valueAt(i));
            }
            ALOGD("Unhandled key event: %zu currently tracked fallback keys%s.",
                    fallbackKeys.size(), msg.c_str());
        }
#endif

        if (fallback) {
            // Restart the dispatch cycle using the fallback key.
            keyEntry->eventTime = event.getEventTime();
            keyEntry->deviceId = event.getDeviceId();
            keyEntry->source = event.getSource();
            keyEntry->displayId = event.getDisplayId();
            keyEntry->flags = event.getFlags() | AKEY_EVENT_FLAG_FALLBACK;
            keyEntry->keyCode = fallbackKeyCode;
            keyEntry->scanCode = event.getScanCode();
            keyEntry->metaState = event.getMetaState();
            keyEntry->repeatCount = event.getRepeatCount();
            keyEntry->downTime = event.getDownTime();
            keyEntry->syntheticRepeat = false;

#if DEBUG_OUTBOUND_EVENT_DETAILS
            ALOGD("Unhandled key event: Dispatching fallback key.  "
                    "originalKeyCode=%d, fallbackKeyCode=%d, fallbackMetaState=%08x",
                    originalKeyCode, fallbackKeyCode, keyEntry->metaState);
#endif
            return true; // restart the event
        } else {
#if DEBUG_OUTBOUND_EVENT_DETAILS
            ALOGD("Unhandled key event: No fallback key.");
#endif

            // Report the key as unhandled, since there is no fallback key.
            mReporter->reportUnhandledKey(keyEntry->sequenceNum);
        }
    }
    return false;
}

bool InputDispatcher::afterMotionEventLockedInterruptible(const sp<Connection>& connection,
        DispatchEntry* dispatchEntry, MotionEntry* motionEntry, bool handled) {
    return false;
}

void InputDispatcher::doPokeUserActivityLockedInterruptible(CommandEntry* commandEntry) {
    mLock.unlock();

    mPolicy->pokeUserActivity(commandEntry->eventTime, commandEntry->userActivityEventType);

    mLock.lock();
}

void InputDispatcher::initializeKeyEvent(KeyEvent* event, const KeyEntry* entry) {
    event->initialize(entry->deviceId, entry->source, entry->displayId, entry->action, entry->flags,
            entry->keyCode, entry->scanCode, entry->metaState, entry->repeatCount,
            entry->downTime, entry->eventTime);
}

void InputDispatcher::updateDispatchStatistics(nsecs_t currentTime, const EventEntry* entry,
        int32_t injectionResult, nsecs_t timeSpentWaitingForApplication) {
    // TODO Write some statistics about how long we spend waiting.
}

void InputDispatcher::traceInboundQueueLengthLocked() {
    if (ATRACE_ENABLED()) {
        ATRACE_INT("iq", mInboundQueue.size());
    }
}

void InputDispatcher::traceOutboundQueueLength(const sp<Connection>& connection) {
    if (ATRACE_ENABLED()) {
        char counterName[40];
        snprintf(counterName, sizeof(counterName), "oq:%s", connection->getWindowName().c_str());
        ATRACE_INT(counterName, connection->outboundQueue.size());
    }
}

void InputDispatcher::traceWaitQueueLength(const sp<Connection>& connection) {
    if (ATRACE_ENABLED()) {
        char counterName[40];
        snprintf(counterName, sizeof(counterName), "wq:%s", connection->getWindowName().c_str());
        ATRACE_INT(counterName, connection->waitQueue.size());
    }
}

void InputDispatcher::dump(std::string& dump) {
    std::scoped_lock _l(mLock);

    dump += "Input Dispatcher State:\n";
    dumpDispatchStateLocked(dump);

    if (!mLastANRState.empty()) {
        dump += "\nInput Dispatcher State at time of last ANR:\n";
        dump += mLastANRState;
    }
}

void InputDispatcher::monitor() {
    // Acquire and release the lock to ensure that the dispatcher has not deadlocked.
    std::unique_lock _l(mLock);
    mLooper->wake();
    mDispatcherIsAlive.wait(_l);
}


// --- InputDispatcher::InjectionState ---

InputDispatcher::InjectionState::InjectionState(int32_t injectorPid, int32_t injectorUid) :
        refCount(1),
        injectorPid(injectorPid), injectorUid(injectorUid),
        injectionResult(INPUT_EVENT_INJECTION_PENDING), injectionIsAsync(false),
        pendingForegroundDispatches(0) {
}

InputDispatcher::InjectionState::~InjectionState() {
}

void InputDispatcher::InjectionState::release() {
    refCount -= 1;
    if (refCount == 0) {
        delete this;
    } else {
        ALOG_ASSERT(refCount > 0);
    }
}


// --- InputDispatcher::EventEntry ---

InputDispatcher::EventEntry::EventEntry(uint32_t sequenceNum, int32_t type,
        nsecs_t eventTime, uint32_t policyFlags) :
        sequenceNum(sequenceNum), refCount(1), type(type), eventTime(eventTime),
        policyFlags(policyFlags), injectionState(nullptr), dispatchInProgress(false) {
}

InputDispatcher::EventEntry::~EventEntry() {
    releaseInjectionState();
}

void InputDispatcher::EventEntry::release() {
    refCount -= 1;
    if (refCount == 0) {
        delete this;
    } else {
        ALOG_ASSERT(refCount > 0);
    }
}

void InputDispatcher::EventEntry::releaseInjectionState() {
    if (injectionState) {
        injectionState->release();
        injectionState = nullptr;
    }
}


// --- InputDispatcher::ConfigurationChangedEntry ---

InputDispatcher::ConfigurationChangedEntry::ConfigurationChangedEntry(
        uint32_t sequenceNum, nsecs_t eventTime) :
        EventEntry(sequenceNum, TYPE_CONFIGURATION_CHANGED, eventTime, 0) {
}

InputDispatcher::ConfigurationChangedEntry::~ConfigurationChangedEntry() {
}

void InputDispatcher::ConfigurationChangedEntry::appendDescription(std::string& msg) const {
    msg += StringPrintf("ConfigurationChangedEvent(), policyFlags=0x%08x", policyFlags);
}


// --- InputDispatcher::DeviceResetEntry ---

InputDispatcher::DeviceResetEntry::DeviceResetEntry(
        uint32_t sequenceNum, nsecs_t eventTime, int32_t deviceId) :
        EventEntry(sequenceNum, TYPE_DEVICE_RESET, eventTime, 0),
        deviceId(deviceId) {
}

InputDispatcher::DeviceResetEntry::~DeviceResetEntry() {
}

void InputDispatcher::DeviceResetEntry::appendDescription(std::string& msg) const {
    msg += StringPrintf("DeviceResetEvent(deviceId=%d), policyFlags=0x%08x",
            deviceId, policyFlags);
}


// --- InputDispatcher::KeyEntry ---

InputDispatcher::KeyEntry::KeyEntry(uint32_t sequenceNum, nsecs_t eventTime,
        int32_t deviceId, uint32_t source, int32_t displayId, uint32_t policyFlags, int32_t action,
        int32_t flags, int32_t keyCode, int32_t scanCode, int32_t metaState,
        int32_t repeatCount, nsecs_t downTime) :
        EventEntry(sequenceNum, TYPE_KEY, eventTime, policyFlags),
        deviceId(deviceId), source(source), displayId(displayId), action(action), flags(flags),
        keyCode(keyCode), scanCode(scanCode), metaState(metaState),
        repeatCount(repeatCount), downTime(downTime),
        syntheticRepeat(false), interceptKeyResult(KeyEntry::INTERCEPT_KEY_RESULT_UNKNOWN),
        interceptKeyWakeupTime(0) {
}

InputDispatcher::KeyEntry::~KeyEntry() {
}

void InputDispatcher::KeyEntry::appendDescription(std::string& msg) const {
    msg += StringPrintf("KeyEvent(deviceId=%d, source=0x%08x, displayId=%" PRId32 ", action=%s, "
            "flags=0x%08x, keyCode=%d, scanCode=%d, metaState=0x%08x, "
            "repeatCount=%d), policyFlags=0x%08x",
            deviceId, source, displayId, keyActionToString(action).c_str(), flags, keyCode,
            scanCode, metaState, repeatCount, policyFlags);
}

void InputDispatcher::KeyEntry::recycle() {
    releaseInjectionState();

    dispatchInProgress = false;
    syntheticRepeat = false;
    interceptKeyResult = KeyEntry::INTERCEPT_KEY_RESULT_UNKNOWN;
    interceptKeyWakeupTime = 0;
}


// --- InputDispatcher::MotionEntry ---

<<<<<<< HEAD
InputDispatcher::MotionEntry::MotionEntry(uint32_t sequenceNum, nsecs_t eventTime, int32_t deviceId,
        uint32_t source, int32_t displayId, uint32_t policyFlags, int32_t action,
        int32_t actionButton,
        int32_t flags, int32_t metaState, int32_t buttonState, MotionClassification classification,
        int32_t edgeFlags, float xPrecision, float yPrecision, nsecs_t downTime,
        uint32_t pointerCount,
        const PointerProperties* pointerProperties, const PointerCoords* pointerCoords,
        float xOffset, float yOffset) :
        EventEntry(sequenceNum, TYPE_MOTION, eventTime, policyFlags),
        eventTime(eventTime),
        deviceId(deviceId), source(source), displayId(displayId), action(action),
        actionButton(actionButton), flags(flags), metaState(metaState), buttonState(buttonState),
        classification(classification), edgeFlags(edgeFlags),
        xPrecision(xPrecision), yPrecision(yPrecision),
        downTime(downTime), pointerCount(pointerCount) {
=======
InputDispatcher::MotionEntry::MotionEntry(
        uint32_t sequenceNum, nsecs_t eventTime, int32_t deviceId, uint32_t source,
        int32_t displayId, uint32_t policyFlags, int32_t action, int32_t actionButton,
        int32_t flags, int32_t metaState, int32_t buttonState, MotionClassification classification,
        int32_t edgeFlags, float xPrecision, float yPrecision, float xCursorPosition,
        float yCursorPosition, nsecs_t downTime, uint32_t pointerCount,
        const PointerProperties* pointerProperties, const PointerCoords* pointerCoords,
        float xOffset, float yOffset)
      : EventEntry(sequenceNum, TYPE_MOTION, eventTime, policyFlags),
        eventTime(eventTime),
        deviceId(deviceId),
        source(source),
        displayId(displayId),
        action(action),
        actionButton(actionButton),
        flags(flags),
        metaState(metaState),
        buttonState(buttonState),
        classification(classification),
        edgeFlags(edgeFlags),
        xPrecision(xPrecision),
        yPrecision(yPrecision),
        xCursorPosition(xCursorPosition),
        yCursorPosition(yCursorPosition),
        downTime(downTime),
        pointerCount(pointerCount) {
>>>>>>> 6fbb7b84
    for (uint32_t i = 0; i < pointerCount; i++) {
        this->pointerProperties[i].copyFrom(pointerProperties[i]);
        this->pointerCoords[i].copyFrom(pointerCoords[i]);
        if (xOffset || yOffset) {
            this->pointerCoords[i].applyOffset(xOffset, yOffset);
        }
    }
}

InputDispatcher::MotionEntry::~MotionEntry() {
}

void InputDispatcher::MotionEntry::appendDescription(std::string& msg) const {
    msg += StringPrintf("MotionEvent(deviceId=%d, source=0x%08x, displayId=%" PRId32
<<<<<<< HEAD
            ", action=%s, actionButton=0x%08x, flags=0x%08x, metaState=0x%08x, buttonState=0x%08x, "
            "classification=%s, edgeFlags=0x%08x, xPrecision=%.1f, yPrecision=%.1f, pointers=[",
            deviceId, source, displayId, motionActionToString(action).c_str(), actionButton, flags,
            metaState, buttonState, motionClassificationToString(classification), edgeFlags,
            xPrecision, yPrecision);
=======
                        ", action=%s, actionButton=0x%08x, flags=0x%08x, metaState=0x%08x, "
                        "buttonState=0x%08x, "
                        "classification=%s, edgeFlags=0x%08x, xPrecision=%.1f, yPrecision=%.1f, "
                        "xCursorPosition=%0.1f, yCursorPosition=%0.1f, pointers=[",
                        deviceId, source, displayId, motionActionToString(action).c_str(),
                        actionButton, flags, metaState, buttonState,
                        motionClassificationToString(classification), edgeFlags, xPrecision,
                        yPrecision, xCursorPosition, yCursorPosition);
>>>>>>> 6fbb7b84

    for (uint32_t i = 0; i < pointerCount; i++) {
        if (i) {
            msg += ", ";
        }
        msg += StringPrintf("%d: (%.1f, %.1f)", pointerProperties[i].id,
                pointerCoords[i].getX(), pointerCoords[i].getY());
    }
    msg += StringPrintf("]), policyFlags=0x%08x", policyFlags);
}


// --- InputDispatcher::DispatchEntry ---

volatile int32_t InputDispatcher::DispatchEntry::sNextSeqAtomic;

InputDispatcher::DispatchEntry::DispatchEntry(EventEntry* eventEntry,
        int32_t targetFlags, float xOffset, float yOffset, float globalScaleFactor,
        float windowXScale, float windowYScale) :
        seq(nextSeq()),
        eventEntry(eventEntry), targetFlags(targetFlags),
        xOffset(xOffset), yOffset(yOffset), globalScaleFactor(globalScaleFactor),
        windowXScale(windowXScale), windowYScale(windowYScale),
        deliveryTime(0), resolvedAction(0), resolvedFlags(0) {
    eventEntry->refCount += 1;
}

InputDispatcher::DispatchEntry::~DispatchEntry() {
    eventEntry->release();
}

uint32_t InputDispatcher::DispatchEntry::nextSeq() {
    // Sequence number 0 is reserved and will never be returned.
    uint32_t seq;
    do {
        seq = android_atomic_inc(&sNextSeqAtomic);
    } while (!seq);
    return seq;
}


// --- InputDispatcher::InputState ---

InputDispatcher::InputState::InputState() {
}

InputDispatcher::InputState::~InputState() {
}

bool InputDispatcher::InputState::isNeutral() const {
    return mKeyMementos.empty() && mMotionMementos.empty();
}

bool InputDispatcher::InputState::isHovering(int32_t deviceId, uint32_t source,
        int32_t displayId) const {
    for (const MotionMemento& memento : mMotionMementos) {
        if (memento.deviceId == deviceId
                && memento.source == source
                && memento.displayId == displayId
                && memento.hovering) {
            return true;
        }
    }
    return false;
}

bool InputDispatcher::InputState::trackKey(const KeyEntry* entry,
        int32_t action, int32_t flags) {
    switch (action) {
    case AKEY_EVENT_ACTION_UP: {
        if (entry->flags & AKEY_EVENT_FLAG_FALLBACK) {
            for (size_t i = 0; i < mFallbackKeys.size(); ) {
                if (mFallbackKeys.valueAt(i) == entry->keyCode) {
                    mFallbackKeys.removeItemsAt(i);
                } else {
                    i += 1;
                }
            }
        }
        ssize_t index = findKeyMemento(entry);
        if (index >= 0) {
            mKeyMementos.erase(mKeyMementos.begin() + index);
            return true;
        }
        /* FIXME: We can't just drop the key up event because that prevents creating
         * popup windows that are automatically shown when a key is held and then
         * dismissed when the key is released.  The problem is that the popup will
         * not have received the original key down, so the key up will be considered
         * to be inconsistent with its observed state.  We could perhaps handle this
         * by synthesizing a key down but that will cause other problems.
         *
         * So for now, allow inconsistent key up events to be dispatched.
         *
#if DEBUG_OUTBOUND_EVENT_DETAILS
        ALOGD("Dropping inconsistent key up event: deviceId=%d, source=%08x, "
                "keyCode=%d, scanCode=%d",
                entry->deviceId, entry->source, entry->keyCode, entry->scanCode);
#endif
        return false;
        */
        return true;
    }

    case AKEY_EVENT_ACTION_DOWN: {
        ssize_t index = findKeyMemento(entry);
        if (index >= 0) {
            mKeyMementos.erase(mKeyMementos.begin() + index);
        }
        addKeyMemento(entry, flags);
        return true;
    }

    default:
        return true;
    }
}

bool InputDispatcher::InputState::trackMotion(const MotionEntry* entry,
        int32_t action, int32_t flags) {
    int32_t actionMasked = action & AMOTION_EVENT_ACTION_MASK;
    switch (actionMasked) {
    case AMOTION_EVENT_ACTION_UP:
    case AMOTION_EVENT_ACTION_CANCEL: {
        ssize_t index = findMotionMemento(entry, false /*hovering*/);
        if (index >= 0) {
            mMotionMementos.erase(mMotionMementos.begin() + index);
            return true;
        }
#if DEBUG_OUTBOUND_EVENT_DETAILS
        ALOGD("Dropping inconsistent motion up or cancel event: deviceId=%d, source=%08x, "
                "displayId=%" PRId32 ", actionMasked=%d",
                entry->deviceId, entry->source, entry->displayId, actionMasked);
#endif
        return false;
    }

    case AMOTION_EVENT_ACTION_DOWN: {
        ssize_t index = findMotionMemento(entry, false /*hovering*/);
        if (index >= 0) {
            mMotionMementos.erase(mMotionMementos.begin() + index);
        }
        addMotionMemento(entry, flags, false /*hovering*/);
        return true;
    }

    case AMOTION_EVENT_ACTION_POINTER_UP:
    case AMOTION_EVENT_ACTION_POINTER_DOWN:
    case AMOTION_EVENT_ACTION_MOVE: {
        if (entry->source & AINPUT_SOURCE_CLASS_NAVIGATION) {
            // Trackballs can send MOVE events with a corresponding DOWN or UP. There's no need to
            // generate cancellation events for these since they're based in relative rather than
            // absolute units.
            return true;
        }

        ssize_t index = findMotionMemento(entry, false /*hovering*/);

        if (entry->source & AINPUT_SOURCE_CLASS_JOYSTICK) {
            // Joysticks can send MOVE events without a corresponding DOWN or UP. Since all
            // joystick axes are normalized to [-1, 1] we can trust that 0 means it's neutral. Any
            // other value and we need to track the motion so we can send cancellation events for
            // anything generating fallback events (e.g. DPad keys for joystick movements).
            if (index >= 0) {
                if (entry->pointerCoords[0].isEmpty()) {
                    mMotionMementos.erase(mMotionMementos.begin() + index);
                } else {
                    MotionMemento& memento = mMotionMementos[index];
                    memento.setPointers(entry);
                }
            } else if (!entry->pointerCoords[0].isEmpty()) {
                addMotionMemento(entry, flags, false /*hovering*/);
            }

            // Joysticks and trackballs can send MOVE events without corresponding DOWN or UP.
            return true;
        }
        if (index >= 0) {
            MotionMemento& memento = mMotionMementos[index];
            memento.setPointers(entry);
            return true;
        }
#if DEBUG_OUTBOUND_EVENT_DETAILS
        ALOGD("Dropping inconsistent motion pointer up/down or move event: "
                "deviceId=%d, source=%08x, displayId=%" PRId32 ", actionMasked=%d",
                entry->deviceId, entry->source, entry->displayId, actionMasked);
#endif
        return false;
    }

    case AMOTION_EVENT_ACTION_HOVER_EXIT: {
        ssize_t index = findMotionMemento(entry, true /*hovering*/);
        if (index >= 0) {
            mMotionMementos.erase(mMotionMementos.begin() + index);
            return true;
        }
#if DEBUG_OUTBOUND_EVENT_DETAILS
        ALOGD("Dropping inconsistent motion hover exit event: deviceId=%d, source=%08x, "
                "displayId=%" PRId32,
                entry->deviceId, entry->source, entry->displayId);
#endif
        return false;
    }

    case AMOTION_EVENT_ACTION_HOVER_ENTER:
    case AMOTION_EVENT_ACTION_HOVER_MOVE: {
        ssize_t index = findMotionMemento(entry, true /*hovering*/);
        if (index >= 0) {
            mMotionMementos.erase(mMotionMementos.begin() + index);
        }
        addMotionMemento(entry, flags, true /*hovering*/);
        return true;
    }

    default:
        return true;
    }
}

ssize_t InputDispatcher::InputState::findKeyMemento(const KeyEntry* entry) const {
    for (size_t i = 0; i < mKeyMementos.size(); i++) {
        const KeyMemento& memento = mKeyMementos[i];
        if (memento.deviceId == entry->deviceId
                && memento.source == entry->source
                && memento.displayId == entry->displayId
                && memento.keyCode == entry->keyCode
                && memento.scanCode == entry->scanCode) {
            return i;
        }
    }
    return -1;
}

ssize_t InputDispatcher::InputState::findMotionMemento(const MotionEntry* entry,
        bool hovering) const {
    for (size_t i = 0; i < mMotionMementos.size(); i++) {
        const MotionMemento& memento = mMotionMementos[i];
        if (memento.deviceId == entry->deviceId
                && memento.source == entry->source
                && memento.displayId == entry->displayId
                && memento.hovering == hovering) {
            return i;
        }
    }
    return -1;
}

void InputDispatcher::InputState::addKeyMemento(const KeyEntry* entry, int32_t flags) {
    KeyMemento memento;
    memento.deviceId = entry->deviceId;
    memento.source = entry->source;
    memento.displayId = entry->displayId;
    memento.keyCode = entry->keyCode;
    memento.scanCode = entry->scanCode;
    memento.metaState = entry->metaState;
    memento.flags = flags;
    memento.downTime = entry->downTime;
    memento.policyFlags = entry->policyFlags;
    mKeyMementos.push_back(memento);
}

void InputDispatcher::InputState::addMotionMemento(const MotionEntry* entry,
        int32_t flags, bool hovering) {
    MotionMemento memento;
    memento.deviceId = entry->deviceId;
    memento.source = entry->source;
    memento.displayId = entry->displayId;
    memento.flags = flags;
    memento.xPrecision = entry->xPrecision;
    memento.yPrecision = entry->yPrecision;
    memento.xCursorPosition = entry->xCursorPosition;
    memento.yCursorPosition = entry->yCursorPosition;
    memento.downTime = entry->downTime;
    memento.setPointers(entry);
    memento.hovering = hovering;
    memento.policyFlags = entry->policyFlags;
    mMotionMementos.push_back(memento);
}

void InputDispatcher::InputState::MotionMemento::setPointers(const MotionEntry* entry) {
    pointerCount = entry->pointerCount;
    for (uint32_t i = 0; i < entry->pointerCount; i++) {
        pointerProperties[i].copyFrom(entry->pointerProperties[i]);
        pointerCoords[i].copyFrom(entry->pointerCoords[i]);
    }
}

void InputDispatcher::InputState::synthesizeCancelationEvents(nsecs_t currentTime,
        std::vector<EventEntry*>& outEvents, const CancelationOptions& options) {
    for (KeyMemento& memento : mKeyMementos) {
        if (shouldCancelKey(memento, options)) {
            outEvents.push_back(new KeyEntry(SYNTHESIZED_EVENT_SEQUENCE_NUM, currentTime,
                    memento.deviceId, memento.source, memento.displayId, memento.policyFlags,
                    AKEY_EVENT_ACTION_UP, memento.flags | AKEY_EVENT_FLAG_CANCELED,
                    memento.keyCode, memento.scanCode, memento.metaState, 0, memento.downTime));
        }
    }

    for (const MotionMemento& memento : mMotionMementos) {
        if (shouldCancelMotion(memento, options)) {
            const int32_t action = memento.hovering ?
                    AMOTION_EVENT_ACTION_HOVER_EXIT : AMOTION_EVENT_ACTION_CANCEL;
<<<<<<< HEAD
            outEvents.push_back(new MotionEntry(SYNTHESIZED_EVENT_SEQUENCE_NUM, currentTime,
                    memento.deviceId, memento.source, memento.displayId, memento.policyFlags,
                    action, 0 /*actionButton*/, memento.flags, AMETA_NONE, 0 /*buttonState*/,
                    MotionClassification::NONE, AMOTION_EVENT_EDGE_FLAG_NONE,
                    memento.xPrecision, memento.yPrecision, memento.downTime,
                    memento.pointerCount, memento.pointerProperties, memento.pointerCoords,
                    0 /*xOffset*/, 0 /*yOffset*/));
=======
            outEvents.push_back(
                    new MotionEntry(SYNTHESIZED_EVENT_SEQUENCE_NUM, currentTime, memento.deviceId,
                                    memento.source, memento.displayId, memento.policyFlags, action,
                                    0 /*actionButton*/, memento.flags, AMETA_NONE,
                                    0 /*buttonState*/, MotionClassification::NONE,
                                    AMOTION_EVENT_EDGE_FLAG_NONE, memento.xPrecision,
                                    memento.yPrecision, memento.xCursorPosition,
                                    memento.yCursorPosition, memento.downTime, memento.pointerCount,
                                    memento.pointerProperties, memento.pointerCoords, 0 /*xOffset*/,
                                    0 /*yOffset*/));
>>>>>>> 6fbb7b84
        }
    }
}

void InputDispatcher::InputState::clear() {
    mKeyMementos.clear();
    mMotionMementos.clear();
    mFallbackKeys.clear();
}

void InputDispatcher::InputState::copyPointerStateTo(InputState& other) const {
    for (size_t i = 0; i < mMotionMementos.size(); i++) {
        const MotionMemento& memento = mMotionMementos[i];
        if (memento.source & AINPUT_SOURCE_CLASS_POINTER) {
            for (size_t j = 0; j < other.mMotionMementos.size(); ) {
                const MotionMemento& otherMemento = other.mMotionMementos[j];
                if (memento.deviceId == otherMemento.deviceId
                        && memento.source == otherMemento.source
                        && memento.displayId == otherMemento.displayId) {
                    other.mMotionMementos.erase(other.mMotionMementos.begin() + j);
                } else {
                    j += 1;
                }
            }
            other.mMotionMementos.push_back(memento);
        }
    }
}

int32_t InputDispatcher::InputState::getFallbackKey(int32_t originalKeyCode) {
    ssize_t index = mFallbackKeys.indexOfKey(originalKeyCode);
    return index >= 0 ? mFallbackKeys.valueAt(index) : -1;
}

void InputDispatcher::InputState::setFallbackKey(int32_t originalKeyCode,
        int32_t fallbackKeyCode) {
    ssize_t index = mFallbackKeys.indexOfKey(originalKeyCode);
    if (index >= 0) {
        mFallbackKeys.replaceValueAt(index, fallbackKeyCode);
    } else {
        mFallbackKeys.add(originalKeyCode, fallbackKeyCode);
    }
}

void InputDispatcher::InputState::removeFallbackKey(int32_t originalKeyCode) {
    mFallbackKeys.removeItem(originalKeyCode);
}

bool InputDispatcher::InputState::shouldCancelKey(const KeyMemento& memento,
        const CancelationOptions& options) {
    if (options.keyCode && memento.keyCode != options.keyCode.value()) {
        return false;
    }

    if (options.deviceId  && memento.deviceId != options.deviceId.value()) {
        return false;
    }

    if (options.displayId && memento.displayId != options.displayId.value()) {
        return false;
    }

    switch (options.mode) {
    case CancelationOptions::CANCEL_ALL_EVENTS:
    case CancelationOptions::CANCEL_NON_POINTER_EVENTS:
        return true;
    case CancelationOptions::CANCEL_FALLBACK_EVENTS:
        return memento.flags & AKEY_EVENT_FLAG_FALLBACK;
    default:
        return false;
    }
}

bool InputDispatcher::InputState::shouldCancelMotion(const MotionMemento& memento,
        const CancelationOptions& options) {
    if (options.deviceId && memento.deviceId != options.deviceId.value()) {
        return false;
    }

    if (options.displayId && memento.displayId != options.displayId.value()) {
        return false;
    }

    switch (options.mode) {
    case CancelationOptions::CANCEL_ALL_EVENTS:
        return true;
    case CancelationOptions::CANCEL_POINTER_EVENTS:
        return memento.source & AINPUT_SOURCE_CLASS_POINTER;
    case CancelationOptions::CANCEL_NON_POINTER_EVENTS:
        return !(memento.source & AINPUT_SOURCE_CLASS_POINTER);
    default:
        return false;
    }
}


// --- InputDispatcher::Connection ---

InputDispatcher::Connection::Connection(const sp<InputChannel>& inputChannel, bool monitor) :
        status(STATUS_NORMAL), inputChannel(inputChannel),
        monitor(monitor),
        inputPublisher(inputChannel), inputPublisherBlocked(false) {
}

InputDispatcher::Connection::~Connection() {
}

const std::string InputDispatcher::Connection::getWindowName() const {
    if (inputChannel != nullptr) {
        return inputChannel->getName();
    }
    if (monitor) {
        return "monitor";
    }
    return "?";
}

const char* InputDispatcher::Connection::getStatusLabel() const {
    switch (status) {
    case STATUS_NORMAL:
        return "NORMAL";

    case STATUS_BROKEN:
        return "BROKEN";

    case STATUS_ZOMBIE:
        return "ZOMBIE";

    default:
        return "UNKNOWN";
    }
}

<<<<<<< HEAD
InputDispatcher::DispatchEntry* InputDispatcher::Connection::findWaitQueueEntry(uint32_t seq) {
    for (DispatchEntry* entry = waitQueue.head; entry != nullptr; entry = entry->next) {
        if (entry->seq == seq) {
            return entry;
        }
    }
    return nullptr;
=======
std::deque<InputDispatcher::DispatchEntry*>::iterator
InputDispatcher::Connection::findWaitQueueEntry(uint32_t seq) {
    for (std::deque<DispatchEntry*>::iterator it = waitQueue.begin(); it != waitQueue.end(); it++) {
        if ((*it)->seq == seq) {
            return it;
        }
    }
    return waitQueue.end();
>>>>>>> 6fbb7b84
}

// --- InputDispatcher::Monitor
InputDispatcher::Monitor::Monitor(const sp<InputChannel>& inputChannel) :
    inputChannel(inputChannel) {
}


// --- InputDispatcher::CommandEntry ---
//
InputDispatcher::CommandEntry::CommandEntry(Command command) :
    command(command), eventTime(0), keyEntry(nullptr), userActivityEventType(0),
    seq(0), handled(false) {
}

InputDispatcher::CommandEntry::~CommandEntry() {
}

// --- InputDispatcher::TouchedMonitor ---
InputDispatcher::TouchedMonitor::TouchedMonitor(const Monitor& monitor, float xOffset,
        float yOffset) : monitor(monitor), xOffset(xOffset), yOffset(yOffset) {
}

// --- InputDispatcher::TouchState ---

InputDispatcher::TouchState::TouchState() :
    down(false), split(false), deviceId(-1), source(0), displayId(ADISPLAY_ID_NONE) {
}

InputDispatcher::TouchState::~TouchState() {
}

void InputDispatcher::TouchState::reset() {
    down = false;
    split = false;
    deviceId = -1;
    source = 0;
    displayId = ADISPLAY_ID_NONE;
    windows.clear();
    portalWindows.clear();
    gestureMonitors.clear();
}

void InputDispatcher::TouchState::copyFrom(const TouchState& other) {
    down = other.down;
    split = other.split;
    deviceId = other.deviceId;
    source = other.source;
    displayId = other.displayId;
    windows = other.windows;
    portalWindows = other.portalWindows;
    gestureMonitors = other.gestureMonitors;
}

void InputDispatcher::TouchState::addOrUpdateWindow(const sp<InputWindowHandle>& windowHandle,
        int32_t targetFlags, BitSet32 pointerIds) {
    if (targetFlags & InputTarget::FLAG_SPLIT) {
        split = true;
    }

    for (size_t i = 0; i < windows.size(); i++) {
        TouchedWindow& touchedWindow = windows[i];
        if (touchedWindow.windowHandle == windowHandle) {
            touchedWindow.targetFlags |= targetFlags;
            if (targetFlags & InputTarget::FLAG_DISPATCH_AS_SLIPPERY_EXIT) {
                touchedWindow.targetFlags &= ~InputTarget::FLAG_DISPATCH_AS_IS;
            }
            touchedWindow.pointerIds.value |= pointerIds.value;
            return;
        }
    }

    TouchedWindow touchedWindow;
    touchedWindow.windowHandle = windowHandle;
    touchedWindow.targetFlags = targetFlags;
    touchedWindow.pointerIds = pointerIds;
    windows.push_back(touchedWindow);
}

void InputDispatcher::TouchState::addPortalWindow(const sp<InputWindowHandle>& windowHandle) {
    size_t numWindows = portalWindows.size();
    for (size_t i = 0; i < numWindows; i++) {
        if (portalWindows[i] == windowHandle) {
            return;
        }
    }
    portalWindows.push_back(windowHandle);
}

void InputDispatcher::TouchState::addGestureMonitors(
        const std::vector<TouchedMonitor>& newMonitors) {
    const size_t newSize = gestureMonitors.size() + newMonitors.size();
    gestureMonitors.reserve(newSize);
    gestureMonitors.insert(std::end(gestureMonitors),
            std::begin(newMonitors), std::end(newMonitors));
}

void InputDispatcher::TouchState::removeWindow(const sp<InputWindowHandle>& windowHandle) {
    for (size_t i = 0; i < windows.size(); i++) {
        if (windows[i].windowHandle == windowHandle) {
            windows.erase(windows.begin() + i);
            return;
        }
    }
}

void InputDispatcher::TouchState::removeWindowByToken(const sp<IBinder>& token) {
    for (size_t i = 0; i < windows.size(); i++) {
        if (windows[i].windowHandle->getToken() == token) {
            windows.erase(windows.begin() + i);
            return;
        }
    }
}

void InputDispatcher::TouchState::filterNonAsIsTouchWindows() {
    for (size_t i = 0 ; i < windows.size(); ) {
        TouchedWindow& window = windows[i];
        if (window.targetFlags & (InputTarget::FLAG_DISPATCH_AS_IS
                | InputTarget::FLAG_DISPATCH_AS_SLIPPERY_ENTER)) {
            window.targetFlags &= ~InputTarget::FLAG_DISPATCH_MASK;
            window.targetFlags |= InputTarget::FLAG_DISPATCH_AS_IS;
            i += 1;
        } else {
            windows.erase(windows.begin() + i);
        }
    }
}

void InputDispatcher::TouchState::filterNonMonitors() {
    windows.clear();
    portalWindows.clear();
}

sp<InputWindowHandle> InputDispatcher::TouchState::getFirstForegroundWindowHandle() const {
    for (size_t i = 0; i < windows.size(); i++) {
        const TouchedWindow& window = windows[i];
        if (window.targetFlags & InputTarget::FLAG_FOREGROUND) {
            return window.windowHandle;
        }
    }
    return nullptr;
}

bool InputDispatcher::TouchState::isSlippery() const {
    // Must have exactly one foreground window.
    bool haveSlipperyForegroundWindow = false;
    for (const TouchedWindow& window : windows) {
        if (window.targetFlags & InputTarget::FLAG_FOREGROUND) {
            if (haveSlipperyForegroundWindow
                    || !(window.windowHandle->getInfo()->layoutParamsFlags
                            & InputWindowInfo::FLAG_SLIPPERY)) {
                return false;
            }
            haveSlipperyForegroundWindow = true;
        }
    }
    return haveSlipperyForegroundWindow;
}


// --- InputDispatcherThread ---

InputDispatcherThread::InputDispatcherThread(const sp<InputDispatcherInterface>& dispatcher) :
        Thread(/*canCallJava*/ true), mDispatcher(dispatcher) {
}

InputDispatcherThread::~InputDispatcherThread() {
}

bool InputDispatcherThread::threadLoop() {
    mDispatcher->dispatchOnce();
    return true;
}

} // namespace android<|MERGE_RESOLUTION|>--- conflicted
+++ resolved
@@ -254,11 +254,6 @@
     }
 }
 
-<<<<<<< HEAD
-template<typename T, typename U>
-static T getValueByKey(std::unordered_map<U, T>& map, U key) {
-    typename std::unordered_map<U, T>::const_iterator it = map.find(key);
-=======
 /**
  * Find the entry in std::unordered_map by key, and return it.
  * If the entry is not found, return a default constructed entry.
@@ -270,23 +265,12 @@
 template <typename T, typename U>
 static T getValueByKey(const std::unordered_map<U, T>& map, U key) {
     auto it = map.find(key);
->>>>>>> 6fbb7b84
     return it != map.end() ? it->second : T{};
 }
 
 
 // --- InputDispatcher ---
 
-<<<<<<< HEAD
-InputDispatcher::InputDispatcher(const sp<InputDispatcherPolicyInterface>& policy) :
-    mPolicy(policy),
-    mPendingEvent(nullptr), mLastDropReason(DROP_REASON_NOT_DROPPED),
-    mAppSwitchSawKeyDown(false), mAppSwitchDueTime(LONG_LONG_MAX),
-    mNextUnblockedEvent(nullptr),
-    mDispatchEnabled(false), mDispatchFrozen(false), mInputFilterEnabled(false),
-    mFocusedDisplayId(ADISPLAY_ID_DEFAULT),
-    mInputTargetWaitCause(INPUT_TARGET_WAIT_CAUSE_NONE) {
-=======
 InputDispatcher::InputDispatcher(const sp<InputDispatcherPolicyInterface>& policy)
       : mPolicy(policy),
         mPendingEvent(nullptr),
@@ -299,7 +283,6 @@
         mInputFilterEnabled(false),
         mFocusedDisplayId(ADISPLAY_ID_DEFAULT),
         mInputTargetWaitCause(INPUT_TARGET_WAIT_CAUSE_NONE) {
->>>>>>> 6fbb7b84
     mLooper = new Looper(false);
     mReporter = createInputReporter();
 
@@ -827,13 +810,8 @@
     resetKeyRepeatLocked();
 
     // Enqueue a command to run outside the lock to tell the policy that the configuration changed.
-<<<<<<< HEAD
-    CommandEntry* commandEntry = postCommandLocked(
-            & InputDispatcher::doNotifyConfigurationChangedLockedInterruptible);
-=======
     std::unique_ptr<CommandEntry> commandEntry = std::make_unique<CommandEntry>(
             &InputDispatcher::doNotifyConfigurationChangedLockedInterruptible);
->>>>>>> 6fbb7b84
     commandEntry->eventTime = entry->eventTime;
     postCommandLocked(std::move(commandEntry));
     return true;
@@ -907,13 +885,8 @@
     // Give the policy a chance to intercept the key.
     if (entry->interceptKeyResult == KeyEntry::INTERCEPT_KEY_RESULT_UNKNOWN) {
         if (entry->policyFlags & POLICY_FLAG_PASS_TO_USER) {
-<<<<<<< HEAD
-            CommandEntry* commandEntry = postCommandLocked(
-                    & InputDispatcher::doInterceptKeyBeforeDispatchingLockedInterruptible);
-=======
             std::unique_ptr<CommandEntry> commandEntry = std::make_unique<CommandEntry>(
                     &InputDispatcher::doInterceptKeyBeforeDispatchingLockedInterruptible);
->>>>>>> 6fbb7b84
             sp<InputWindowHandle> focusedWindowHandle =
                     getValueByKey(mFocusedWindowHandlesByDisplay, getTargetDisplayId(entry));
             if (focusedWindowHandle != nullptr) {
@@ -1407,12 +1380,6 @@
         int32_t x;
         int32_t y;
         int32_t pointerIndex = getMotionEventActionPointerIndex(action);
-<<<<<<< HEAD
-        int32_t x = int32_t(entry->pointerCoords[pointerIndex].
-                getAxisValue(AMOTION_EVENT_AXIS_X));
-        int32_t y = int32_t(entry->pointerCoords[pointerIndex].
-                getAxisValue(AMOTION_EVENT_AXIS_Y));
-=======
         // Always dispatch mouse events to cursor position.
         if (isFromMouse) {
             x = int32_t(entry->xCursorPosition);
@@ -1421,7 +1388,6 @@
             x = int32_t(entry->pointerCoords[pointerIndex].getAxisValue(AMOTION_EVENT_AXIS_X));
             y = int32_t(entry->pointerCoords[pointerIndex].getAxisValue(AMOTION_EVENT_AXIS_Y));
         }
->>>>>>> 6fbb7b84
         bool isDown = maskedAction == AMOTION_EVENT_ACTION_DOWN;
         sp<InputWindowHandle> newTouchedWindowHandle = findTouchedWindowAtLocked(
                 displayId, x, y, isDown /*addOutsideTargets*/, true /*addPortalWindows*/);
@@ -1465,7 +1431,6 @@
             } else if (isWindowObscuredLocked(newTouchedWindowHandle)) {
                 targetFlags |= InputTarget::FLAG_WINDOW_IS_PARTIALLY_OBSCURED;
             }
-<<<<<<< HEAD
 
             // Update hover state.
             if (isHoverAction) {
@@ -1474,16 +1439,6 @@
                 newHoverWindowHandle = mLastHoverWindowHandle;
             }
 
-=======
-
-            // Update hover state.
-            if (isHoverAction) {
-                newHoverWindowHandle = newTouchedWindowHandle;
-            } else if (maskedAction == AMOTION_EVENT_ACTION_SCROLL) {
-                newHoverWindowHandle = mLastHoverWindowHandle;
-            }
-
->>>>>>> 6fbb7b84
             // Update the temporary touch state.
             BitSet32 pointerIds;
             if (isSplit) {
@@ -2108,11 +2063,7 @@
         ATRACE_NAME(message.c_str());
     }
 
-<<<<<<< HEAD
-    bool wasEmpty = connection->outboundQueue.isEmpty();
-=======
     bool wasEmpty = connection->outboundQueue.empty();
->>>>>>> 6fbb7b84
 
     // Enqueue dispatch entries for the requested modes.
     enqueueDispatchEntryLocked(connection, eventEntry, inputTarget,
@@ -2232,11 +2183,7 @@
     }
 
     // Enqueue the dispatch entry.
-<<<<<<< HEAD
-    connection->outboundQueue.enqueueAtTail(dispatchEntry);
-=======
     connection->outboundQueue.push_back(dispatchEntry);
->>>>>>> 6fbb7b84
     traceOutboundQueueLength(connection);
 
 }
@@ -2263,16 +2210,10 @@
         return;
     }
 
-<<<<<<< HEAD
-    CommandEntry* commandEntry = postCommandLocked(
-            & InputDispatcher::doOnPointerDownOutsideFocusLockedInterruptible);
-    commandEntry->newToken = newToken;
-=======
     std::unique_ptr<CommandEntry> commandEntry = std::make_unique<CommandEntry>(
             &InputDispatcher::doOnPointerDownOutsideFocusLockedInterruptible);
     commandEntry->newToken = newToken;
     postCommandLocked(std::move(commandEntry));
->>>>>>> 6fbb7b84
 }
 
 void InputDispatcher::startDispatchCycleLocked(nsecs_t currentTime,
@@ -2344,17 +2285,6 @@
             }
 
             // Publish the motion event.
-<<<<<<< HEAD
-            status = connection->inputPublisher.publishMotionEvent(dispatchEntry->seq,
-                    motionEntry->deviceId, motionEntry->source, motionEntry->displayId,
-                    dispatchEntry->resolvedAction, motionEntry->actionButton,
-                    dispatchEntry->resolvedFlags, motionEntry->edgeFlags,
-                    motionEntry->metaState, motionEntry->buttonState, motionEntry->classification,
-                    xOffset, yOffset, motionEntry->xPrecision, motionEntry->yPrecision,
-                    motionEntry->downTime, motionEntry->eventTime,
-                    motionEntry->pointerCount, motionEntry->pointerProperties,
-                    usingCoords);
-=======
             status =
                     connection->inputPublisher
                             .publishMotionEvent(dispatchEntry->seq, motionEntry->deviceId,
@@ -2370,7 +2300,6 @@
                                                 motionEntry->yCursorPosition, motionEntry->downTime,
                                                 motionEntry->eventTime, motionEntry->pointerCount,
                                                 motionEntry->pointerProperties, usingCoords);
->>>>>>> 6fbb7b84
             break;
         }
 
@@ -2408,17 +2337,11 @@
         }
 
         // Re-enqueue the event on the wait queue.
-<<<<<<< HEAD
-        connection->outboundQueue.dequeue(dispatchEntry);
-        traceOutboundQueueLength(connection);
-        connection->waitQueue.enqueueAtTail(dispatchEntry);
-=======
         connection->outboundQueue.erase(std::remove(connection->outboundQueue.begin(),
                                                     connection->outboundQueue.end(),
                                                     dispatchEntry));
         traceOutboundQueueLength(connection);
         connection->waitQueue.push_back(dispatchEntry);
->>>>>>> 6fbb7b84
         traceWaitQueueLength(connection);
     }
 }
@@ -2449,15 +2372,9 @@
 #endif
 
     // Clear the dispatch queues.
-<<<<<<< HEAD
-    drainDispatchQueue(&connection->outboundQueue);
-    traceOutboundQueueLength(connection);
-    drainDispatchQueue(&connection->waitQueue);
-=======
     drainDispatchQueue(connection->outboundQueue);
     traceOutboundQueueLength(connection);
     drainDispatchQueue(connection->waitQueue);
->>>>>>> 6fbb7b84
     traceWaitQueueLength(connection);
 
     // The connection appears to be unrecoverably broken.
@@ -2472,16 +2389,10 @@
     }
 }
 
-<<<<<<< HEAD
-void InputDispatcher::drainDispatchQueue(Queue<DispatchEntry>* queue) {
-    while (!queue->isEmpty()) {
-        DispatchEntry* dispatchEntry = queue->dequeueAtHead();
-=======
 void InputDispatcher::drainDispatchQueue(std::deque<DispatchEntry*>& queue) {
     while (!queue.empty()) {
         DispatchEntry* dispatchEntry = queue.front();
         queue.pop_front();
->>>>>>> 6fbb7b84
         releaseDispatchEntry(dispatchEntry);
     }
 }
@@ -2717,26 +2628,6 @@
         }
     }
 
-<<<<<<< HEAD
-    MotionEntry* splitMotionEntry = new MotionEntry(
-            originalMotionEntry->sequenceNum,
-            originalMotionEntry->eventTime,
-            originalMotionEntry->deviceId,
-            originalMotionEntry->source,
-            originalMotionEntry->displayId,
-            originalMotionEntry->policyFlags,
-            action,
-            originalMotionEntry->actionButton,
-            originalMotionEntry->flags,
-            originalMotionEntry->metaState,
-            originalMotionEntry->buttonState,
-            originalMotionEntry->classification,
-            originalMotionEntry->edgeFlags,
-            originalMotionEntry->xPrecision,
-            originalMotionEntry->yPrecision,
-            originalMotionEntry->downTime,
-            splitPointerCount, splitPointerProperties, splitPointerCoords, 0, 0);
-=======
     MotionEntry* splitMotionEntry =
             new MotionEntry(originalMotionEntry->sequenceNum, originalMotionEntry->eventTime,
                             originalMotionEntry->deviceId, originalMotionEntry->source,
@@ -2748,7 +2639,6 @@
                             originalMotionEntry->xCursorPosition,
                             originalMotionEntry->yCursorPosition, originalMotionEntry->downTime,
                             splitPointerCount, splitPointerProperties, splitPointerCoords, 0, 0);
->>>>>>> 6fbb7b84
 
     if (originalMotionEntry->injectionState) {
         splitMotionEntry->injectionState = originalMotionEntry->injectionState;
@@ -2894,14 +2784,6 @@
 void InputDispatcher::notifyMotion(const NotifyMotionArgs* args) {
 #if DEBUG_INBOUND_EVENT_DETAILS
     ALOGD("notifyMotion - eventTime=%" PRId64 ", deviceId=%d, source=0x%x, displayId=%" PRId32
-<<<<<<< HEAD
-            ", policyFlags=0x%x, "
-            "action=0x%x, actionButton=0x%x, flags=0x%x, metaState=0x%x, buttonState=0x%x,"
-            "edgeFlags=0x%x, xPrecision=%f, yPrecision=%f, downTime=%" PRId64,
-            args->eventTime, args->deviceId, args->source, args->displayId, args->policyFlags,
-            args->action, args->actionButton, args->flags, args->metaState, args->buttonState,
-            args->edgeFlags, args->xPrecision, args->yPrecision, args->downTime);
-=======
           ", policyFlags=0x%x, "
           "action=0x%x, actionButton=0x%x, flags=0x%x, metaState=0x%x, buttonState=0x%x, "
           "edgeFlags=0x%x, xPrecision=%f, yPrecision=%f, xCursorPosition=%f, "
@@ -2910,7 +2792,6 @@
           args->action, args->actionButton, args->flags, args->metaState, args->buttonState,
           args->edgeFlags, args->xPrecision, args->yPrecision, arg->xCursorPosition,
           args->yCursorPosition, args->downTime);
->>>>>>> 6fbb7b84
     for (uint32_t i = 0; i < args->pointerCount; i++) {
         ALOGD("  Pointer %d: id=%d, toolType=%d, "
                 "x=%f, y=%f, pressure=%f, size=%f, "
@@ -2952,21 +2833,12 @@
             mLock.unlock();
 
             MotionEvent event;
-<<<<<<< HEAD
-            event.initialize(args->deviceId, args->source, args->displayId,
-                    args->action, args->actionButton,
-                    args->flags, args->edgeFlags, args->metaState, args->buttonState,
-                    args->classification, 0, 0, args->xPrecision, args->yPrecision,
-                    args->downTime, args->eventTime,
-                    args->pointerCount, args->pointerProperties, args->pointerCoords);
-=======
             event.initialize(args->deviceId, args->source, args->displayId, args->action,
                              args->actionButton, args->flags, args->edgeFlags, args->metaState,
                              args->buttonState, args->classification, 0, 0, args->xPrecision,
                              args->yPrecision, args->xCursorPosition, args->yCursorPosition,
                              args->downTime, args->eventTime, args->pointerCount,
                              args->pointerProperties, args->pointerCoords);
->>>>>>> 6fbb7b84
 
             policyFlags |= POLICY_FLAG_FILTERED;
             if (!mPolicy->filterInputEvent(&event, policyFlags)) {
@@ -2977,14 +2849,6 @@
         }
 
         // Just enqueue a new motion event.
-<<<<<<< HEAD
-        MotionEntry* newEntry = new MotionEntry(args->sequenceNum, args->eventTime,
-                args->deviceId, args->source, args->displayId, policyFlags,
-                args->action, args->actionButton, args->flags,
-                args->metaState, args->buttonState, args->classification,
-                args->edgeFlags, args->xPrecision, args->yPrecision, args->downTime,
-                args->pointerCount, args->pointerProperties, args->pointerCoords, 0, 0);
-=======
         MotionEntry* newEntry =
                 new MotionEntry(args->sequenceNum, args->eventTime, args->deviceId, args->source,
                                 args->displayId, policyFlags, args->action, args->actionButton,
@@ -2993,7 +2857,6 @@
                                 args->yPrecision, args->xCursorPosition, args->yCursorPosition,
                                 args->downTime, args->pointerCount, args->pointerProperties,
                                 args->pointerCoords, 0, 0);
->>>>>>> 6fbb7b84
 
         needWake = enqueueInboundEventLocked(newEntry);
         mLock.unlock();
@@ -3090,14 +2953,6 @@
         }
 
         mLock.lock();
-<<<<<<< HEAD
-        firstInjectedEntry = new KeyEntry(SYNTHESIZED_EVENT_SEQUENCE_NUM, keyEvent.getEventTime(),
-                keyEvent.getDeviceId(), keyEvent.getSource(), keyEvent.getDisplayId(),
-                policyFlags, action, flags,
-                keyEvent.getKeyCode(), keyEvent.getScanCode(), keyEvent.getMetaState(),
-                keyEvent.getRepeatCount(), keyEvent.getDownTime());
-        lastInjectedEntry = firstInjectedEntry;
-=======
         KeyEntry* injectedEntry =
                 new KeyEntry(SYNTHESIZED_EVENT_SEQUENCE_NUM, keyEvent.getEventTime(),
                              keyEvent.getDeviceId(), keyEvent.getSource(), keyEvent.getDisplayId(),
@@ -3105,7 +2960,6 @@
                              keyEvent.getScanCode(), keyEvent.getMetaState(),
                              keyEvent.getRepeatCount(), keyEvent.getDownTime());
         injectedEntries.push(injectedEntry);
->>>>>>> 6fbb7b84
         break;
     }
 
@@ -3133,35 +2987,6 @@
         mLock.lock();
         const nsecs_t* sampleEventTimes = motionEvent->getSampleEventTimes();
         const PointerCoords* samplePointerCoords = motionEvent->getSamplePointerCoords();
-<<<<<<< HEAD
-        firstInjectedEntry = new MotionEntry(SYNTHESIZED_EVENT_SEQUENCE_NUM, *sampleEventTimes,
-                motionEvent->getDeviceId(), motionEvent->getSource(), motionEvent->getDisplayId(),
-                policyFlags,
-                action, actionButton, motionEvent->getFlags(),
-                motionEvent->getMetaState(), motionEvent->getButtonState(),
-                motionEvent->getClassification(), motionEvent->getEdgeFlags(),
-                motionEvent->getXPrecision(), motionEvent->getYPrecision(),
-                motionEvent->getDownTime(),
-                uint32_t(pointerCount), pointerProperties, samplePointerCoords,
-                motionEvent->getXOffset(), motionEvent->getYOffset());
-        lastInjectedEntry = firstInjectedEntry;
-        for (size_t i = motionEvent->getHistorySize(); i > 0; i--) {
-            sampleEventTimes += 1;
-            samplePointerCoords += pointerCount;
-            MotionEntry* nextInjectedEntry = new MotionEntry(SYNTHESIZED_EVENT_SEQUENCE_NUM,
-                    *sampleEventTimes,
-                    motionEvent->getDeviceId(), motionEvent->getSource(),
-                    motionEvent->getDisplayId(), policyFlags,
-                    action, actionButton, motionEvent->getFlags(),
-                    motionEvent->getMetaState(), motionEvent->getButtonState(),
-                    motionEvent->getClassification(), motionEvent->getEdgeFlags(),
-                    motionEvent->getXPrecision(), motionEvent->getYPrecision(),
-                    motionEvent->getDownTime(),
-                    uint32_t(pointerCount), pointerProperties, samplePointerCoords,
-                    motionEvent->getXOffset(), motionEvent->getYOffset());
-            lastInjectedEntry->next = nextInjectedEntry;
-            lastInjectedEntry = nextInjectedEntry;
-=======
         MotionEntry* injectedEntry =
                 new MotionEntry(SYNTHESIZED_EVENT_SEQUENCE_NUM, *sampleEventTimes,
                                 motionEvent->getDeviceId(), motionEvent->getSource(),
@@ -3191,7 +3016,6 @@
                                     pointerProperties, samplePointerCoords,
                                     motionEvent->getXOffset(), motionEvent->getYOffset());
             injectedEntries.push(nextInjectedEntry);
->>>>>>> 6fbb7b84
         }
         break;
     }
@@ -3210,16 +3034,9 @@
     injectedEntries.back()->injectionState = injectionState;
 
     bool needWake = false;
-<<<<<<< HEAD
-    for (EventEntry* entry = firstInjectedEntry; entry != nullptr; ) {
-        EventEntry* nextEntry = entry->next;
-        needWake |= enqueueInboundEventLocked(entry);
-        entry = nextEntry;
-=======
     while (!injectedEntries.empty()) {
         needWake |= enqueueInboundEventLocked(injectedEntries.front());
         injectedEntries.pop();
->>>>>>> 6fbb7b84
     }
 
     mLock.unlock();
@@ -3346,18 +3163,7 @@
 
 std::vector<sp<InputWindowHandle>> InputDispatcher::getWindowHandlesLocked(
         int32_t displayId) const {
-<<<<<<< HEAD
-    std::unordered_map<int32_t, std::vector<sp<InputWindowHandle>>>::const_iterator it =
-            mWindowHandlesByDisplay.find(displayId);
-    if(it != mWindowHandlesByDisplay.end()) {
-        return it->second;
-    }
-
-    // Return an empty one if nothing found.
-    return std::vector<sp<InputWindowHandle>>();
-=======
     return getValueByKey(mWindowHandlesByDisplay, displayId);
->>>>>>> 6fbb7b84
 }
 
 sp<InputWindowHandle> InputDispatcher::getWindowHandleLocked(
@@ -3399,8 +3205,6 @@
     return mInputChannelsByToken.at(token);
 }
 
-<<<<<<< HEAD
-=======
 void InputDispatcher::updateWindowHandlesForDisplayLocked(
         const std::vector<sp<InputWindowHandle>>& inputWindowHandles, int32_t displayId) {
     if (inputWindowHandles.empty()) {
@@ -3458,7 +3262,6 @@
     mWindowHandlesByDisplay[displayId] = newHandles;
 }
 
->>>>>>> 6fbb7b84
 /**
  * Called from InputManagerService, update window handle list by displayId that can receive input.
  * A window handle contains information about InputChannel, Touch Region, Types, Focused,...
@@ -3473,65 +3276,6 @@
 #endif
     { // acquire lock
         std::scoped_lock _l(mLock);
-<<<<<<< HEAD
-
-        // Copy old handles for release if they are no longer present.
-        const std::vector<sp<InputWindowHandle>> oldWindowHandles =
-                getWindowHandlesLocked(displayId);
-
-        sp<InputWindowHandle> newFocusedWindowHandle = nullptr;
-        bool foundHoveredWindow = false;
-
-        if (inputWindowHandles.empty()) {
-            // Remove all handles on a display if there are no windows left.
-            mWindowHandlesByDisplay.erase(displayId);
-        } else {
-            // Since we compare the pointer of input window handles across window updates, we need
-            // to make sure the handle object for the same window stays unchanged across updates.
-            const std::vector<sp<InputWindowHandle>>& oldHandles =
-                    mWindowHandlesByDisplay[displayId];
-            std::unordered_map<sp<IBinder>, sp<InputWindowHandle>, IBinderHash> oldHandlesByTokens;
-            for (const sp<InputWindowHandle>& handle : oldHandles) {
-                oldHandlesByTokens[handle->getToken()] = handle;
-            }
-
-            std::vector<sp<InputWindowHandle>> newHandles;
-            for (const sp<InputWindowHandle>& handle : inputWindowHandles) {
-                if (!handle->updateInfo()) {
-                    // handle no longer valid
-                    continue;
-                }
-                const InputWindowInfo* info = handle->getInfo();
-
-                if ((getInputChannelLocked(handle->getToken()) == nullptr &&
-                     info->portalToDisplayId == ADISPLAY_ID_NONE)) {
-                    const bool noInputChannel =
-                            info->inputFeatures & InputWindowInfo::INPUT_FEATURE_NO_INPUT_CHANNEL;
-                    const bool canReceiveInput =
-                            !(info->layoutParamsFlags & InputWindowInfo::FLAG_NOT_TOUCHABLE) ||
-                            !(info->layoutParamsFlags & InputWindowInfo::FLAG_NOT_FOCUSABLE);
-                    if (canReceiveInput && !noInputChannel) {
-                        ALOGE("Window handle %s has no registered input channel",
-                              handle->getName().c_str());
-                    }
-                    continue;
-                }
-
-                if (info->displayId != displayId) {
-                    ALOGE("Window %s updated by wrong display %d, should belong to display %d",
-                          handle->getName().c_str(), displayId, info->displayId);
-                    continue;
-                }
-
-                if (oldHandlesByTokens.find(handle->getToken()) != oldHandlesByTokens.end()) {
-                    const sp<InputWindowHandle> oldHandle =
-                            oldHandlesByTokens.at(handle->getToken());
-                    oldHandle->updateFrom(handle);
-                    newHandles.push_back(oldHandle);
-                } else {
-                    newHandles.push_back(handle);
-                }
-=======
 
         // Copy old handles for release if they are no longer present.
         const std::vector<sp<InputWindowHandle>> oldWindowHandles =
@@ -3546,22 +3290,10 @@
             if (!newFocusedWindowHandle && windowHandle->getInfo()->hasFocus &&
                 windowHandle->getInfo()->visible) {
                 newFocusedWindowHandle = windowHandle;
->>>>>>> 6fbb7b84
-            }
-
-            for (const sp<InputWindowHandle>& windowHandle : newHandles) {
-                // Set newFocusedWindowHandle to the top most focused window instead of the last one
-                if (!newFocusedWindowHandle && windowHandle->getInfo()->hasFocus
-                        && windowHandle->getInfo()->visible) {
-                    newFocusedWindowHandle = windowHandle;
-                }
-                if (windowHandle == mLastHoverWindowHandle) {
-                    foundHoveredWindow = true;
-                }
-            }
-
-            // Insert or replace
-            mWindowHandlesByDisplay[displayId] = newHandles;
+            }
+            if (windowHandle == mLastHoverWindowHandle) {
+                foundHoveredWindow = true;
+            }
         }
 
         if (!foundHoveredWindow) {
@@ -4186,21 +3918,12 @@
         int32_t displayId, bool isGestureMonitor) {
     { // acquire lock
         std::scoped_lock _l(mLock);
-<<<<<<< HEAD
 
         if (displayId < 0) {
             ALOGW("Attempted to register input monitor without a specified display.");
             return BAD_VALUE;
         }
 
-=======
-
-        if (displayId < 0) {
-            ALOGW("Attempted to register input monitor without a specified display.");
-            return BAD_VALUE;
-        }
-
->>>>>>> 6fbb7b84
         if (inputChannel->getToken() == nullptr) {
             ALOGW("Attempted to register input monitor without an identifying token.");
             return BAD_VALUE;
@@ -4293,70 +4016,7 @@
         } else {
             ++it;
         }
-<<<<<<< HEAD
-=======
-    }
-}
-
-status_t InputDispatcher::pilferPointers(const sp<IBinder>& token) {
-    { // acquire lock
-        std::scoped_lock _l(mLock);
-        std::optional<int32_t> foundDisplayId = findGestureMonitorDisplayByTokenLocked(token);
-
-        if (!foundDisplayId) {
-            ALOGW("Attempted to pilfer pointers from an un-registered monitor or invalid token");
-            return BAD_VALUE;
-        }
-        int32_t displayId = foundDisplayId.value();
-
-        ssize_t stateIndex = mTouchStatesByDisplay.indexOfKey(displayId);
-        if (stateIndex < 0) {
-            ALOGW("Failed to pilfer pointers: no pointers on display %" PRId32 ".", displayId);
-            return BAD_VALUE;
-        }
-
-        TouchState& state = mTouchStatesByDisplay.editValueAt(stateIndex);
-        std::optional<int32_t> foundDeviceId;
-        for (const TouchedMonitor& touchedMonitor : state.gestureMonitors) {
-            if (touchedMonitor.monitor.inputChannel->getToken() == token) {
-                foundDeviceId = state.deviceId;
-            }
-        }
-        if (!foundDeviceId || !state.down) {
-            ALOGW("Attempted to pilfer points from a monitor without any on-going pointer streams."
-                    " Ignoring.");
-            return BAD_VALUE;
-        }
-        int32_t deviceId = foundDeviceId.value();
-
-        // Send cancel events to all the input channels we're stealing from.
-        CancelationOptions options(CancelationOptions::CANCEL_POINTER_EVENTS,
-                "gesture monitor stole pointer stream");
-        options.deviceId = deviceId;
-        options.displayId = displayId;
-        for (const TouchedWindow& window : state.windows) {
-            sp<InputChannel> channel = getInputChannelLocked(window.windowHandle->getToken());
-            synthesizeCancelationEventsForInputChannelLocked(channel, options);
-        }
-        // Then clear the current touch state so we stop dispatching to them as well.
-        state.filterNonMonitors();
-    }
-    return OK;
-}
-
-
-std::optional<int32_t> InputDispatcher::findGestureMonitorDisplayByTokenLocked(
-        const sp<IBinder>& token) {
-    for (const auto& it : mGestureMonitorsByDisplay) {
-        const std::vector<Monitor>& monitors = it.second;
-        for (const Monitor& monitor : monitors) {
-            if (monitor.inputChannel->getToken() == token) {
-                return it.first;
-            }
-        }
->>>>>>> 6fbb7b84
-    }
-    return std::nullopt;
+    }
 }
 
 status_t InputDispatcher::pilferPointers(const sp<IBinder>& token) {
@@ -4465,16 +4125,6 @@
     commandEntry->oldToken = oldToken;
     commandEntry->newToken = newToken;
     postCommandLocked(std::move(commandEntry));
-}
-
-void InputDispatcher::onFocusChangedLocked(const sp<InputWindowHandle>& oldFocus,
-        const sp<InputWindowHandle>& newFocus) {
-    sp<IBinder> oldToken = oldFocus != nullptr ? oldFocus->getToken() : nullptr;
-    sp<IBinder> newToken = newFocus != nullptr ? newFocus->getToken() : nullptr;
-    CommandEntry* commandEntry = postCommandLocked(
-            & InputDispatcher::doNotifyFocusChangedLockedInterruptible);
-    commandEntry->oldToken = oldToken;
-    commandEntry->newToken = newToken;
 }
 
 void InputDispatcher::onANRLocked(
@@ -4647,26 +4297,7 @@
             connection->outboundQueue.push_front(dispatchEntry);
             traceOutboundQueueLength(connection);
         } else {
-<<<<<<< HEAD
-            restartEvent = false;
-        }
-
-        // Dequeue the event and start the next cycle.
-        // Note that because the lock might have been released, it is possible that the
-        // contents of the wait queue to have been drained, so we need to double-check
-        // a few things.
-        if (dispatchEntry == connection->findWaitQueueEntry(seq)) {
-            connection->waitQueue.dequeue(dispatchEntry);
-            traceWaitQueueLength(connection);
-            if (restartEvent && connection->status == Connection::STATUS_NORMAL) {
-                connection->outboundQueue.enqueueAtHead(dispatchEntry);
-                traceOutboundQueueLength(connection);
-            } else {
-                releaseDispatchEntry(dispatchEntry);
-            }
-=======
             releaseDispatchEntry(dispatchEntry);
->>>>>>> 6fbb7b84
         }
     }
 
@@ -5042,23 +4673,6 @@
 
 // --- InputDispatcher::MotionEntry ---
 
-<<<<<<< HEAD
-InputDispatcher::MotionEntry::MotionEntry(uint32_t sequenceNum, nsecs_t eventTime, int32_t deviceId,
-        uint32_t source, int32_t displayId, uint32_t policyFlags, int32_t action,
-        int32_t actionButton,
-        int32_t flags, int32_t metaState, int32_t buttonState, MotionClassification classification,
-        int32_t edgeFlags, float xPrecision, float yPrecision, nsecs_t downTime,
-        uint32_t pointerCount,
-        const PointerProperties* pointerProperties, const PointerCoords* pointerCoords,
-        float xOffset, float yOffset) :
-        EventEntry(sequenceNum, TYPE_MOTION, eventTime, policyFlags),
-        eventTime(eventTime),
-        deviceId(deviceId), source(source), displayId(displayId), action(action),
-        actionButton(actionButton), flags(flags), metaState(metaState), buttonState(buttonState),
-        classification(classification), edgeFlags(edgeFlags),
-        xPrecision(xPrecision), yPrecision(yPrecision),
-        downTime(downTime), pointerCount(pointerCount) {
-=======
 InputDispatcher::MotionEntry::MotionEntry(
         uint32_t sequenceNum, nsecs_t eventTime, int32_t deviceId, uint32_t source,
         int32_t displayId, uint32_t policyFlags, int32_t action, int32_t actionButton,
@@ -5085,7 +4699,6 @@
         yCursorPosition(yCursorPosition),
         downTime(downTime),
         pointerCount(pointerCount) {
->>>>>>> 6fbb7b84
     for (uint32_t i = 0; i < pointerCount; i++) {
         this->pointerProperties[i].copyFrom(pointerProperties[i]);
         this->pointerCoords[i].copyFrom(pointerCoords[i]);
@@ -5100,13 +4713,6 @@
 
 void InputDispatcher::MotionEntry::appendDescription(std::string& msg) const {
     msg += StringPrintf("MotionEvent(deviceId=%d, source=0x%08x, displayId=%" PRId32
-<<<<<<< HEAD
-            ", action=%s, actionButton=0x%08x, flags=0x%08x, metaState=0x%08x, buttonState=0x%08x, "
-            "classification=%s, edgeFlags=0x%08x, xPrecision=%.1f, yPrecision=%.1f, pointers=[",
-            deviceId, source, displayId, motionActionToString(action).c_str(), actionButton, flags,
-            metaState, buttonState, motionClassificationToString(classification), edgeFlags,
-            xPrecision, yPrecision);
-=======
                         ", action=%s, actionButton=0x%08x, flags=0x%08x, metaState=0x%08x, "
                         "buttonState=0x%08x, "
                         "classification=%s, edgeFlags=0x%08x, xPrecision=%.1f, yPrecision=%.1f, "
@@ -5115,7 +4721,6 @@
                         actionButton, flags, metaState, buttonState,
                         motionClassificationToString(classification), edgeFlags, xPrecision,
                         yPrecision, xCursorPosition, yCursorPosition);
->>>>>>> 6fbb7b84
 
     for (uint32_t i = 0; i < pointerCount; i++) {
         if (i) {
@@ -5417,15 +5022,6 @@
         if (shouldCancelMotion(memento, options)) {
             const int32_t action = memento.hovering ?
                     AMOTION_EVENT_ACTION_HOVER_EXIT : AMOTION_EVENT_ACTION_CANCEL;
-<<<<<<< HEAD
-            outEvents.push_back(new MotionEntry(SYNTHESIZED_EVENT_SEQUENCE_NUM, currentTime,
-                    memento.deviceId, memento.source, memento.displayId, memento.policyFlags,
-                    action, 0 /*actionButton*/, memento.flags, AMETA_NONE, 0 /*buttonState*/,
-                    MotionClassification::NONE, AMOTION_EVENT_EDGE_FLAG_NONE,
-                    memento.xPrecision, memento.yPrecision, memento.downTime,
-                    memento.pointerCount, memento.pointerProperties, memento.pointerCoords,
-                    0 /*xOffset*/, 0 /*yOffset*/));
-=======
             outEvents.push_back(
                     new MotionEntry(SYNTHESIZED_EVENT_SEQUENCE_NUM, currentTime, memento.deviceId,
                                     memento.source, memento.displayId, memento.policyFlags, action,
@@ -5436,7 +5032,6 @@
                                     memento.yCursorPosition, memento.downTime, memento.pointerCount,
                                     memento.pointerProperties, memento.pointerCoords, 0 /*xOffset*/,
                                     0 /*yOffset*/));
->>>>>>> 6fbb7b84
         }
     }
 }
@@ -5570,15 +5165,6 @@
     }
 }
 
-<<<<<<< HEAD
-InputDispatcher::DispatchEntry* InputDispatcher::Connection::findWaitQueueEntry(uint32_t seq) {
-    for (DispatchEntry* entry = waitQueue.head; entry != nullptr; entry = entry->next) {
-        if (entry->seq == seq) {
-            return entry;
-        }
-    }
-    return nullptr;
-=======
 std::deque<InputDispatcher::DispatchEntry*>::iterator
 InputDispatcher::Connection::findWaitQueueEntry(uint32_t seq) {
     for (std::deque<DispatchEntry*>::iterator it = waitQueue.begin(); it != waitQueue.end(); it++) {
@@ -5587,7 +5173,6 @@
         }
     }
     return waitQueue.end();
->>>>>>> 6fbb7b84
 }
 
 // --- InputDispatcher::Monitor
