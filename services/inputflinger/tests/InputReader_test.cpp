--- conflicted
+++ resolved
@@ -167,21 +167,12 @@
                 orientation, uniqueId, physicalPort, viewportType);
         mViewports.push_back(viewport);
         mConfig.setDisplayViewports(mViewports);
-<<<<<<< HEAD
     }
 
     void addExcludedDeviceName(const std::string& deviceName) {
         mConfig.excludedDeviceNames.push_back(deviceName);
     }
 
-=======
-    }
-
-    void addExcludedDeviceName(const std::string& deviceName) {
-        mConfig.excludedDeviceNames.push_back(deviceName);
-    }
-
->>>>>>> eed5d453
     void addInputPortAssociation(const std::string& inputPort, uint8_t displayPort) {
         mConfig.portAssociations.insert({inputPort, displayPort});
     }
@@ -6296,8 +6287,6 @@
     ASSERT_NO_FATAL_FAILURE(mFakeListener->assertNotifyMotionWasCalled(&args));
     ASSERT_EQ(DISPLAY_ID, args.displayId);
 }
-<<<<<<< HEAD
-=======
 
 /**
  * Expect fallback to internal viewport if device is external and external viewport is not present.
@@ -6328,6 +6317,5 @@
     ASSERT_NO_FATAL_FAILURE(mFakeListener->assertNotifyMotionWasCalled(&motionArgs));
     ASSERT_EQ(SECONDARY_DISPLAY_ID, motionArgs.displayId);
 }
->>>>>>> eed5d453
 
 } // namespace android