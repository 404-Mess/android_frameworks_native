/*
 * Copyright (C) 2010 The Android Open Source Project
 *
 * Licensed under the Apache License, Version 2.0 (the "License");
 * you may not use this file except in compliance with the License.
 * You may obtain a copy of the License at
 *
 *      http://www.apache.org/licenses/LICENSE-2.0
 *
 * Unless required by applicable law or agreed to in writing, software
 * distributed under the License is distributed on an "AS IS" BASIS,
 * WITHOUT WARRANTIES OR CONDITIONS OF ANY KIND, either express or implied.
 * See the License for the specific language governing permissions and
 * limitations under the License.
 */

#define LOG_TAG "InputReader"

//#define LOG_NDEBUG 0

// Log debug messages for each raw event received from the EventHub.
#define DEBUG_RAW_EVENTS 0

// Log debug messages about touch screen filtering hacks.
#define DEBUG_HACKS 0

// Log debug messages about virtual key processing.
#define DEBUG_VIRTUAL_KEYS 0

// Log debug messages about pointers.
#define DEBUG_POINTERS 0

// Log debug messages about pointer assignment calculations.
#define DEBUG_POINTER_ASSIGNMENT 0

// Log debug messages about gesture detection.
#define DEBUG_GESTURES 0

// Log debug messages about the vibrator.
#define DEBUG_VIBRATOR 0

// Log debug messages about fusing stylus data.
#define DEBUG_STYLUS_FUSION 0

#include "InputReader.h"

#include <errno.h>
#include <inttypes.h>
#include <limits.h>
#include <math.h>
#include <stddef.h>
#include <stdlib.h>
#include <unistd.h>

#include <log/log.h>

#include <android-base/stringprintf.h>
#include <input/Keyboard.h>
#include <input/VirtualKeyMap.h>
#include <statslog.h>

#define INDENT "  "
#define INDENT2 "    "
#define INDENT3 "      "
#define INDENT4 "        "
#define INDENT5 "          "

using android::base::StringPrintf;

namespace android {

// --- Constants ---

// Maximum number of slots supported when using the slot-based Multitouch Protocol B.
static constexpr size_t MAX_SLOTS = 32;

// Maximum amount of latency to add to touch events while waiting for data from an
// external stylus.
static constexpr nsecs_t EXTERNAL_STYLUS_DATA_TIMEOUT = ms2ns(72);

// Maximum amount of time to wait on touch data before pushing out new pressure data.
static constexpr nsecs_t TOUCH_DATA_TIMEOUT = ms2ns(20);

// Artificial latency on synthetic events created from stylus data without corresponding touch
// data.
static constexpr nsecs_t STYLUS_DATA_LATENCY = ms2ns(10);

// How often to report input event statistics
static constexpr nsecs_t STATISTICS_REPORT_FREQUENCY = seconds_to_nanoseconds(5 * 60);

// --- Static Functions ---

template<typename T>
inline static T abs(const T& value) {
    return value < 0 ? - value : value;
}

template<typename T>
inline static T min(const T& a, const T& b) {
    return a < b ? a : b;
}

template<typename T>
inline static void swap(T& a, T& b) {
    T temp = a;
    a = b;
    b = temp;
}

inline static float avg(float x, float y) {
    return (x + y) / 2;
}

inline static float distance(float x1, float y1, float x2, float y2) {
    return hypotf(x1 - x2, y1 - y2);
}

inline static int32_t signExtendNybble(int32_t value) {
    return value >= 8 ? value - 16 : value;
}

static inline const char* toString(bool value) {
    return value ? "true" : "false";
}

static int32_t rotateValueUsingRotationMap(int32_t value, int32_t orientation,
        const int32_t map[][4], size_t mapSize) {
    if (orientation != DISPLAY_ORIENTATION_0) {
        for (size_t i = 0; i < mapSize; i++) {
            if (value == map[i][0]) {
                return map[i][orientation];
            }
        }
    }
    return value;
}

static const int32_t keyCodeRotationMap[][4] = {
        // key codes enumerated counter-clockwise with the original (unrotated) key first
        // no rotation,        90 degree rotation,  180 degree rotation, 270 degree rotation
        { AKEYCODE_DPAD_DOWN,   AKEYCODE_DPAD_RIGHT,  AKEYCODE_DPAD_UP,     AKEYCODE_DPAD_LEFT },
        { AKEYCODE_DPAD_RIGHT,  AKEYCODE_DPAD_UP,     AKEYCODE_DPAD_LEFT,   AKEYCODE_DPAD_DOWN },
        { AKEYCODE_DPAD_UP,     AKEYCODE_DPAD_LEFT,   AKEYCODE_DPAD_DOWN,   AKEYCODE_DPAD_RIGHT },
        { AKEYCODE_DPAD_LEFT,   AKEYCODE_DPAD_DOWN,   AKEYCODE_DPAD_RIGHT,  AKEYCODE_DPAD_UP },
        { AKEYCODE_SYSTEM_NAVIGATION_DOWN, AKEYCODE_SYSTEM_NAVIGATION_RIGHT,
            AKEYCODE_SYSTEM_NAVIGATION_UP, AKEYCODE_SYSTEM_NAVIGATION_LEFT },
        { AKEYCODE_SYSTEM_NAVIGATION_RIGHT, AKEYCODE_SYSTEM_NAVIGATION_UP,
            AKEYCODE_SYSTEM_NAVIGATION_LEFT, AKEYCODE_SYSTEM_NAVIGATION_DOWN },
        { AKEYCODE_SYSTEM_NAVIGATION_UP, AKEYCODE_SYSTEM_NAVIGATION_LEFT,
            AKEYCODE_SYSTEM_NAVIGATION_DOWN, AKEYCODE_SYSTEM_NAVIGATION_RIGHT },
        { AKEYCODE_SYSTEM_NAVIGATION_LEFT, AKEYCODE_SYSTEM_NAVIGATION_DOWN,
            AKEYCODE_SYSTEM_NAVIGATION_RIGHT, AKEYCODE_SYSTEM_NAVIGATION_UP },
};
static const size_t keyCodeRotationMapSize =
        sizeof(keyCodeRotationMap) / sizeof(keyCodeRotationMap[0]);

static int32_t rotateStemKey(int32_t value, int32_t orientation,
        const int32_t map[][2], size_t mapSize) {
    if (orientation == DISPLAY_ORIENTATION_180) {
        for (size_t i = 0; i < mapSize; i++) {
            if (value == map[i][0]) {
                return map[i][1];
            }
        }
    }
    return value;
}

// The mapping can be defined using input device configuration properties keyboard.rotated.stem_X
static int32_t stemKeyRotationMap[][2] = {
        // key codes enumerated with the original (unrotated) key first
        // no rotation,           180 degree rotation
        { AKEYCODE_STEM_PRIMARY, AKEYCODE_STEM_PRIMARY },
        { AKEYCODE_STEM_1,       AKEYCODE_STEM_1 },
        { AKEYCODE_STEM_2,       AKEYCODE_STEM_2 },
        { AKEYCODE_STEM_3,       AKEYCODE_STEM_3 },
};
static const size_t stemKeyRotationMapSize =
        sizeof(stemKeyRotationMap) / sizeof(stemKeyRotationMap[0]);

static int32_t rotateKeyCode(int32_t keyCode, int32_t orientation) {
    keyCode = rotateStemKey(keyCode, orientation,
            stemKeyRotationMap, stemKeyRotationMapSize);
    return rotateValueUsingRotationMap(keyCode, orientation,
            keyCodeRotationMap, keyCodeRotationMapSize);
}

static void rotateDelta(int32_t orientation, float* deltaX, float* deltaY) {
    float temp;
    switch (orientation) {
    case DISPLAY_ORIENTATION_90:
        temp = *deltaX;
        *deltaX = *deltaY;
        *deltaY = -temp;
        break;

    case DISPLAY_ORIENTATION_180:
        *deltaX = -*deltaX;
        *deltaY = -*deltaY;
        break;

    case DISPLAY_ORIENTATION_270:
        temp = *deltaX;
        *deltaX = -*deltaY;
        *deltaY = temp;
        break;
    }
}

static inline bool sourcesMatchMask(uint32_t sources, uint32_t sourceMask) {
    return (sources & sourceMask & ~ AINPUT_SOURCE_CLASS_MASK) != 0;
}

// Returns true if the pointer should be reported as being down given the specified
// button states.  This determines whether the event is reported as a touch event.
static bool isPointerDown(int32_t buttonState) {
    return buttonState &
            (AMOTION_EVENT_BUTTON_PRIMARY | AMOTION_EVENT_BUTTON_SECONDARY
                    | AMOTION_EVENT_BUTTON_TERTIARY);
}

static float calculateCommonVector(float a, float b) {
    if (a > 0 && b > 0) {
        return a < b ? a : b;
    } else if (a < 0 && b < 0) {
        return a > b ? a : b;
    } else {
        return 0;
    }
}

static void synthesizeButtonKey(InputReaderContext* context, int32_t action,
        nsecs_t when, int32_t deviceId, uint32_t source, int32_t displayId,
        uint32_t policyFlags, int32_t lastButtonState, int32_t currentButtonState,
        int32_t buttonState, int32_t keyCode) {
    if (
            (action == AKEY_EVENT_ACTION_DOWN
                    && !(lastButtonState & buttonState)
                    && (currentButtonState & buttonState))
            || (action == AKEY_EVENT_ACTION_UP
                    && (lastButtonState & buttonState)
                    && !(currentButtonState & buttonState))) {
        NotifyKeyArgs args(context->getNextSequenceNum(), when, deviceId, source, displayId,
                policyFlags, action, 0, keyCode, 0, context->getGlobalMetaState(), when);
        context->getListener()->notifyKey(&args);
    }
}

static void synthesizeButtonKeys(InputReaderContext* context, int32_t action,
        nsecs_t when, int32_t deviceId, uint32_t source, int32_t displayId,
        uint32_t policyFlags, int32_t lastButtonState, int32_t currentButtonState) {
    synthesizeButtonKey(context, action, when, deviceId, source, displayId, policyFlags,
            lastButtonState, currentButtonState,
            AMOTION_EVENT_BUTTON_BACK, AKEYCODE_BACK);
    synthesizeButtonKey(context, action, when, deviceId, source, displayId, policyFlags,
            lastButtonState, currentButtonState,
            AMOTION_EVENT_BUTTON_FORWARD, AKEYCODE_FORWARD);
}


// --- InputReader ---

InputReader::InputReader(const sp<EventHubInterface>& eventHub,
        const sp<InputReaderPolicyInterface>& policy,
        const sp<InputListenerInterface>& listener) :
        mContext(this), mEventHub(eventHub), mPolicy(policy),
        mNextSequenceNum(1), mGlobalMetaState(0), mGeneration(1),
        mDisableVirtualKeysTimeout(LLONG_MIN), mNextTimeout(LLONG_MAX),
        mConfigurationChangesToRefresh(0) {
    mQueuedListener = new QueuedInputListener(listener);

    { // acquire lock
        AutoMutex _l(mLock);

        refreshConfigurationLocked(0);
        updateGlobalMetaStateLocked();
    } // release lock
}

InputReader::~InputReader() {
    for (size_t i = 0; i < mDevices.size(); i++) {
        delete mDevices.valueAt(i);
    }
}

void InputReader::loopOnce() {
    int32_t oldGeneration;
    int32_t timeoutMillis;
    bool inputDevicesChanged = false;
    std::vector<InputDeviceInfo> inputDevices;
    { // acquire lock
        AutoMutex _l(mLock);

        oldGeneration = mGeneration;
        timeoutMillis = -1;

        uint32_t changes = mConfigurationChangesToRefresh;
        if (changes) {
            mConfigurationChangesToRefresh = 0;
            timeoutMillis = 0;
            refreshConfigurationLocked(changes);
        } else if (mNextTimeout != LLONG_MAX) {
            nsecs_t now = systemTime(SYSTEM_TIME_MONOTONIC);
            timeoutMillis = toMillisecondTimeoutDelay(now, mNextTimeout);
        }
    } // release lock

    size_t count = mEventHub->getEvents(timeoutMillis, mEventBuffer, EVENT_BUFFER_SIZE);

    { // acquire lock
        AutoMutex _l(mLock);
        mReaderIsAliveCondition.broadcast();

        if (count) {
            processEventsLocked(mEventBuffer, count);
        }

        if (mNextTimeout != LLONG_MAX) {
            nsecs_t now = systemTime(SYSTEM_TIME_MONOTONIC);
            if (now >= mNextTimeout) {
#if DEBUG_RAW_EVENTS
                ALOGD("Timeout expired, latency=%0.3fms", (now - mNextTimeout) * 0.000001f);
#endif
                mNextTimeout = LLONG_MAX;
                timeoutExpiredLocked(now);
            }
        }

        if (oldGeneration != mGeneration) {
            inputDevicesChanged = true;
            getInputDevicesLocked(inputDevices);
        }
    } // release lock

    // Send out a message that the describes the changed input devices.
    if (inputDevicesChanged) {
        mPolicy->notifyInputDevicesChanged(inputDevices);
    }

    // Flush queued events out to the listener.
    // This must happen outside of the lock because the listener could potentially call
    // back into the InputReader's methods, such as getScanCodeState, or become blocked
    // on another thread similarly waiting to acquire the InputReader lock thereby
    // resulting in a deadlock.  This situation is actually quite plausible because the
    // listener is actually the input dispatcher, which calls into the window manager,
    // which occasionally calls into the input reader.
    mQueuedListener->flush();
}

void InputReader::processEventsLocked(const RawEvent* rawEvents, size_t count) {
    for (const RawEvent* rawEvent = rawEvents; count;) {
        int32_t type = rawEvent->type;
        size_t batchSize = 1;
        if (type < EventHubInterface::FIRST_SYNTHETIC_EVENT) {
            int32_t deviceId = rawEvent->deviceId;
            while (batchSize < count) {
                if (rawEvent[batchSize].type >= EventHubInterface::FIRST_SYNTHETIC_EVENT
                        || rawEvent[batchSize].deviceId != deviceId) {
                    break;
                }
                batchSize += 1;
            }
#if DEBUG_RAW_EVENTS
            ALOGD("BatchSize: %zu Count: %zu", batchSize, count);
#endif
            processEventsForDeviceLocked(deviceId, rawEvent, batchSize);
        } else {
            switch (rawEvent->type) {
            case EventHubInterface::DEVICE_ADDED:
                addDeviceLocked(rawEvent->when, rawEvent->deviceId);
                break;
            case EventHubInterface::DEVICE_REMOVED:
                removeDeviceLocked(rawEvent->when, rawEvent->deviceId);
                break;
            case EventHubInterface::FINISHED_DEVICE_SCAN:
                handleConfigurationChangedLocked(rawEvent->when);
                break;
            default:
                ALOG_ASSERT(false); // can't happen
                break;
            }
        }
        count -= batchSize;
        rawEvent += batchSize;
    }
}

void InputReader::addDeviceLocked(nsecs_t when, int32_t deviceId) {
    ssize_t deviceIndex = mDevices.indexOfKey(deviceId);
    if (deviceIndex >= 0) {
        ALOGW("Ignoring spurious device added event for deviceId %d.", deviceId);
        return;
    }

    InputDeviceIdentifier identifier = mEventHub->getDeviceIdentifier(deviceId);
    uint32_t classes = mEventHub->getDeviceClasses(deviceId);
    int32_t controllerNumber = mEventHub->getDeviceControllerNumber(deviceId);

    InputDevice* device = createDeviceLocked(deviceId, controllerNumber, identifier, classes);
    device->configure(when, &mConfig, 0);
    device->reset(when);

    if (device->isIgnored()) {
        ALOGI("Device added: id=%d, name='%s' (ignored non-input device)", deviceId,
                identifier.name.c_str());
    } else {
        ALOGI("Device added: id=%d, name='%s', sources=0x%08x", deviceId,
                identifier.name.c_str(), device->getSources());
    }

    mDevices.add(deviceId, device);
    bumpGenerationLocked();

    if (device->getClasses() & INPUT_DEVICE_CLASS_EXTERNAL_STYLUS) {
        notifyExternalStylusPresenceChanged();
    }
}

void InputReader::removeDeviceLocked(nsecs_t when, int32_t deviceId) {
    InputDevice* device = nullptr;
    ssize_t deviceIndex = mDevices.indexOfKey(deviceId);
    if (deviceIndex < 0) {
        ALOGW("Ignoring spurious device removed event for deviceId %d.", deviceId);
        return;
    }

    device = mDevices.valueAt(deviceIndex);
    mDevices.removeItemsAt(deviceIndex, 1);
    bumpGenerationLocked();

    if (device->isIgnored()) {
        ALOGI("Device removed: id=%d, name='%s' (ignored non-input device)",
                device->getId(), device->getName().c_str());
    } else {
        ALOGI("Device removed: id=%d, name='%s', sources=0x%08x",
                device->getId(), device->getName().c_str(), device->getSources());
    }

    if (device->getClasses() & INPUT_DEVICE_CLASS_EXTERNAL_STYLUS) {
        notifyExternalStylusPresenceChanged();
    }

    device->reset(when);
    delete device;
}

InputDevice* InputReader::createDeviceLocked(int32_t deviceId, int32_t controllerNumber,
        const InputDeviceIdentifier& identifier, uint32_t classes) {
    InputDevice* device = new InputDevice(&mContext, deviceId, bumpGenerationLocked(),
            controllerNumber, identifier, classes);

    // External devices.
    if (classes & INPUT_DEVICE_CLASS_EXTERNAL) {
        device->setExternal(true);
    }

    // Devices with mics.
    if (classes & INPUT_DEVICE_CLASS_MIC) {
        device->setMic(true);
    }

    // Switch-like devices.
    if (classes & INPUT_DEVICE_CLASS_SWITCH) {
        device->addMapper(new SwitchInputMapper(device));
    }

    // Scroll wheel-like devices.
    if (classes & INPUT_DEVICE_CLASS_ROTARY_ENCODER) {
        device->addMapper(new RotaryEncoderInputMapper(device));
    }

    // Vibrator-like devices.
    if (classes & INPUT_DEVICE_CLASS_VIBRATOR) {
        device->addMapper(new VibratorInputMapper(device));
    }

    // Keyboard-like devices.
    uint32_t keyboardSource = 0;
    int32_t keyboardType = AINPUT_KEYBOARD_TYPE_NON_ALPHABETIC;
    if (classes & INPUT_DEVICE_CLASS_KEYBOARD) {
        keyboardSource |= AINPUT_SOURCE_KEYBOARD;
    }
    if (classes & INPUT_DEVICE_CLASS_ALPHAKEY) {
        keyboardType = AINPUT_KEYBOARD_TYPE_ALPHABETIC;
    }
    if (classes & INPUT_DEVICE_CLASS_DPAD) {
        keyboardSource |= AINPUT_SOURCE_DPAD;
    }
    if (classes & INPUT_DEVICE_CLASS_GAMEPAD) {
        keyboardSource |= AINPUT_SOURCE_GAMEPAD;
    }

    if (keyboardSource != 0) {
        device->addMapper(new KeyboardInputMapper(device, keyboardSource, keyboardType));
    }

    // Cursor-like devices.
    if (classes & INPUT_DEVICE_CLASS_CURSOR) {
        device->addMapper(new CursorInputMapper(device));
    }

    // Touchscreens and touchpad devices.
    if (classes & INPUT_DEVICE_CLASS_TOUCH_MT) {
        device->addMapper(new MultiTouchInputMapper(device));
    } else if (classes & INPUT_DEVICE_CLASS_TOUCH) {
        device->addMapper(new SingleTouchInputMapper(device));
    }

    // Joystick-like devices.
    if (classes & INPUT_DEVICE_CLASS_JOYSTICK) {
        device->addMapper(new JoystickInputMapper(device));
    }

    // External stylus-like devices.
    if (classes & INPUT_DEVICE_CLASS_EXTERNAL_STYLUS) {
        device->addMapper(new ExternalStylusInputMapper(device));
    }

    return device;
}

void InputReader::processEventsForDeviceLocked(int32_t deviceId,
        const RawEvent* rawEvents, size_t count) {
    ssize_t deviceIndex = mDevices.indexOfKey(deviceId);
    if (deviceIndex < 0) {
        ALOGW("Discarding event for unknown deviceId %d.", deviceId);
        return;
    }

    InputDevice* device = mDevices.valueAt(deviceIndex);
    if (device->isIgnored()) {
        //ALOGD("Discarding event for ignored deviceId %d.", deviceId);
        return;
    }

    device->process(rawEvents, count);
}

void InputReader::timeoutExpiredLocked(nsecs_t when) {
    for (size_t i = 0; i < mDevices.size(); i++) {
        InputDevice* device = mDevices.valueAt(i);
        if (!device->isIgnored()) {
            device->timeoutExpired(when);
        }
    }
}

void InputReader::handleConfigurationChangedLocked(nsecs_t when) {
    // Reset global meta state because it depends on the list of all configured devices.
    updateGlobalMetaStateLocked();

    // Enqueue configuration changed.
    NotifyConfigurationChangedArgs args(mContext.getNextSequenceNum(), when);
    mQueuedListener->notifyConfigurationChanged(&args);
}

void InputReader::refreshConfigurationLocked(uint32_t changes) {
    mPolicy->getReaderConfiguration(&mConfig);
    mEventHub->setExcludedDevices(mConfig.excludedDeviceNames);

    if (changes) {
        ALOGI("Reconfiguring input devices.  changes=0x%08x", changes);
        nsecs_t now = systemTime(SYSTEM_TIME_MONOTONIC);

        if (changes & InputReaderConfiguration::CHANGE_MUST_REOPEN) {
            mEventHub->requestReopenDevices();
        } else {
            for (size_t i = 0; i < mDevices.size(); i++) {
                InputDevice* device = mDevices.valueAt(i);
                device->configure(now, &mConfig, changes);
            }
        }
    }
}

void InputReader::updateGlobalMetaStateLocked() {
    mGlobalMetaState = 0;

    for (size_t i = 0; i < mDevices.size(); i++) {
        InputDevice* device = mDevices.valueAt(i);
        mGlobalMetaState |= device->getMetaState();
    }
}

int32_t InputReader::getGlobalMetaStateLocked() {
    return mGlobalMetaState;
}

void InputReader::notifyExternalStylusPresenceChanged() {
    refreshConfigurationLocked(InputReaderConfiguration::CHANGE_EXTERNAL_STYLUS_PRESENCE);
}

void InputReader::getExternalStylusDevicesLocked(std::vector<InputDeviceInfo>& outDevices) {
    for (size_t i = 0; i < mDevices.size(); i++) {
        InputDevice* device = mDevices.valueAt(i);
        if (device->getClasses() & INPUT_DEVICE_CLASS_EXTERNAL_STYLUS && !device->isIgnored()) {
            InputDeviceInfo info;
            device->getDeviceInfo(&info);
            outDevices.push_back(info);
        }
    }
}

void InputReader::dispatchExternalStylusState(const StylusState& state) {
    for (size_t i = 0; i < mDevices.size(); i++) {
        InputDevice* device = mDevices.valueAt(i);
        device->updateExternalStylusState(state);
    }
}

void InputReader::disableVirtualKeysUntilLocked(nsecs_t time) {
    mDisableVirtualKeysTimeout = time;
}

bool InputReader::shouldDropVirtualKeyLocked(nsecs_t now,
        InputDevice* device, int32_t keyCode, int32_t scanCode) {
    if (now < mDisableVirtualKeysTimeout) {
        ALOGI("Dropping virtual key from device %s because virtual keys are "
                "temporarily disabled for the next %0.3fms.  keyCode=%d, scanCode=%d",
                device->getName().c_str(),
                (mDisableVirtualKeysTimeout - now) * 0.000001,
                keyCode, scanCode);
        return true;
    } else {
        return false;
    }
}

void InputReader::fadePointerLocked() {
    for (size_t i = 0; i < mDevices.size(); i++) {
        InputDevice* device = mDevices.valueAt(i);
        device->fadePointer();
    }
}

void InputReader::requestTimeoutAtTimeLocked(nsecs_t when) {
    if (when < mNextTimeout) {
        mNextTimeout = when;
        mEventHub->wake();
    }
}

int32_t InputReader::bumpGenerationLocked() {
    return ++mGeneration;
}

void InputReader::getInputDevices(std::vector<InputDeviceInfo>& outInputDevices) {
    AutoMutex _l(mLock);
    getInputDevicesLocked(outInputDevices);
}

void InputReader::getInputDevicesLocked(std::vector<InputDeviceInfo>& outInputDevices) {
    outInputDevices.clear();

    size_t numDevices = mDevices.size();
    for (size_t i = 0; i < numDevices; i++) {
        InputDevice* device = mDevices.valueAt(i);
        if (!device->isIgnored()) {
            InputDeviceInfo info;
            device->getDeviceInfo(&info);
            outInputDevices.push_back(info);
        }
    }
}

int32_t InputReader::getKeyCodeState(int32_t deviceId, uint32_t sourceMask,
        int32_t keyCode) {
    AutoMutex _l(mLock);

    return getStateLocked(deviceId, sourceMask, keyCode, &InputDevice::getKeyCodeState);
}

int32_t InputReader::getScanCodeState(int32_t deviceId, uint32_t sourceMask,
        int32_t scanCode) {
    AutoMutex _l(mLock);

    return getStateLocked(deviceId, sourceMask, scanCode, &InputDevice::getScanCodeState);
}

int32_t InputReader::getSwitchState(int32_t deviceId, uint32_t sourceMask, int32_t switchCode) {
    AutoMutex _l(mLock);

    return getStateLocked(deviceId, sourceMask, switchCode, &InputDevice::getSwitchState);
}

int32_t InputReader::getStateLocked(int32_t deviceId, uint32_t sourceMask, int32_t code,
        GetStateFunc getStateFunc) {
    int32_t result = AKEY_STATE_UNKNOWN;
    if (deviceId >= 0) {
        ssize_t deviceIndex = mDevices.indexOfKey(deviceId);
        if (deviceIndex >= 0) {
            InputDevice* device = mDevices.valueAt(deviceIndex);
            if (! device->isIgnored() && sourcesMatchMask(device->getSources(), sourceMask)) {
                result = (device->*getStateFunc)(sourceMask, code);
            }
        }
    } else {
        size_t numDevices = mDevices.size();
        for (size_t i = 0; i < numDevices; i++) {
            InputDevice* device = mDevices.valueAt(i);
            if (! device->isIgnored() && sourcesMatchMask(device->getSources(), sourceMask)) {
                // If any device reports AKEY_STATE_DOWN or AKEY_STATE_VIRTUAL, return that
                // value.  Otherwise, return AKEY_STATE_UP as long as one device reports it.
                int32_t currentResult = (device->*getStateFunc)(sourceMask, code);
                if (currentResult >= AKEY_STATE_DOWN) {
                    return currentResult;
                } else if (currentResult == AKEY_STATE_UP) {
                    result = currentResult;
                }
            }
        }
    }
    return result;
}

void InputReader::toggleCapsLockState(int32_t deviceId) {
    ssize_t deviceIndex = mDevices.indexOfKey(deviceId);
    if (deviceIndex < 0) {
        ALOGW("Ignoring toggleCapsLock for unknown deviceId %" PRId32 ".", deviceId);
        return;
    }

    InputDevice* device = mDevices.valueAt(deviceIndex);
    if (device->isIgnored()) {
        return;
    }

    device->updateMetaState(AKEYCODE_CAPS_LOCK);
}

bool InputReader::hasKeys(int32_t deviceId, uint32_t sourceMask,
        size_t numCodes, const int32_t* keyCodes, uint8_t* outFlags) {
    AutoMutex _l(mLock);

    memset(outFlags, 0, numCodes);
    return markSupportedKeyCodesLocked(deviceId, sourceMask, numCodes, keyCodes, outFlags);
}

bool InputReader::markSupportedKeyCodesLocked(int32_t deviceId, uint32_t sourceMask,
        size_t numCodes, const int32_t* keyCodes, uint8_t* outFlags) {
    bool result = false;
    if (deviceId >= 0) {
        ssize_t deviceIndex = mDevices.indexOfKey(deviceId);
        if (deviceIndex >= 0) {
            InputDevice* device = mDevices.valueAt(deviceIndex);
            if (! device->isIgnored() && sourcesMatchMask(device->getSources(), sourceMask)) {
                result = device->markSupportedKeyCodes(sourceMask,
                        numCodes, keyCodes, outFlags);
            }
        }
    } else {
        size_t numDevices = mDevices.size();
        for (size_t i = 0; i < numDevices; i++) {
            InputDevice* device = mDevices.valueAt(i);
            if (! device->isIgnored() && sourcesMatchMask(device->getSources(), sourceMask)) {
                result |= device->markSupportedKeyCodes(sourceMask,
                        numCodes, keyCodes, outFlags);
            }
        }
    }
    return result;
}

void InputReader::requestRefreshConfiguration(uint32_t changes) {
    AutoMutex _l(mLock);

    if (changes) {
        bool needWake = !mConfigurationChangesToRefresh;
        mConfigurationChangesToRefresh |= changes;

        if (needWake) {
            mEventHub->wake();
        }
    }
}

void InputReader::vibrate(int32_t deviceId, const nsecs_t* pattern, size_t patternSize,
        ssize_t repeat, int32_t token) {
    AutoMutex _l(mLock);

    ssize_t deviceIndex = mDevices.indexOfKey(deviceId);
    if (deviceIndex >= 0) {
        InputDevice* device = mDevices.valueAt(deviceIndex);
        device->vibrate(pattern, patternSize, repeat, token);
    }
}

void InputReader::cancelVibrate(int32_t deviceId, int32_t token) {
    AutoMutex _l(mLock);

    ssize_t deviceIndex = mDevices.indexOfKey(deviceId);
    if (deviceIndex >= 0) {
        InputDevice* device = mDevices.valueAt(deviceIndex);
        device->cancelVibrate(token);
    }
}

bool InputReader::isInputDeviceEnabled(int32_t deviceId) {
    AutoMutex _l(mLock);

    ssize_t deviceIndex = mDevices.indexOfKey(deviceId);
    if (deviceIndex >= 0) {
        InputDevice* device = mDevices.valueAt(deviceIndex);
        return device->isEnabled();
    }
    ALOGW("Ignoring invalid device id %" PRId32 ".", deviceId);
    return false;
}

bool InputReader::canDispatchToDisplay(int32_t deviceId, int32_t displayId) {
    AutoMutex _l(mLock);

    ssize_t deviceIndex = mDevices.indexOfKey(deviceId);
    if (deviceIndex < 0) {
        ALOGW("Ignoring invalid device id %" PRId32 ".", deviceId);
        return false;
    }

    InputDevice* device = mDevices.valueAt(deviceIndex);
    std::optional<int32_t> associatedDisplayId = device->getAssociatedDisplay();
    // No associated display. By default, can dispatch to all displays.
    if (!associatedDisplayId) {
        return true;
    }

    if (*associatedDisplayId == ADISPLAY_ID_NONE) {
        ALOGW("Device has associated, but no associated display id.");
        return true;
    }

    return *associatedDisplayId == displayId;
}

void InputReader::dump(std::string& dump) {
    AutoMutex _l(mLock);

    mEventHub->dump(dump);
    dump += "\n";

    dump += "Input Reader State:\n";

    for (size_t i = 0; i < mDevices.size(); i++) {
        mDevices.valueAt(i)->dump(dump);
    }

    dump += INDENT "Configuration:\n";
    dump += INDENT2 "ExcludedDeviceNames: [";
    for (size_t i = 0; i < mConfig.excludedDeviceNames.size(); i++) {
        if (i != 0) {
            dump += ", ";
        }
        dump += mConfig.excludedDeviceNames[i];
    }
    dump += "]\n";
    dump += StringPrintf(INDENT2 "VirtualKeyQuietTime: %0.1fms\n",
            mConfig.virtualKeyQuietTime * 0.000001f);

    dump += StringPrintf(INDENT2 "PointerVelocityControlParameters: "
            "scale=%0.3f, lowThreshold=%0.3f, highThreshold=%0.3f, acceleration=%0.3f\n",
            mConfig.pointerVelocityControlParameters.scale,
            mConfig.pointerVelocityControlParameters.lowThreshold,
            mConfig.pointerVelocityControlParameters.highThreshold,
            mConfig.pointerVelocityControlParameters.acceleration);

    dump += StringPrintf(INDENT2 "WheelVelocityControlParameters: "
            "scale=%0.3f, lowThreshold=%0.3f, highThreshold=%0.3f, acceleration=%0.3f\n",
            mConfig.wheelVelocityControlParameters.scale,
            mConfig.wheelVelocityControlParameters.lowThreshold,
            mConfig.wheelVelocityControlParameters.highThreshold,
            mConfig.wheelVelocityControlParameters.acceleration);

    dump += StringPrintf(INDENT2 "PointerGesture:\n");
    dump += StringPrintf(INDENT3 "Enabled: %s\n",
            toString(mConfig.pointerGesturesEnabled));
    dump += StringPrintf(INDENT3 "QuietInterval: %0.1fms\n",
            mConfig.pointerGestureQuietInterval * 0.000001f);
    dump += StringPrintf(INDENT3 "DragMinSwitchSpeed: %0.1fpx/s\n",
            mConfig.pointerGestureDragMinSwitchSpeed);
    dump += StringPrintf(INDENT3 "TapInterval: %0.1fms\n",
            mConfig.pointerGestureTapInterval * 0.000001f);
    dump += StringPrintf(INDENT3 "TapDragInterval: %0.1fms\n",
            mConfig.pointerGestureTapDragInterval * 0.000001f);
    dump += StringPrintf(INDENT3 "TapSlop: %0.1fpx\n",
            mConfig.pointerGestureTapSlop);
    dump += StringPrintf(INDENT3 "MultitouchSettleInterval: %0.1fms\n",
            mConfig.pointerGestureMultitouchSettleInterval * 0.000001f);
    dump += StringPrintf(INDENT3 "MultitouchMinDistance: %0.1fpx\n",
            mConfig.pointerGestureMultitouchMinDistance);
    dump += StringPrintf(INDENT3 "SwipeTransitionAngleCosine: %0.1f\n",
            mConfig.pointerGestureSwipeTransitionAngleCosine);
    dump += StringPrintf(INDENT3 "SwipeMaxWidthRatio: %0.1f\n",
            mConfig.pointerGestureSwipeMaxWidthRatio);
    dump += StringPrintf(INDENT3 "MovementSpeedRatio: %0.1f\n",
            mConfig.pointerGestureMovementSpeedRatio);
    dump += StringPrintf(INDENT3 "ZoomSpeedRatio: %0.1f\n",
            mConfig.pointerGestureZoomSpeedRatio);

    dump += INDENT3 "Viewports:\n";
    mConfig.dump(dump);
}

void InputReader::monitor() {
    // Acquire and release the lock to ensure that the reader has not deadlocked.
    mLock.lock();
    mEventHub->wake();
    mReaderIsAliveCondition.wait(mLock);
    mLock.unlock();

    // Check the EventHub
    mEventHub->monitor();
}


// --- InputReader::ContextImpl ---

InputReader::ContextImpl::ContextImpl(InputReader* reader) :
        mReader(reader) {
}

void InputReader::ContextImpl::updateGlobalMetaState() {
    // lock is already held by the input loop
    mReader->updateGlobalMetaStateLocked();
}

int32_t InputReader::ContextImpl::getGlobalMetaState() {
    // lock is already held by the input loop
    return mReader->getGlobalMetaStateLocked();
}

void InputReader::ContextImpl::disableVirtualKeysUntil(nsecs_t time) {
    // lock is already held by the input loop
    mReader->disableVirtualKeysUntilLocked(time);
}

bool InputReader::ContextImpl::shouldDropVirtualKey(nsecs_t now,
        InputDevice* device, int32_t keyCode, int32_t scanCode) {
    // lock is already held by the input loop
    return mReader->shouldDropVirtualKeyLocked(now, device, keyCode, scanCode);
}

void InputReader::ContextImpl::fadePointer() {
    // lock is already held by the input loop
    mReader->fadePointerLocked();
}

void InputReader::ContextImpl::requestTimeoutAtTime(nsecs_t when) {
    // lock is already held by the input loop
    mReader->requestTimeoutAtTimeLocked(when);
}

int32_t InputReader::ContextImpl::bumpGeneration() {
    // lock is already held by the input loop
    return mReader->bumpGenerationLocked();
}

void InputReader::ContextImpl::getExternalStylusDevices(std::vector<InputDeviceInfo>& outDevices) {
    // lock is already held by whatever called refreshConfigurationLocked
    mReader->getExternalStylusDevicesLocked(outDevices);
}

void InputReader::ContextImpl::dispatchExternalStylusState(const StylusState& state) {
    mReader->dispatchExternalStylusState(state);
}

InputReaderPolicyInterface* InputReader::ContextImpl::getPolicy() {
    return mReader->mPolicy.get();
}

InputListenerInterface* InputReader::ContextImpl::getListener() {
    return mReader->mQueuedListener.get();
}

EventHubInterface* InputReader::ContextImpl::getEventHub() {
    return mReader->mEventHub.get();
}

uint32_t InputReader::ContextImpl::getNextSequenceNum() {
    return (mReader->mNextSequenceNum)++;
}

// --- InputDevice ---

InputDevice::InputDevice(InputReaderContext* context, int32_t id, int32_t generation,
        int32_t controllerNumber, const InputDeviceIdentifier& identifier, uint32_t classes) :
        mContext(context), mId(id), mGeneration(generation), mControllerNumber(controllerNumber),
        mIdentifier(identifier), mClasses(classes),
        mSources(0), mIsExternal(false), mHasMic(false), mDropUntilNextSync(false) {
}

InputDevice::~InputDevice() {
    size_t numMappers = mMappers.size();
    for (size_t i = 0; i < numMappers; i++) {
        delete mMappers[i];
    }
    mMappers.clear();
}

bool InputDevice::isEnabled() {
    return getEventHub()->isDeviceEnabled(mId);
}

void InputDevice::setEnabled(bool enabled, nsecs_t when) {
    if (isEnabled() == enabled) {
        return;
    }

    if (enabled) {
        getEventHub()->enableDevice(mId);
        reset(when);
    } else {
        reset(when);
        getEventHub()->disableDevice(mId);
    }
    // Must change generation to flag this device as changed
    bumpGeneration();
}

void InputDevice::dump(std::string& dump) {
    InputDeviceInfo deviceInfo;
    getDeviceInfo(&deviceInfo);

    dump += StringPrintf(INDENT "Device %d: %s\n", deviceInfo.getId(),
            deviceInfo.getDisplayName().c_str());
    dump += StringPrintf(INDENT2 "Generation: %d\n", mGeneration);
    dump += StringPrintf(INDENT2 "IsExternal: %s\n", toString(mIsExternal));
    dump += StringPrintf(INDENT2 "AssociatedDisplayPort: ");
    if (mAssociatedDisplayPort) {
        dump += StringPrintf("%" PRIu8 "\n", *mAssociatedDisplayPort);
    } else {
        dump += "<none>\n";
    }
    dump += StringPrintf(INDENT2 "HasMic:     %s\n", toString(mHasMic));
    dump += StringPrintf(INDENT2 "Sources: 0x%08x\n", deviceInfo.getSources());
    dump += StringPrintf(INDENT2 "KeyboardType: %d\n", deviceInfo.getKeyboardType());

    const std::vector<InputDeviceInfo::MotionRange>& ranges = deviceInfo.getMotionRanges();
    if (!ranges.empty()) {
        dump += INDENT2 "Motion Ranges:\n";
        for (size_t i = 0; i < ranges.size(); i++) {
            const InputDeviceInfo::MotionRange& range = ranges[i];
            const char* label = getAxisLabel(range.axis);
            char name[32];
            if (label) {
                strncpy(name, label, sizeof(name));
                name[sizeof(name) - 1] = '\0';
            } else {
                snprintf(name, sizeof(name), "%d", range.axis);
            }
            dump += StringPrintf(INDENT3 "%s: source=0x%08x, "
                    "min=%0.3f, max=%0.3f, flat=%0.3f, fuzz=%0.3f, resolution=%0.3f\n",
                    name, range.source, range.min, range.max, range.flat, range.fuzz,
                    range.resolution);
        }
    }

    size_t numMappers = mMappers.size();
    for (size_t i = 0; i < numMappers; i++) {
        InputMapper* mapper = mMappers[i];
        mapper->dump(dump);
    }
}

void InputDevice::addMapper(InputMapper* mapper) {
    mMappers.push_back(mapper);
}

void InputDevice::configure(nsecs_t when, const InputReaderConfiguration* config, uint32_t changes) {
    mSources = 0;

    if (!isIgnored()) {
        if (!changes) { // first time only
            mContext->getEventHub()->getConfiguration(mId, &mConfiguration);
        }

        if (!changes || (changes & InputReaderConfiguration::CHANGE_KEYBOARD_LAYOUTS)) {
            if (!(mClasses & INPUT_DEVICE_CLASS_VIRTUAL)) {
                sp<KeyCharacterMap> keyboardLayout =
                        mContext->getPolicy()->getKeyboardLayoutOverlay(mIdentifier);
                if (mContext->getEventHub()->setKeyboardLayoutOverlay(mId, keyboardLayout)) {
                    bumpGeneration();
                }
            }
        }

        if (!changes || (changes & InputReaderConfiguration::CHANGE_DEVICE_ALIAS)) {
            if (!(mClasses & INPUT_DEVICE_CLASS_VIRTUAL)) {
                std::string alias = mContext->getPolicy()->getDeviceAlias(mIdentifier);
                if (mAlias != alias) {
                    mAlias = alias;
                    bumpGeneration();
                }
            }
        }

        if (!changes || (changes & InputReaderConfiguration::CHANGE_ENABLED_STATE)) {
            ssize_t index = config->disabledDevices.indexOf(mId);
            bool enabled = index < 0;
            setEnabled(enabled, when);
        }

        if (!changes || (changes & InputReaderConfiguration::CHANGE_DISPLAY_INFO)) {
             // In most situations, no port will be specified.
            mAssociatedDisplayPort = std::nullopt;
            // Find the display port that corresponds to the current input port.
            const std::string& inputPort = mIdentifier.location;
            if (!inputPort.empty()) {
                const std::unordered_map<std::string, uint8_t>& ports = config->portAssociations;
                const auto& displayPort = ports.find(inputPort);
                if (displayPort != ports.end()) {
                    mAssociatedDisplayPort = std::make_optional(displayPort->second);
                }
            }
        }

<<<<<<< HEAD
        size_t numMappers = mMappers.size();
        for (size_t i = 0; i < numMappers; i++) {
            InputMapper* mapper = mMappers[i];
=======
        for (InputMapper* mapper : mMappers) {
>>>>>>> 4b02403d
            mapper->configure(when, config, changes);
            mSources |= mapper->getSources();
        }
    }
}

void InputDevice::reset(nsecs_t when) {
    for (InputMapper* mapper : mMappers) {
        mapper->reset(when);
    }

    mContext->updateGlobalMetaState();

    notifyReset(when);
}

void InputDevice::process(const RawEvent* rawEvents, size_t count) {
    // Process all of the events in order for each mapper.
    // We cannot simply ask each mapper to process them in bulk because mappers may
    // have side-effects that must be interleaved.  For example, joystick movement events and
    // gamepad button presses are handled by different mappers but they should be dispatched
    // in the order received.
    for (const RawEvent* rawEvent = rawEvents; count != 0; rawEvent++) {
#if DEBUG_RAW_EVENTS
        ALOGD("Input event: device=%d type=0x%04x code=0x%04x value=0x%08x when=%" PRId64,
                rawEvent->deviceId, rawEvent->type, rawEvent->code, rawEvent->value,
                rawEvent->when);
#endif

        if (mDropUntilNextSync) {
            if (rawEvent->type == EV_SYN && rawEvent->code == SYN_REPORT) {
                mDropUntilNextSync = false;
#if DEBUG_RAW_EVENTS
                ALOGD("Recovered from input event buffer overrun.");
#endif
            } else {
#if DEBUG_RAW_EVENTS
                ALOGD("Dropped input event while waiting for next input sync.");
#endif
            }
        } else if (rawEvent->type == EV_SYN && rawEvent->code == SYN_DROPPED) {
            ALOGI("Detected input event buffer overrun for device %s.", getName().c_str());
            mDropUntilNextSync = true;
            reset(rawEvent->when);
        } else {
            for (InputMapper* mapper : mMappers) {
                mapper->process(rawEvent);
            }
        }
        --count;
    }
}

void InputDevice::timeoutExpired(nsecs_t when) {
    for (InputMapper* mapper : mMappers) {
        mapper->timeoutExpired(when);
    }
}

void InputDevice::updateExternalStylusState(const StylusState& state) {
    for (InputMapper* mapper : mMappers) {
        mapper->updateExternalStylusState(state);
    }
}

void InputDevice::getDeviceInfo(InputDeviceInfo* outDeviceInfo) {
    outDeviceInfo->initialize(mId, mGeneration, mControllerNumber, mIdentifier, mAlias,
            mIsExternal, mHasMic);
    for (InputMapper* mapper : mMappers) {
        mapper->populateDeviceInfo(outDeviceInfo);
    }
}

int32_t InputDevice::getKeyCodeState(uint32_t sourceMask, int32_t keyCode) {
    return getState(sourceMask, keyCode, & InputMapper::getKeyCodeState);
}

int32_t InputDevice::getScanCodeState(uint32_t sourceMask, int32_t scanCode) {
    return getState(sourceMask, scanCode, & InputMapper::getScanCodeState);
}

int32_t InputDevice::getSwitchState(uint32_t sourceMask, int32_t switchCode) {
    return getState(sourceMask, switchCode, & InputMapper::getSwitchState);
}

int32_t InputDevice::getState(uint32_t sourceMask, int32_t code, GetStateFunc getStateFunc) {
    int32_t result = AKEY_STATE_UNKNOWN;
    for (InputMapper* mapper : mMappers) {
        if (sourcesMatchMask(mapper->getSources(), sourceMask)) {
            // If any mapper reports AKEY_STATE_DOWN or AKEY_STATE_VIRTUAL, return that
            // value.  Otherwise, return AKEY_STATE_UP as long as one mapper reports it.
            int32_t currentResult = (mapper->*getStateFunc)(sourceMask, code);
            if (currentResult >= AKEY_STATE_DOWN) {
                return currentResult;
            } else if (currentResult == AKEY_STATE_UP) {
                result = currentResult;
            }
        }
    }
    return result;
}

bool InputDevice::markSupportedKeyCodes(uint32_t sourceMask, size_t numCodes,
        const int32_t* keyCodes, uint8_t* outFlags) {
    bool result = false;
    for (InputMapper* mapper : mMappers) {
        if (sourcesMatchMask(mapper->getSources(), sourceMask)) {
            result |= mapper->markSupportedKeyCodes(sourceMask, numCodes, keyCodes, outFlags);
        }
    }
    return result;
}

void InputDevice::vibrate(const nsecs_t* pattern, size_t patternSize, ssize_t repeat,
        int32_t token) {
    for (InputMapper* mapper : mMappers) {
        mapper->vibrate(pattern, patternSize, repeat, token);
    }
}

void InputDevice::cancelVibrate(int32_t token) {
    for (InputMapper* mapper : mMappers) {
        mapper->cancelVibrate(token);
    }
}

void InputDevice::cancelTouch(nsecs_t when) {
    for (InputMapper* mapper : mMappers) {
        mapper->cancelTouch(when);
    }
}

int32_t InputDevice::getMetaState() {
    int32_t result = 0;
    for (InputMapper* mapper : mMappers) {
        result |= mapper->getMetaState();
    }
    return result;
}

void InputDevice::updateMetaState(int32_t keyCode) {
    for (InputMapper* mapper : mMappers) {
        mapper->updateMetaState(keyCode);
    }
}

void InputDevice::fadePointer() {
    for (InputMapper* mapper : mMappers) {
        mapper->fadePointer();
    }
}

void InputDevice::bumpGeneration() {
    mGeneration = mContext->bumpGeneration();
}

void InputDevice::notifyReset(nsecs_t when) {
    NotifyDeviceResetArgs args(mContext->getNextSequenceNum(), when, mId);
    mContext->getListener()->notifyDeviceReset(&args);
}

std::optional<int32_t> InputDevice::getAssociatedDisplay() {
<<<<<<< HEAD
    size_t numMappers = mMappers.size();
    for (size_t i = 0; i < numMappers; i++) {
        InputMapper* mapper = mMappers[i];
=======
    for (InputMapper* mapper : mMappers) {
>>>>>>> 4b02403d
        std::optional<int32_t> associatedDisplayId = mapper->getAssociatedDisplay();
        if (associatedDisplayId) {
            return associatedDisplayId;
        }
    }

    return std::nullopt;
}

// --- CursorButtonAccumulator ---

CursorButtonAccumulator::CursorButtonAccumulator() {
    clearButtons();
}

void CursorButtonAccumulator::reset(InputDevice* device) {
    mBtnLeft = device->isKeyPressed(BTN_LEFT);
    mBtnRight = device->isKeyPressed(BTN_RIGHT);
    mBtnMiddle = device->isKeyPressed(BTN_MIDDLE);
    mBtnBack = device->isKeyPressed(BTN_BACK);
    mBtnSide = device->isKeyPressed(BTN_SIDE);
    mBtnForward = device->isKeyPressed(BTN_FORWARD);
    mBtnExtra = device->isKeyPressed(BTN_EXTRA);
    mBtnTask = device->isKeyPressed(BTN_TASK);
}

void CursorButtonAccumulator::clearButtons() {
    mBtnLeft = 0;
    mBtnRight = 0;
    mBtnMiddle = 0;
    mBtnBack = 0;
    mBtnSide = 0;
    mBtnForward = 0;
    mBtnExtra = 0;
    mBtnTask = 0;
}

void CursorButtonAccumulator::process(const RawEvent* rawEvent) {
    if (rawEvent->type == EV_KEY) {
        switch (rawEvent->code) {
        case BTN_LEFT:
            mBtnLeft = rawEvent->value;
            break;
        case BTN_RIGHT:
            mBtnRight = rawEvent->value;
            break;
        case BTN_MIDDLE:
            mBtnMiddle = rawEvent->value;
            break;
        case BTN_BACK:
            mBtnBack = rawEvent->value;
            break;
        case BTN_SIDE:
            mBtnSide = rawEvent->value;
            break;
        case BTN_FORWARD:
            mBtnForward = rawEvent->value;
            break;
        case BTN_EXTRA:
            mBtnExtra = rawEvent->value;
            break;
        case BTN_TASK:
            mBtnTask = rawEvent->value;
            break;
        }
    }
}

uint32_t CursorButtonAccumulator::getButtonState() const {
    uint32_t result = 0;
    if (mBtnLeft) {
        result |= AMOTION_EVENT_BUTTON_PRIMARY;
    }
    if (mBtnRight) {
        result |= AMOTION_EVENT_BUTTON_SECONDARY;
    }
    if (mBtnMiddle) {
        result |= AMOTION_EVENT_BUTTON_TERTIARY;
    }
    if (mBtnBack || mBtnSide) {
        result |= AMOTION_EVENT_BUTTON_BACK;
    }
    if (mBtnForward || mBtnExtra) {
        result |= AMOTION_EVENT_BUTTON_FORWARD;
    }
    return result;
}


// --- CursorMotionAccumulator ---

CursorMotionAccumulator::CursorMotionAccumulator() {
    clearRelativeAxes();
}

void CursorMotionAccumulator::reset(InputDevice* device) {
    clearRelativeAxes();
}

void CursorMotionAccumulator::clearRelativeAxes() {
    mRelX = 0;
    mRelY = 0;
}

void CursorMotionAccumulator::process(const RawEvent* rawEvent) {
    if (rawEvent->type == EV_REL) {
        switch (rawEvent->code) {
        case REL_X:
            mRelX = rawEvent->value;
            break;
        case REL_Y:
            mRelY = rawEvent->value;
            break;
        }
    }
}

void CursorMotionAccumulator::finishSync() {
    clearRelativeAxes();
}


// --- CursorScrollAccumulator ---

CursorScrollAccumulator::CursorScrollAccumulator() :
        mHaveRelWheel(false), mHaveRelHWheel(false) {
    clearRelativeAxes();
}

void CursorScrollAccumulator::configure(InputDevice* device) {
    mHaveRelWheel = device->getEventHub()->hasRelativeAxis(device->getId(), REL_WHEEL);
    mHaveRelHWheel = device->getEventHub()->hasRelativeAxis(device->getId(), REL_HWHEEL);
}

void CursorScrollAccumulator::reset(InputDevice* device) {
    clearRelativeAxes();
}

void CursorScrollAccumulator::clearRelativeAxes() {
    mRelWheel = 0;
    mRelHWheel = 0;
}

void CursorScrollAccumulator::process(const RawEvent* rawEvent) {
    if (rawEvent->type == EV_REL) {
        switch (rawEvent->code) {
        case REL_WHEEL:
            mRelWheel = rawEvent->value;
            break;
        case REL_HWHEEL:
            mRelHWheel = rawEvent->value;
            break;
        }
    }
}

void CursorScrollAccumulator::finishSync() {
    clearRelativeAxes();
}


// --- TouchButtonAccumulator ---

TouchButtonAccumulator::TouchButtonAccumulator() :
        mHaveBtnTouch(false), mHaveStylus(false) {
    clearButtons();
}

void TouchButtonAccumulator::configure(InputDevice* device) {
    mHaveBtnTouch = device->hasKey(BTN_TOUCH);
    mHaveStylus = device->hasKey(BTN_TOOL_PEN)
            || device->hasKey(BTN_TOOL_RUBBER)
            || device->hasKey(BTN_TOOL_BRUSH)
            || device->hasKey(BTN_TOOL_PENCIL)
            || device->hasKey(BTN_TOOL_AIRBRUSH);
}

void TouchButtonAccumulator::reset(InputDevice* device) {
    mBtnTouch = device->isKeyPressed(BTN_TOUCH);
    mBtnStylus = device->isKeyPressed(BTN_STYLUS);
    // BTN_0 is what gets mapped for the HID usage Digitizers.SecondaryBarrelSwitch
    mBtnStylus2 =
            device->isKeyPressed(BTN_STYLUS2) || device->isKeyPressed(BTN_0);
    mBtnToolFinger = device->isKeyPressed(BTN_TOOL_FINGER);
    mBtnToolPen = device->isKeyPressed(BTN_TOOL_PEN);
    mBtnToolRubber = device->isKeyPressed(BTN_TOOL_RUBBER);
    mBtnToolBrush = device->isKeyPressed(BTN_TOOL_BRUSH);
    mBtnToolPencil = device->isKeyPressed(BTN_TOOL_PENCIL);
    mBtnToolAirbrush = device->isKeyPressed(BTN_TOOL_AIRBRUSH);
    mBtnToolMouse = device->isKeyPressed(BTN_TOOL_MOUSE);
    mBtnToolLens = device->isKeyPressed(BTN_TOOL_LENS);
    mBtnToolDoubleTap = device->isKeyPressed(BTN_TOOL_DOUBLETAP);
    mBtnToolTripleTap = device->isKeyPressed(BTN_TOOL_TRIPLETAP);
    mBtnToolQuadTap = device->isKeyPressed(BTN_TOOL_QUADTAP);
}

void TouchButtonAccumulator::clearButtons() {
    mBtnTouch = 0;
    mBtnStylus = 0;
    mBtnStylus2 = 0;
    mBtnToolFinger = 0;
    mBtnToolPen = 0;
    mBtnToolRubber = 0;
    mBtnToolBrush = 0;
    mBtnToolPencil = 0;
    mBtnToolAirbrush = 0;
    mBtnToolMouse = 0;
    mBtnToolLens = 0;
    mBtnToolDoubleTap = 0;
    mBtnToolTripleTap = 0;
    mBtnToolQuadTap = 0;
}

void TouchButtonAccumulator::process(const RawEvent* rawEvent) {
    if (rawEvent->type == EV_KEY) {
        switch (rawEvent->code) {
        case BTN_TOUCH:
            mBtnTouch = rawEvent->value;
            break;
        case BTN_STYLUS:
            mBtnStylus = rawEvent->value;
            break;
        case BTN_STYLUS2:
        case BTN_0:// BTN_0 is what gets mapped for the HID usage Digitizers.SecondaryBarrelSwitch
            mBtnStylus2 = rawEvent->value;
            break;
        case BTN_TOOL_FINGER:
            mBtnToolFinger = rawEvent->value;
            break;
        case BTN_TOOL_PEN:
            mBtnToolPen = rawEvent->value;
            break;
        case BTN_TOOL_RUBBER:
            mBtnToolRubber = rawEvent->value;
            break;
        case BTN_TOOL_BRUSH:
            mBtnToolBrush = rawEvent->value;
            break;
        case BTN_TOOL_PENCIL:
            mBtnToolPencil = rawEvent->value;
            break;
        case BTN_TOOL_AIRBRUSH:
            mBtnToolAirbrush = rawEvent->value;
            break;
        case BTN_TOOL_MOUSE:
            mBtnToolMouse = rawEvent->value;
            break;
        case BTN_TOOL_LENS:
            mBtnToolLens = rawEvent->value;
            break;
        case BTN_TOOL_DOUBLETAP:
            mBtnToolDoubleTap = rawEvent->value;
            break;
        case BTN_TOOL_TRIPLETAP:
            mBtnToolTripleTap = rawEvent->value;
            break;
        case BTN_TOOL_QUADTAP:
            mBtnToolQuadTap = rawEvent->value;
            break;
        }
    }
}

uint32_t TouchButtonAccumulator::getButtonState() const {
    uint32_t result = 0;
    if (mBtnStylus) {
        result |= AMOTION_EVENT_BUTTON_STYLUS_PRIMARY;
    }
    if (mBtnStylus2) {
        result |= AMOTION_EVENT_BUTTON_STYLUS_SECONDARY;
    }
    return result;
}

int32_t TouchButtonAccumulator::getToolType() const {
    if (mBtnToolMouse || mBtnToolLens) {
        return AMOTION_EVENT_TOOL_TYPE_MOUSE;
    }
    if (mBtnToolRubber) {
        return AMOTION_EVENT_TOOL_TYPE_ERASER;
    }
    if (mBtnToolPen || mBtnToolBrush || mBtnToolPencil || mBtnToolAirbrush) {
        return AMOTION_EVENT_TOOL_TYPE_STYLUS;
    }
    if (mBtnToolFinger || mBtnToolDoubleTap || mBtnToolTripleTap || mBtnToolQuadTap) {
        return AMOTION_EVENT_TOOL_TYPE_FINGER;
    }
    return AMOTION_EVENT_TOOL_TYPE_UNKNOWN;
}

bool TouchButtonAccumulator::isToolActive() const {
    return mBtnTouch || mBtnToolFinger || mBtnToolPen || mBtnToolRubber
            || mBtnToolBrush || mBtnToolPencil || mBtnToolAirbrush
            || mBtnToolMouse || mBtnToolLens
            || mBtnToolDoubleTap || mBtnToolTripleTap || mBtnToolQuadTap;
}

bool TouchButtonAccumulator::isHovering() const {
    return mHaveBtnTouch && !mBtnTouch;
}

bool TouchButtonAccumulator::hasStylus() const {
    return mHaveStylus;
}


// --- RawPointerAxes ---

RawPointerAxes::RawPointerAxes() {
    clear();
}

void RawPointerAxes::clear() {
    x.clear();
    y.clear();
    pressure.clear();
    touchMajor.clear();
    touchMinor.clear();
    toolMajor.clear();
    toolMinor.clear();
    orientation.clear();
    distance.clear();
    tiltX.clear();
    tiltY.clear();
    trackingId.clear();
    slot.clear();
}


// --- RawPointerData ---

RawPointerData::RawPointerData() {
    clear();
}

void RawPointerData::clear() {
    pointerCount = 0;
    clearIdBits();
}

void RawPointerData::copyFrom(const RawPointerData& other) {
    pointerCount = other.pointerCount;
    hoveringIdBits = other.hoveringIdBits;
    touchingIdBits = other.touchingIdBits;

    for (uint32_t i = 0; i < pointerCount; i++) {
        pointers[i] = other.pointers[i];

        int id = pointers[i].id;
        idToIndex[id] = other.idToIndex[id];
    }
}

void RawPointerData::getCentroidOfTouchingPointers(float* outX, float* outY) const {
    float x = 0, y = 0;
    uint32_t count = touchingIdBits.count();
    if (count) {
        for (BitSet32 idBits(touchingIdBits); !idBits.isEmpty(); ) {
            uint32_t id = idBits.clearFirstMarkedBit();
            const Pointer& pointer = pointerForId(id);
            x += pointer.x;
            y += pointer.y;
        }
        x /= count;
        y /= count;
    }
    *outX = x;
    *outY = y;
}


// --- CookedPointerData ---

CookedPointerData::CookedPointerData() {
    clear();
}

void CookedPointerData::clear() {
    pointerCount = 0;
    hoveringIdBits.clear();
    touchingIdBits.clear();
}

void CookedPointerData::copyFrom(const CookedPointerData& other) {
    pointerCount = other.pointerCount;
    hoveringIdBits = other.hoveringIdBits;
    touchingIdBits = other.touchingIdBits;

    for (uint32_t i = 0; i < pointerCount; i++) {
        pointerProperties[i].copyFrom(other.pointerProperties[i]);
        pointerCoords[i].copyFrom(other.pointerCoords[i]);

        int id = pointerProperties[i].id;
        idToIndex[id] = other.idToIndex[id];
    }
}


// --- SingleTouchMotionAccumulator ---

SingleTouchMotionAccumulator::SingleTouchMotionAccumulator() {
    clearAbsoluteAxes();
}

void SingleTouchMotionAccumulator::reset(InputDevice* device) {
    mAbsX = device->getAbsoluteAxisValue(ABS_X);
    mAbsY = device->getAbsoluteAxisValue(ABS_Y);
    mAbsPressure = device->getAbsoluteAxisValue(ABS_PRESSURE);
    mAbsToolWidth = device->getAbsoluteAxisValue(ABS_TOOL_WIDTH);
    mAbsDistance = device->getAbsoluteAxisValue(ABS_DISTANCE);
    mAbsTiltX = device->getAbsoluteAxisValue(ABS_TILT_X);
    mAbsTiltY = device->getAbsoluteAxisValue(ABS_TILT_Y);
}

void SingleTouchMotionAccumulator::clearAbsoluteAxes() {
    mAbsX = 0;
    mAbsY = 0;
    mAbsPressure = 0;
    mAbsToolWidth = 0;
    mAbsDistance = 0;
    mAbsTiltX = 0;
    mAbsTiltY = 0;
}

void SingleTouchMotionAccumulator::process(const RawEvent* rawEvent) {
    if (rawEvent->type == EV_ABS) {
        switch (rawEvent->code) {
        case ABS_X:
            mAbsX = rawEvent->value;
            break;
        case ABS_Y:
            mAbsY = rawEvent->value;
            break;
        case ABS_PRESSURE:
            mAbsPressure = rawEvent->value;
            break;
        case ABS_TOOL_WIDTH:
            mAbsToolWidth = rawEvent->value;
            break;
        case ABS_DISTANCE:
            mAbsDistance = rawEvent->value;
            break;
        case ABS_TILT_X:
            mAbsTiltX = rawEvent->value;
            break;
        case ABS_TILT_Y:
            mAbsTiltY = rawEvent->value;
            break;
        }
    }
}


// --- MultiTouchMotionAccumulator ---

MultiTouchMotionAccumulator::MultiTouchMotionAccumulator() :
        mCurrentSlot(-1), mSlots(nullptr), mSlotCount(0), mUsingSlotsProtocol(false),
        mHaveStylus(false), mDeviceTimestamp(0) {
}

MultiTouchMotionAccumulator::~MultiTouchMotionAccumulator() {
    delete[] mSlots;
}

void MultiTouchMotionAccumulator::configure(InputDevice* device,
        size_t slotCount, bool usingSlotsProtocol) {
    mSlotCount = slotCount;
    mUsingSlotsProtocol = usingSlotsProtocol;
    mHaveStylus = device->hasAbsoluteAxis(ABS_MT_TOOL_TYPE);

    delete[] mSlots;
    mSlots = new Slot[slotCount];
}

void MultiTouchMotionAccumulator::reset(InputDevice* device) {
    // Unfortunately there is no way to read the initial contents of the slots.
    // So when we reset the accumulator, we must assume they are all zeroes.
    if (mUsingSlotsProtocol) {
        // Query the driver for the current slot index and use it as the initial slot
        // before we start reading events from the device.  It is possible that the
        // current slot index will not be the same as it was when the first event was
        // written into the evdev buffer, which means the input mapper could start
        // out of sync with the initial state of the events in the evdev buffer.
        // In the extremely unlikely case that this happens, the data from
        // two slots will be confused until the next ABS_MT_SLOT event is received.
        // This can cause the touch point to "jump", but at least there will be
        // no stuck touches.
        int32_t initialSlot;
        status_t status = device->getEventHub()->getAbsoluteAxisValue(device->getId(),
                ABS_MT_SLOT, &initialSlot);
        if (status) {
            ALOGD("Could not retrieve current multitouch slot index.  status=%d", status);
            initialSlot = -1;
        }
        clearSlots(initialSlot);
    } else {
        clearSlots(-1);
    }
    mDeviceTimestamp = 0;
}

void MultiTouchMotionAccumulator::clearSlots(int32_t initialSlot) {
    if (mSlots) {
        for (size_t i = 0; i < mSlotCount; i++) {
            mSlots[i].clear();
        }
    }
    mCurrentSlot = initialSlot;
}

void MultiTouchMotionAccumulator::process(const RawEvent* rawEvent) {
    if (rawEvent->type == EV_ABS) {
        bool newSlot = false;
        if (mUsingSlotsProtocol) {
            if (rawEvent->code == ABS_MT_SLOT) {
                mCurrentSlot = rawEvent->value;
                newSlot = true;
            }
        } else if (mCurrentSlot < 0) {
            mCurrentSlot = 0;
        }

        if (mCurrentSlot < 0 || size_t(mCurrentSlot) >= mSlotCount) {
#if DEBUG_POINTERS
            if (newSlot) {
                ALOGW("MultiTouch device emitted invalid slot index %d but it "
                        "should be between 0 and %zd; ignoring this slot.",
                        mCurrentSlot, mSlotCount - 1);
            }
#endif
        } else {
            Slot* slot = &mSlots[mCurrentSlot];

            switch (rawEvent->code) {
            case ABS_MT_POSITION_X:
                slot->mInUse = true;
                slot->mAbsMTPositionX = rawEvent->value;
                break;
            case ABS_MT_POSITION_Y:
                slot->mInUse = true;
                slot->mAbsMTPositionY = rawEvent->value;
                break;
            case ABS_MT_TOUCH_MAJOR:
                slot->mInUse = true;
                slot->mAbsMTTouchMajor = rawEvent->value;
                break;
            case ABS_MT_TOUCH_MINOR:
                slot->mInUse = true;
                slot->mAbsMTTouchMinor = rawEvent->value;
                slot->mHaveAbsMTTouchMinor = true;
                break;
            case ABS_MT_WIDTH_MAJOR:
                slot->mInUse = true;
                slot->mAbsMTWidthMajor = rawEvent->value;
                break;
            case ABS_MT_WIDTH_MINOR:
                slot->mInUse = true;
                slot->mAbsMTWidthMinor = rawEvent->value;
                slot->mHaveAbsMTWidthMinor = true;
                break;
            case ABS_MT_ORIENTATION:
                slot->mInUse = true;
                slot->mAbsMTOrientation = rawEvent->value;
                break;
            case ABS_MT_TRACKING_ID:
                if (mUsingSlotsProtocol && rawEvent->value < 0) {
                    // The slot is no longer in use but it retains its previous contents,
                    // which may be reused for subsequent touches.
                    slot->mInUse = false;
                } else {
                    slot->mInUse = true;
                    slot->mAbsMTTrackingId = rawEvent->value;
                }
                break;
            case ABS_MT_PRESSURE:
                slot->mInUse = true;
                slot->mAbsMTPressure = rawEvent->value;
                break;
            case ABS_MT_DISTANCE:
                slot->mInUse = true;
                slot->mAbsMTDistance = rawEvent->value;
                break;
            case ABS_MT_TOOL_TYPE:
                slot->mInUse = true;
                slot->mAbsMTToolType = rawEvent->value;
                slot->mHaveAbsMTToolType = true;
                break;
            }
        }
    } else if (rawEvent->type == EV_SYN && rawEvent->code == SYN_MT_REPORT) {
        // MultiTouch Sync: The driver has returned all data for *one* of the pointers.
        mCurrentSlot += 1;
    } else if (rawEvent->type == EV_MSC && rawEvent->code == MSC_TIMESTAMP) {
        mDeviceTimestamp = rawEvent->value;
    }
}

void MultiTouchMotionAccumulator::finishSync() {
    if (!mUsingSlotsProtocol) {
        clearSlots(-1);
    }
}

bool MultiTouchMotionAccumulator::hasStylus() const {
    return mHaveStylus;
}


// --- MultiTouchMotionAccumulator::Slot ---

MultiTouchMotionAccumulator::Slot::Slot() {
    clear();
}

void MultiTouchMotionAccumulator::Slot::clear() {
    mInUse = false;
    mHaveAbsMTTouchMinor = false;
    mHaveAbsMTWidthMinor = false;
    mHaveAbsMTToolType = false;
    mAbsMTPositionX = 0;
    mAbsMTPositionY = 0;
    mAbsMTTouchMajor = 0;
    mAbsMTTouchMinor = 0;
    mAbsMTWidthMajor = 0;
    mAbsMTWidthMinor = 0;
    mAbsMTOrientation = 0;
    mAbsMTTrackingId = -1;
    mAbsMTPressure = 0;
    mAbsMTDistance = 0;
    mAbsMTToolType = 0;
}

int32_t MultiTouchMotionAccumulator::Slot::getToolType() const {
    if (mHaveAbsMTToolType) {
        switch (mAbsMTToolType) {
        case MT_TOOL_FINGER:
            return AMOTION_EVENT_TOOL_TYPE_FINGER;
        case MT_TOOL_PEN:
            return AMOTION_EVENT_TOOL_TYPE_STYLUS;
        }
    }
    return AMOTION_EVENT_TOOL_TYPE_UNKNOWN;
}


// --- InputMapper ---

InputMapper::InputMapper(InputDevice* device) :
        mDevice(device), mContext(device->getContext()) {
}

InputMapper::~InputMapper() {
}

void InputMapper::populateDeviceInfo(InputDeviceInfo* info) {
    info->addSource(getSources());
}

void InputMapper::dump(std::string& dump) {
}

void InputMapper::configure(nsecs_t when,
        const InputReaderConfiguration* config, uint32_t changes) {
}

void InputMapper::reset(nsecs_t when) {
}

void InputMapper::timeoutExpired(nsecs_t when) {
}

int32_t InputMapper::getKeyCodeState(uint32_t sourceMask, int32_t keyCode) {
    return AKEY_STATE_UNKNOWN;
}

int32_t InputMapper::getScanCodeState(uint32_t sourceMask, int32_t scanCode) {
    return AKEY_STATE_UNKNOWN;
}

int32_t InputMapper::getSwitchState(uint32_t sourceMask, int32_t switchCode) {
    return AKEY_STATE_UNKNOWN;
}

bool InputMapper::markSupportedKeyCodes(uint32_t sourceMask, size_t numCodes,
        const int32_t* keyCodes, uint8_t* outFlags) {
    return false;
}

void InputMapper::vibrate(const nsecs_t* pattern, size_t patternSize, ssize_t repeat,
        int32_t token) {
}

void InputMapper::cancelVibrate(int32_t token) {
}

void InputMapper::cancelTouch(nsecs_t when) {
}

int32_t InputMapper::getMetaState() {
    return 0;
}

void InputMapper::updateMetaState(int32_t keyCode) {
}

void InputMapper::updateExternalStylusState(const StylusState& state) {

}

void InputMapper::fadePointer() {
}

status_t InputMapper::getAbsoluteAxisInfo(int32_t axis, RawAbsoluteAxisInfo* axisInfo) {
    return getEventHub()->getAbsoluteAxisInfo(getDeviceId(), axis, axisInfo);
}

void InputMapper::bumpGeneration() {
    mDevice->bumpGeneration();
}

void InputMapper::dumpRawAbsoluteAxisInfo(std::string& dump,
        const RawAbsoluteAxisInfo& axis, const char* name) {
    if (axis.valid) {
        dump += StringPrintf(INDENT4 "%s: min=%d, max=%d, flat=%d, fuzz=%d, resolution=%d\n",
                name, axis.minValue, axis.maxValue, axis.flat, axis.fuzz, axis.resolution);
    } else {
        dump += StringPrintf(INDENT4 "%s: unknown range\n", name);
    }
}

void InputMapper::dumpStylusState(std::string& dump, const StylusState& state) {
    dump += StringPrintf(INDENT4 "When: %" PRId64 "\n", state.when);
    dump += StringPrintf(INDENT4 "Pressure: %f\n", state.pressure);
    dump += StringPrintf(INDENT4 "Button State: 0x%08x\n", state.buttons);
    dump += StringPrintf(INDENT4 "Tool Type: %" PRId32 "\n", state.toolType);
}

// --- SwitchInputMapper ---

SwitchInputMapper::SwitchInputMapper(InputDevice* device) :
        InputMapper(device), mSwitchValues(0), mUpdatedSwitchMask(0) {
}

SwitchInputMapper::~SwitchInputMapper() {
}

uint32_t SwitchInputMapper::getSources() {
    return AINPUT_SOURCE_SWITCH;
}

void SwitchInputMapper::process(const RawEvent* rawEvent) {
    switch (rawEvent->type) {
    case EV_SW:
        processSwitch(rawEvent->code, rawEvent->value);
        break;

    case EV_SYN:
        if (rawEvent->code == SYN_REPORT) {
            sync(rawEvent->when);
        }
    }
}

void SwitchInputMapper::processSwitch(int32_t switchCode, int32_t switchValue) {
    if (switchCode >= 0 && switchCode < 32) {
        if (switchValue) {
            mSwitchValues |= 1 << switchCode;
        } else {
            mSwitchValues &= ~(1 << switchCode);
        }
        mUpdatedSwitchMask |= 1 << switchCode;
    }
}

void SwitchInputMapper::sync(nsecs_t when) {
    if (mUpdatedSwitchMask) {
        uint32_t updatedSwitchValues = mSwitchValues & mUpdatedSwitchMask;
        NotifySwitchArgs args(mContext->getNextSequenceNum(), when, 0, updatedSwitchValues,
                mUpdatedSwitchMask);
        getListener()->notifySwitch(&args);

        mUpdatedSwitchMask = 0;
    }
}

int32_t SwitchInputMapper::getSwitchState(uint32_t sourceMask, int32_t switchCode) {
    return getEventHub()->getSwitchState(getDeviceId(), switchCode);
}

void SwitchInputMapper::dump(std::string& dump) {
    dump += INDENT2 "Switch Input Mapper:\n";
    dump += StringPrintf(INDENT3 "SwitchValues: %x\n", mSwitchValues);
}

// --- VibratorInputMapper ---

VibratorInputMapper::VibratorInputMapper(InputDevice* device) :
        InputMapper(device), mVibrating(false) {
}

VibratorInputMapper::~VibratorInputMapper() {
}

uint32_t VibratorInputMapper::getSources() {
    return 0;
}

void VibratorInputMapper::populateDeviceInfo(InputDeviceInfo* info) {
    InputMapper::populateDeviceInfo(info);

    info->setVibrator(true);
}

void VibratorInputMapper::process(const RawEvent* rawEvent) {
    // TODO: Handle FF_STATUS, although it does not seem to be widely supported.
}

void VibratorInputMapper::vibrate(const nsecs_t* pattern, size_t patternSize, ssize_t repeat,
        int32_t token) {
#if DEBUG_VIBRATOR
    std::string patternStr;
    for (size_t i = 0; i < patternSize; i++) {
        if (i != 0) {
            patternStr += ", ";
        }
        patternStr += StringPrintf("%" PRId64, pattern[i]);
    }
    ALOGD("vibrate: deviceId=%d, pattern=[%s], repeat=%zd, token=%d",
            getDeviceId(), patternStr.c_str(), repeat, token);
#endif

    mVibrating = true;
    memcpy(mPattern, pattern, patternSize * sizeof(nsecs_t));
    mPatternSize = patternSize;
    mRepeat = repeat;
    mToken = token;
    mIndex = -1;

    nextStep();
}

void VibratorInputMapper::cancelVibrate(int32_t token) {
#if DEBUG_VIBRATOR
    ALOGD("cancelVibrate: deviceId=%d, token=%d", getDeviceId(), token);
#endif

    if (mVibrating && mToken == token) {
        stopVibrating();
    }
}

void VibratorInputMapper::timeoutExpired(nsecs_t when) {
    if (mVibrating) {
        if (when >= mNextStepTime) {
            nextStep();
        } else {
            getContext()->requestTimeoutAtTime(mNextStepTime);
        }
    }
}

void VibratorInputMapper::nextStep() {
    mIndex += 1;
    if (size_t(mIndex) >= mPatternSize) {
        if (mRepeat < 0) {
            // We are done.
            stopVibrating();
            return;
        }
        mIndex = mRepeat;
    }

    bool vibratorOn = mIndex & 1;
    nsecs_t duration = mPattern[mIndex];
    if (vibratorOn) {
#if DEBUG_VIBRATOR
        ALOGD("nextStep: sending vibrate deviceId=%d, duration=%" PRId64, getDeviceId(), duration);
#endif
        getEventHub()->vibrate(getDeviceId(), duration);
    } else {
#if DEBUG_VIBRATOR
        ALOGD("nextStep: sending cancel vibrate deviceId=%d", getDeviceId());
#endif
        getEventHub()->cancelVibrate(getDeviceId());
    }
    nsecs_t now = systemTime(SYSTEM_TIME_MONOTONIC);
    mNextStepTime = now + duration;
    getContext()->requestTimeoutAtTime(mNextStepTime);
#if DEBUG_VIBRATOR
    ALOGD("nextStep: scheduled timeout in %0.3fms", duration * 0.000001f);
#endif
}

void VibratorInputMapper::stopVibrating() {
    mVibrating = false;
#if DEBUG_VIBRATOR
    ALOGD("stopVibrating: sending cancel vibrate deviceId=%d", getDeviceId());
#endif
    getEventHub()->cancelVibrate(getDeviceId());
}

void VibratorInputMapper::dump(std::string& dump) {
    dump += INDENT2 "Vibrator Input Mapper:\n";
    dump += StringPrintf(INDENT3 "Vibrating: %s\n", toString(mVibrating));
}


// --- KeyboardInputMapper ---

KeyboardInputMapper::KeyboardInputMapper(InputDevice* device,
        uint32_t source, int32_t keyboardType) :
        InputMapper(device), mSource(source), mKeyboardType(keyboardType) {
}

KeyboardInputMapper::~KeyboardInputMapper() {
}

uint32_t KeyboardInputMapper::getSources() {
    return mSource;
}

int32_t KeyboardInputMapper::getOrientation() {
    if (mViewport) {
        return mViewport->orientation;
    }
    return DISPLAY_ORIENTATION_0;
}

int32_t KeyboardInputMapper::getDisplayId() {
    if (mViewport) {
        return mViewport->displayId;
    }
    return ADISPLAY_ID_NONE;
}

void KeyboardInputMapper::populateDeviceInfo(InputDeviceInfo* info) {
    InputMapper::populateDeviceInfo(info);

    info->setKeyboardType(mKeyboardType);
    info->setKeyCharacterMap(getEventHub()->getKeyCharacterMap(getDeviceId()));
}

void KeyboardInputMapper::dump(std::string& dump) {
    dump += INDENT2 "Keyboard Input Mapper:\n";
    dumpParameters(dump);
    dump += StringPrintf(INDENT3 "KeyboardType: %d\n", mKeyboardType);
    dump += StringPrintf(INDENT3 "Orientation: %d\n", getOrientation());
    dump += StringPrintf(INDENT3 "KeyDowns: %zu keys currently down\n", mKeyDowns.size());
    dump += StringPrintf(INDENT3 "MetaState: 0x%0x\n", mMetaState);
    dump += StringPrintf(INDENT3 "DownTime: %" PRId64 "\n", mDownTime);
}

void KeyboardInputMapper::configure(nsecs_t when,
        const InputReaderConfiguration* config, uint32_t changes) {
    InputMapper::configure(when, config, changes);

    if (!changes) { // first time only
        // Configure basic parameters.
        configureParameters();
    }

    if (!changes || (changes & InputReaderConfiguration::CHANGE_DISPLAY_INFO)) {
        if (mParameters.orientationAware) {
            mViewport = config->getDisplayViewportByType(ViewportType::VIEWPORT_INTERNAL);
        }
    }
}

static void mapStemKey(int32_t keyCode, const PropertyMap& config, char const *property) {
    int32_t mapped = 0;
    if (config.tryGetProperty(String8(property), mapped) && mapped > 0) {
        for (size_t i = 0; i < stemKeyRotationMapSize; i++) {
            if (stemKeyRotationMap[i][0] == keyCode) {
                stemKeyRotationMap[i][1] = mapped;
                return;
            }
        }
    }
}

void KeyboardInputMapper::configureParameters() {
    mParameters.orientationAware = false;
    const PropertyMap& config = getDevice()->getConfiguration();
    config.tryGetProperty(String8("keyboard.orientationAware"),
            mParameters.orientationAware);

    if (mParameters.orientationAware) {
        mapStemKey(AKEYCODE_STEM_PRIMARY, config, "keyboard.rotated.stem_primary");
        mapStemKey(AKEYCODE_STEM_1, config, "keyboard.rotated.stem_1");
        mapStemKey(AKEYCODE_STEM_2, config, "keyboard.rotated.stem_2");
        mapStemKey(AKEYCODE_STEM_3, config, "keyboard.rotated.stem_3");
    }

    mParameters.handlesKeyRepeat = false;
    config.tryGetProperty(String8("keyboard.handlesKeyRepeat"),
            mParameters.handlesKeyRepeat);
}

void KeyboardInputMapper::dumpParameters(std::string& dump) {
    dump += INDENT3 "Parameters:\n";
    dump += StringPrintf(INDENT4 "OrientationAware: %s\n",
            toString(mParameters.orientationAware));
    dump += StringPrintf(INDENT4 "HandlesKeyRepeat: %s\n",
            toString(mParameters.handlesKeyRepeat));
}

void KeyboardInputMapper::reset(nsecs_t when) {
    mMetaState = AMETA_NONE;
    mDownTime = 0;
    mKeyDowns.clear();
    mCurrentHidUsage = 0;

    resetLedState();

    InputMapper::reset(when);
}

void KeyboardInputMapper::process(const RawEvent* rawEvent) {
    switch (rawEvent->type) {
    case EV_KEY: {
        int32_t scanCode = rawEvent->code;
        int32_t usageCode = mCurrentHidUsage;
        mCurrentHidUsage = 0;

        if (isKeyboardOrGamepadKey(scanCode)) {
            processKey(rawEvent->when, rawEvent->value != 0, scanCode, usageCode);
        }
        break;
    }
    case EV_MSC: {
        if (rawEvent->code == MSC_SCAN) {
            mCurrentHidUsage = rawEvent->value;
        }
        break;
    }
    case EV_SYN: {
        if (rawEvent->code == SYN_REPORT) {
            mCurrentHidUsage = 0;
        }
    }
    }
}

bool KeyboardInputMapper::isKeyboardOrGamepadKey(int32_t scanCode) {
    return scanCode < BTN_MOUSE
        || scanCode >= KEY_OK
        || (scanCode >= BTN_MISC && scanCode < BTN_MOUSE)
        || (scanCode >= BTN_JOYSTICK && scanCode < BTN_DIGI);
}

bool KeyboardInputMapper::isMediaKey(int32_t keyCode) {
    switch (keyCode) {
    case AKEYCODE_MEDIA_PLAY:
    case AKEYCODE_MEDIA_PAUSE:
    case AKEYCODE_MEDIA_PLAY_PAUSE:
    case AKEYCODE_MUTE:
    case AKEYCODE_HEADSETHOOK:
    case AKEYCODE_MEDIA_STOP:
    case AKEYCODE_MEDIA_NEXT:
    case AKEYCODE_MEDIA_PREVIOUS:
    case AKEYCODE_MEDIA_REWIND:
    case AKEYCODE_MEDIA_RECORD:
    case AKEYCODE_MEDIA_FAST_FORWARD:
    case AKEYCODE_MEDIA_SKIP_FORWARD:
    case AKEYCODE_MEDIA_SKIP_BACKWARD:
    case AKEYCODE_MEDIA_STEP_FORWARD:
    case AKEYCODE_MEDIA_STEP_BACKWARD:
    case AKEYCODE_MEDIA_AUDIO_TRACK:
    case AKEYCODE_VOLUME_UP:
    case AKEYCODE_VOLUME_DOWN:
    case AKEYCODE_VOLUME_MUTE:
    case AKEYCODE_TV_AUDIO_DESCRIPTION:
    case AKEYCODE_TV_AUDIO_DESCRIPTION_MIX_UP:
    case AKEYCODE_TV_AUDIO_DESCRIPTION_MIX_DOWN:
        return true;
    }
    return false;
}

void KeyboardInputMapper::processKey(nsecs_t when, bool down, int32_t scanCode,
        int32_t usageCode) {
    int32_t keyCode;
    int32_t keyMetaState;
    uint32_t policyFlags;

    if (getEventHub()->mapKey(getDeviceId(), scanCode, usageCode, mMetaState,
                              &keyCode, &keyMetaState, &policyFlags)) {
        keyCode = AKEYCODE_UNKNOWN;
        keyMetaState = mMetaState;
        policyFlags = 0;
    }

    if (down) {
        // Rotate key codes according to orientation if needed.
        if (mParameters.orientationAware) {
            keyCode = rotateKeyCode(keyCode, getOrientation());
        }

        // Add key down.
        ssize_t keyDownIndex = findKeyDown(scanCode);
        if (keyDownIndex >= 0) {
            // key repeat, be sure to use same keycode as before in case of rotation
            keyCode = mKeyDowns[keyDownIndex].keyCode;
        } else {
            // key down
            if ((policyFlags & POLICY_FLAG_VIRTUAL)
                    && mContext->shouldDropVirtualKey(when,
                            getDevice(), keyCode, scanCode)) {
                return;
            }
            if (policyFlags & POLICY_FLAG_GESTURE) {
                mDevice->cancelTouch(when);
            }

            KeyDown keyDown;
            keyDown.keyCode = keyCode;
            keyDown.scanCode = scanCode;
            mKeyDowns.push_back(keyDown);
        }

        mDownTime = when;
    } else {
        // Remove key down.
        ssize_t keyDownIndex = findKeyDown(scanCode);
        if (keyDownIndex >= 0) {
            // key up, be sure to use same keycode as before in case of rotation
            keyCode = mKeyDowns[keyDownIndex].keyCode;
            mKeyDowns.erase(mKeyDowns.begin() + (size_t)keyDownIndex);
        } else {
            // key was not actually down
            ALOGI("Dropping key up from device %s because the key was not down.  "
                    "keyCode=%d, scanCode=%d",
                    getDeviceName().c_str(), keyCode, scanCode);
            return;
        }
    }

    if (updateMetaStateIfNeeded(keyCode, down)) {
        // If global meta state changed send it along with the key.
        // If it has not changed then we'll use what keymap gave us,
        // since key replacement logic might temporarily reset a few
        // meta bits for given key.
        keyMetaState = mMetaState;
    }

    nsecs_t downTime = mDownTime;

    // Key down on external an keyboard should wake the device.
    // We don't do this for internal keyboards to prevent them from waking up in your pocket.
    // For internal keyboards, the key layout file should specify the policy flags for
    // each wake key individually.
    // TODO: Use the input device configuration to control this behavior more finely.
    if (down && getDevice()->isExternal() && !isMediaKey(keyCode)) {
        policyFlags |= POLICY_FLAG_WAKE;
    }

    if (mParameters.handlesKeyRepeat) {
        policyFlags |= POLICY_FLAG_DISABLE_KEY_REPEAT;
    }

    NotifyKeyArgs args(mContext->getNextSequenceNum(), when, getDeviceId(), mSource,
            getDisplayId(), policyFlags, down ? AKEY_EVENT_ACTION_DOWN : AKEY_EVENT_ACTION_UP,
            AKEY_EVENT_FLAG_FROM_SYSTEM, keyCode, scanCode, keyMetaState, downTime);
    getListener()->notifyKey(&args);
}

ssize_t KeyboardInputMapper::findKeyDown(int32_t scanCode) {
    size_t n = mKeyDowns.size();
    for (size_t i = 0; i < n; i++) {
        if (mKeyDowns[i].scanCode == scanCode) {
            return i;
        }
    }
    return -1;
}

int32_t KeyboardInputMapper::getKeyCodeState(uint32_t sourceMask, int32_t keyCode) {
    return getEventHub()->getKeyCodeState(getDeviceId(), keyCode);
}

int32_t KeyboardInputMapper::getScanCodeState(uint32_t sourceMask, int32_t scanCode) {
    return getEventHub()->getScanCodeState(getDeviceId(), scanCode);
}

bool KeyboardInputMapper::markSupportedKeyCodes(uint32_t sourceMask, size_t numCodes,
        const int32_t* keyCodes, uint8_t* outFlags) {
    return getEventHub()->markSupportedKeyCodes(getDeviceId(), numCodes, keyCodes, outFlags);
}

int32_t KeyboardInputMapper::getMetaState() {
    return mMetaState;
}

void KeyboardInputMapper::updateMetaState(int32_t keyCode) {
    updateMetaStateIfNeeded(keyCode, false);
}

bool KeyboardInputMapper::updateMetaStateIfNeeded(int32_t keyCode, bool down) {
    int32_t oldMetaState = mMetaState;
    int32_t newMetaState = android::updateMetaState(keyCode, down, oldMetaState);
    bool metaStateChanged = oldMetaState != newMetaState;
    if (metaStateChanged) {
        mMetaState = newMetaState;
        updateLedState(false);

        getContext()->updateGlobalMetaState();
    }

    return metaStateChanged;
}

void KeyboardInputMapper::resetLedState() {
    initializeLedState(mCapsLockLedState, ALED_CAPS_LOCK);
    initializeLedState(mNumLockLedState, ALED_NUM_LOCK);
    initializeLedState(mScrollLockLedState, ALED_SCROLL_LOCK);

    updateLedState(true);
}

void KeyboardInputMapper::initializeLedState(LedState& ledState, int32_t led) {
    ledState.avail = getEventHub()->hasLed(getDeviceId(), led);
    ledState.on = false;
}

void KeyboardInputMapper::updateLedState(bool reset) {
    updateLedStateForModifier(mCapsLockLedState, ALED_CAPS_LOCK,
            AMETA_CAPS_LOCK_ON, reset);
    updateLedStateForModifier(mNumLockLedState, ALED_NUM_LOCK,
            AMETA_NUM_LOCK_ON, reset);
    updateLedStateForModifier(mScrollLockLedState, ALED_SCROLL_LOCK,
            AMETA_SCROLL_LOCK_ON, reset);
}

void KeyboardInputMapper::updateLedStateForModifier(LedState& ledState,
        int32_t led, int32_t modifier, bool reset) {
    if (ledState.avail) {
        bool desiredState = (mMetaState & modifier) != 0;
        if (reset || ledState.on != desiredState) {
            getEventHub()->setLedState(getDeviceId(), led, desiredState);
            ledState.on = desiredState;
        }
    }
}


// --- CursorInputMapper ---

CursorInputMapper::CursorInputMapper(InputDevice* device) :
        InputMapper(device) {
}

CursorInputMapper::~CursorInputMapper() {
}

uint32_t CursorInputMapper::getSources() {
    return mSource;
}

void CursorInputMapper::populateDeviceInfo(InputDeviceInfo* info) {
    InputMapper::populateDeviceInfo(info);

    if (mParameters.mode == Parameters::MODE_POINTER) {
        float minX, minY, maxX, maxY;
        if (mPointerController->getBounds(&minX, &minY, &maxX, &maxY)) {
            info->addMotionRange(AMOTION_EVENT_AXIS_X, mSource, minX, maxX, 0.0f, 0.0f, 0.0f);
            info->addMotionRange(AMOTION_EVENT_AXIS_Y, mSource, minY, maxY, 0.0f, 0.0f, 0.0f);
        }
    } else {
        info->addMotionRange(AMOTION_EVENT_AXIS_X, mSource, -1.0f, 1.0f, 0.0f, mXScale, 0.0f);
        info->addMotionRange(AMOTION_EVENT_AXIS_Y, mSource, -1.0f, 1.0f, 0.0f, mYScale, 0.0f);
    }
    info->addMotionRange(AMOTION_EVENT_AXIS_PRESSURE, mSource, 0.0f, 1.0f, 0.0f, 0.0f, 0.0f);

    if (mCursorScrollAccumulator.haveRelativeVWheel()) {
        info->addMotionRange(AMOTION_EVENT_AXIS_VSCROLL, mSource, -1.0f, 1.0f, 0.0f, 0.0f, 0.0f);
    }
    if (mCursorScrollAccumulator.haveRelativeHWheel()) {
        info->addMotionRange(AMOTION_EVENT_AXIS_HSCROLL, mSource, -1.0f, 1.0f, 0.0f, 0.0f, 0.0f);
    }
}

void CursorInputMapper::dump(std::string& dump) {
    dump += INDENT2 "Cursor Input Mapper:\n";
    dumpParameters(dump);
    dump += StringPrintf(INDENT3 "XScale: %0.3f\n", mXScale);
    dump += StringPrintf(INDENT3 "YScale: %0.3f\n", mYScale);
    dump += StringPrintf(INDENT3 "XPrecision: %0.3f\n", mXPrecision);
    dump += StringPrintf(INDENT3 "YPrecision: %0.3f\n", mYPrecision);
    dump += StringPrintf(INDENT3 "HaveVWheel: %s\n",
            toString(mCursorScrollAccumulator.haveRelativeVWheel()));
    dump += StringPrintf(INDENT3 "HaveHWheel: %s\n",
            toString(mCursorScrollAccumulator.haveRelativeHWheel()));
    dump += StringPrintf(INDENT3 "VWheelScale: %0.3f\n", mVWheelScale);
    dump += StringPrintf(INDENT3 "HWheelScale: %0.3f\n", mHWheelScale);
    dump += StringPrintf(INDENT3 "Orientation: %d\n", mOrientation);
    dump += StringPrintf(INDENT3 "ButtonState: 0x%08x\n", mButtonState);
    dump += StringPrintf(INDENT3 "Down: %s\n", toString(isPointerDown(mButtonState)));
    dump += StringPrintf(INDENT3 "DownTime: %" PRId64 "\n", mDownTime);
}

void CursorInputMapper::configure(nsecs_t when,
        const InputReaderConfiguration* config, uint32_t changes) {
    InputMapper::configure(when, config, changes);

    if (!changes) { // first time only
        mCursorScrollAccumulator.configure(getDevice());

        // Configure basic parameters.
        configureParameters();

        // Configure device mode.
        switch (mParameters.mode) {
        case Parameters::MODE_POINTER_RELATIVE:
            // Should not happen during first time configuration.
            ALOGE("Cannot start a device in MODE_POINTER_RELATIVE, starting in MODE_POINTER");
            mParameters.mode = Parameters::MODE_POINTER;
            [[fallthrough]];
        case Parameters::MODE_POINTER:
            mSource = AINPUT_SOURCE_MOUSE;
            mXPrecision = 1.0f;
            mYPrecision = 1.0f;
            mXScale = 1.0f;
            mYScale = 1.0f;
            mPointerController = getPolicy()->obtainPointerController(getDeviceId());
            break;
        case Parameters::MODE_NAVIGATION:
            mSource = AINPUT_SOURCE_TRACKBALL;
            mXPrecision = TRACKBALL_MOVEMENT_THRESHOLD;
            mYPrecision = TRACKBALL_MOVEMENT_THRESHOLD;
            mXScale = 1.0f / TRACKBALL_MOVEMENT_THRESHOLD;
            mYScale = 1.0f / TRACKBALL_MOVEMENT_THRESHOLD;
            break;
        }

        mVWheelScale = 1.0f;
        mHWheelScale = 1.0f;
    }

    if ((!changes && config->pointerCapture)
            || (changes & InputReaderConfiguration::CHANGE_POINTER_CAPTURE)) {
        if (config->pointerCapture) {
            if (mParameters.mode == Parameters::MODE_POINTER) {
                mParameters.mode = Parameters::MODE_POINTER_RELATIVE;
                mSource = AINPUT_SOURCE_MOUSE_RELATIVE;
                // Keep PointerController around in order to preserve the pointer position.
                mPointerController->fade(PointerControllerInterface::TRANSITION_IMMEDIATE);
            } else {
                ALOGE("Cannot request pointer capture, device is not in MODE_POINTER");
            }
        } else {
            if (mParameters.mode == Parameters::MODE_POINTER_RELATIVE) {
                mParameters.mode = Parameters::MODE_POINTER;
                mSource = AINPUT_SOURCE_MOUSE;
            } else {
                ALOGE("Cannot release pointer capture, device is not in MODE_POINTER_RELATIVE");
            }
        }
        bumpGeneration();
        if (changes) {
            getDevice()->notifyReset(when);
        }
    }

    if (!changes || (changes & InputReaderConfiguration::CHANGE_POINTER_SPEED)) {
        mPointerVelocityControl.setParameters(config->pointerVelocityControlParameters);
        mWheelXVelocityControl.setParameters(config->wheelVelocityControlParameters);
        mWheelYVelocityControl.setParameters(config->wheelVelocityControlParameters);
    }

    if (!changes || (changes & InputReaderConfiguration::CHANGE_DISPLAY_INFO)) {
        mOrientation = DISPLAY_ORIENTATION_0;
        if (mParameters.orientationAware && mParameters.hasAssociatedDisplay) {
            std::optional<DisplayViewport> internalViewport =
                    config->getDisplayViewportByType(ViewportType::VIEWPORT_INTERNAL);
            if (internalViewport) {
                mOrientation = internalViewport->orientation;
            }
        }

        // Update the PointerController if viewports changed.
        if (mParameters.mode == Parameters::MODE_POINTER) {
            getPolicy()->obtainPointerController(getDeviceId());
        }
        bumpGeneration();
    }
}

void CursorInputMapper::configureParameters() {
    mParameters.mode = Parameters::MODE_POINTER;
    String8 cursorModeString;
    if (getDevice()->getConfiguration().tryGetProperty(String8("cursor.mode"), cursorModeString)) {
        if (cursorModeString == "navigation") {
            mParameters.mode = Parameters::MODE_NAVIGATION;
        } else if (cursorModeString != "pointer" && cursorModeString != "default") {
            ALOGW("Invalid value for cursor.mode: '%s'", cursorModeString.string());
        }
    }

    mParameters.orientationAware = false;
    getDevice()->getConfiguration().tryGetProperty(String8("cursor.orientationAware"),
            mParameters.orientationAware);

    mParameters.hasAssociatedDisplay = false;
    if (mParameters.mode == Parameters::MODE_POINTER || mParameters.orientationAware) {
        mParameters.hasAssociatedDisplay = true;
    }
}

void CursorInputMapper::dumpParameters(std::string& dump) {
    dump += INDENT3 "Parameters:\n";
    dump += StringPrintf(INDENT4 "HasAssociatedDisplay: %s\n",
            toString(mParameters.hasAssociatedDisplay));

    switch (mParameters.mode) {
    case Parameters::MODE_POINTER:
        dump += INDENT4 "Mode: pointer\n";
        break;
    case Parameters::MODE_POINTER_RELATIVE:
        dump += INDENT4 "Mode: relative pointer\n";
        break;
    case Parameters::MODE_NAVIGATION:
        dump += INDENT4 "Mode: navigation\n";
        break;
    default:
        ALOG_ASSERT(false);
    }

    dump += StringPrintf(INDENT4 "OrientationAware: %s\n",
            toString(mParameters.orientationAware));
}

void CursorInputMapper::reset(nsecs_t when) {
    mButtonState = 0;
    mDownTime = 0;

    mPointerVelocityControl.reset();
    mWheelXVelocityControl.reset();
    mWheelYVelocityControl.reset();

    mCursorButtonAccumulator.reset(getDevice());
    mCursorMotionAccumulator.reset(getDevice());
    mCursorScrollAccumulator.reset(getDevice());

    InputMapper::reset(when);
}

void CursorInputMapper::process(const RawEvent* rawEvent) {
    mCursorButtonAccumulator.process(rawEvent);
    mCursorMotionAccumulator.process(rawEvent);
    mCursorScrollAccumulator.process(rawEvent);

    if (rawEvent->type == EV_SYN && rawEvent->code == SYN_REPORT) {
        sync(rawEvent->when);
    }
}

void CursorInputMapper::sync(nsecs_t when) {
    int32_t lastButtonState = mButtonState;
    int32_t currentButtonState = mCursorButtonAccumulator.getButtonState();
    mButtonState = currentButtonState;

    bool wasDown = isPointerDown(lastButtonState);
    bool down = isPointerDown(currentButtonState);
    bool downChanged;
    if (!wasDown && down) {
        mDownTime = when;
        downChanged = true;
    } else if (wasDown && !down) {
        downChanged = true;
    } else {
        downChanged = false;
    }
    nsecs_t downTime = mDownTime;
    bool buttonsChanged = currentButtonState != lastButtonState;
    int32_t buttonsPressed = currentButtonState & ~lastButtonState;
    int32_t buttonsReleased = lastButtonState & ~currentButtonState;

    float deltaX = mCursorMotionAccumulator.getRelativeX() * mXScale;
    float deltaY = mCursorMotionAccumulator.getRelativeY() * mYScale;
    bool moved = deltaX != 0 || deltaY != 0;

    // Rotate delta according to orientation if needed.
    if (mParameters.orientationAware && mParameters.hasAssociatedDisplay
            && (deltaX != 0.0f || deltaY != 0.0f)) {
        rotateDelta(mOrientation, &deltaX, &deltaY);
    }

    // Move the pointer.
    PointerProperties pointerProperties;
    pointerProperties.clear();
    pointerProperties.id = 0;
    pointerProperties.toolType = AMOTION_EVENT_TOOL_TYPE_MOUSE;

    PointerCoords pointerCoords;
    pointerCoords.clear();

    float vscroll = mCursorScrollAccumulator.getRelativeVWheel();
    float hscroll = mCursorScrollAccumulator.getRelativeHWheel();
    bool scrolled = vscroll != 0 || hscroll != 0;

    mWheelYVelocityControl.move(when, nullptr, &vscroll);
    mWheelXVelocityControl.move(when, &hscroll, nullptr);

    mPointerVelocityControl.move(when, &deltaX, &deltaY);

    int32_t displayId;
    if (mSource == AINPUT_SOURCE_MOUSE) {
        if (moved || scrolled || buttonsChanged) {
            mPointerController->setPresentation(
                    PointerControllerInterface::PRESENTATION_POINTER);

            if (moved) {
                mPointerController->move(deltaX, deltaY);
            }

            if (buttonsChanged) {
                mPointerController->setButtonState(currentButtonState);
            }

            mPointerController->unfade(PointerControllerInterface::TRANSITION_IMMEDIATE);
        }

        float x, y;
        mPointerController->getPosition(&x, &y);
        pointerCoords.setAxisValue(AMOTION_EVENT_AXIS_X, x);
        pointerCoords.setAxisValue(AMOTION_EVENT_AXIS_Y, y);
        pointerCoords.setAxisValue(AMOTION_EVENT_AXIS_RELATIVE_X, deltaX);
        pointerCoords.setAxisValue(AMOTION_EVENT_AXIS_RELATIVE_Y, deltaY);
        displayId = mPointerController->getDisplayId();
    } else {
        pointerCoords.setAxisValue(AMOTION_EVENT_AXIS_X, deltaX);
        pointerCoords.setAxisValue(AMOTION_EVENT_AXIS_Y, deltaY);
        displayId = ADISPLAY_ID_NONE;
    }

    pointerCoords.setAxisValue(AMOTION_EVENT_AXIS_PRESSURE, down ? 1.0f : 0.0f);

    // Moving an external trackball or mouse should wake the device.
    // We don't do this for internal cursor devices to prevent them from waking up
    // the device in your pocket.
    // TODO: Use the input device configuration to control this behavior more finely.
    uint32_t policyFlags = 0;
    if ((buttonsPressed || moved || scrolled) && getDevice()->isExternal()) {
        policyFlags |= POLICY_FLAG_WAKE;
    }

    // Synthesize key down from buttons if needed.
    synthesizeButtonKeys(getContext(), AKEY_EVENT_ACTION_DOWN, when, getDeviceId(), mSource,
            displayId, policyFlags, lastButtonState, currentButtonState);

    // Send motion event.
    if (downChanged || moved || scrolled || buttonsChanged) {
        int32_t metaState = mContext->getGlobalMetaState();
        int32_t buttonState = lastButtonState;
        int32_t motionEventAction;
        if (downChanged) {
            motionEventAction = down ? AMOTION_EVENT_ACTION_DOWN : AMOTION_EVENT_ACTION_UP;
        } else if (down || (mSource != AINPUT_SOURCE_MOUSE)) {
            motionEventAction = AMOTION_EVENT_ACTION_MOVE;
        } else {
            motionEventAction = AMOTION_EVENT_ACTION_HOVER_MOVE;
        }

        if (buttonsReleased) {
            BitSet32 released(buttonsReleased);
            while (!released.isEmpty()) {
                int32_t actionButton = BitSet32::valueForBit(released.clearFirstMarkedBit());
                buttonState &= ~actionButton;
                NotifyMotionArgs releaseArgs(mContext->getNextSequenceNum(), when, getDeviceId(),
                        mSource, displayId, policyFlags,
                        AMOTION_EVENT_ACTION_BUTTON_RELEASE, actionButton, 0,
                        metaState, buttonState,
                        MotionClassification::NONE, AMOTION_EVENT_EDGE_FLAG_NONE,
                        /* deviceTimestamp */ 0, 1, &pointerProperties, &pointerCoords,
                        mXPrecision, mYPrecision, downTime, /* videoFrames */ {});
                getListener()->notifyMotion(&releaseArgs);
            }
        }

        NotifyMotionArgs args(mContext->getNextSequenceNum(), when, getDeviceId(), mSource,
                displayId, policyFlags, motionEventAction, 0, 0, metaState, currentButtonState,
                MotionClassification::NONE, AMOTION_EVENT_EDGE_FLAG_NONE,
                /* deviceTimestamp */ 0, 1, &pointerProperties, &pointerCoords,
                mXPrecision, mYPrecision, downTime, /* videoFrames */ {});
        getListener()->notifyMotion(&args);

        if (buttonsPressed) {
            BitSet32 pressed(buttonsPressed);
            while (!pressed.isEmpty()) {
                int32_t actionButton = BitSet32::valueForBit(pressed.clearFirstMarkedBit());
                buttonState |= actionButton;
                NotifyMotionArgs pressArgs(mContext->getNextSequenceNum(), when, getDeviceId(),
                        mSource, displayId, policyFlags, AMOTION_EVENT_ACTION_BUTTON_PRESS,
                        actionButton, 0, metaState, buttonState,
                        MotionClassification::NONE, AMOTION_EVENT_EDGE_FLAG_NONE,
                        /* deviceTimestamp */ 0, 1, &pointerProperties, &pointerCoords,
                        mXPrecision, mYPrecision, downTime, /* videoFrames */ {});
                getListener()->notifyMotion(&pressArgs);
            }
        }

        ALOG_ASSERT(buttonState == currentButtonState);

        // Send hover move after UP to tell the application that the mouse is hovering now.
        if (motionEventAction == AMOTION_EVENT_ACTION_UP
                && (mSource == AINPUT_SOURCE_MOUSE)) {
            NotifyMotionArgs hoverArgs(mContext->getNextSequenceNum(), when, getDeviceId(),
                    mSource, displayId, policyFlags, AMOTION_EVENT_ACTION_HOVER_MOVE, 0, 0,
                    metaState, currentButtonState,
                    MotionClassification::NONE, AMOTION_EVENT_EDGE_FLAG_NONE,
                    /* deviceTimestamp */ 0, 1, &pointerProperties, &pointerCoords,
                    mXPrecision, mYPrecision, downTime, /* videoFrames */ {});
            getListener()->notifyMotion(&hoverArgs);
        }

        // Send scroll events.
        if (scrolled) {
            pointerCoords.setAxisValue(AMOTION_EVENT_AXIS_VSCROLL, vscroll);
            pointerCoords.setAxisValue(AMOTION_EVENT_AXIS_HSCROLL, hscroll);

            NotifyMotionArgs scrollArgs(mContext->getNextSequenceNum(), when, getDeviceId(),
                    mSource, displayId, policyFlags,
                    AMOTION_EVENT_ACTION_SCROLL, 0, 0, metaState, currentButtonState,
                    MotionClassification::NONE, AMOTION_EVENT_EDGE_FLAG_NONE,
                    /* deviceTimestamp */ 0, 1, &pointerProperties, &pointerCoords,
                    mXPrecision, mYPrecision, downTime, /* videoFrames */ {});
            getListener()->notifyMotion(&scrollArgs);
        }
    }

    // Synthesize key up from buttons if needed.
    synthesizeButtonKeys(getContext(), AKEY_EVENT_ACTION_UP, when, getDeviceId(), mSource,
            displayId, policyFlags, lastButtonState, currentButtonState);

    mCursorMotionAccumulator.finishSync();
    mCursorScrollAccumulator.finishSync();
}

int32_t CursorInputMapper::getScanCodeState(uint32_t sourceMask, int32_t scanCode) {
    if (scanCode >= BTN_MOUSE && scanCode < BTN_JOYSTICK) {
        return getEventHub()->getScanCodeState(getDeviceId(), scanCode);
    } else {
        return AKEY_STATE_UNKNOWN;
    }
}

void CursorInputMapper::fadePointer() {
    if (mPointerController != nullptr) {
        mPointerController->fade(PointerControllerInterface::TRANSITION_GRADUAL);
    }
}

std::optional<int32_t> CursorInputMapper::getAssociatedDisplay() {
    if (mParameters.hasAssociatedDisplay) {
        if (mParameters.mode == Parameters::MODE_POINTER) {
            return std::make_optional(mPointerController->getDisplayId());
        } else {
            // If the device is orientationAware and not a mouse,
            // it expects to dispatch events to any display
            return std::make_optional(ADISPLAY_ID_NONE);
        }
    }
    return std::nullopt;
}

// --- RotaryEncoderInputMapper ---

RotaryEncoderInputMapper::RotaryEncoderInputMapper(InputDevice* device) :
        InputMapper(device), mOrientation(DISPLAY_ORIENTATION_0) {
    mSource = AINPUT_SOURCE_ROTARY_ENCODER;
}

RotaryEncoderInputMapper::~RotaryEncoderInputMapper() {
}

uint32_t RotaryEncoderInputMapper::getSources() {
    return mSource;
}

void RotaryEncoderInputMapper::populateDeviceInfo(InputDeviceInfo* info) {
    InputMapper::populateDeviceInfo(info);

    if (mRotaryEncoderScrollAccumulator.haveRelativeVWheel()) {
        float res = 0.0f;
        if (!mDevice->getConfiguration().tryGetProperty(String8("device.res"), res)) {
            ALOGW("Rotary Encoder device configuration file didn't specify resolution!\n");
        }
        if (!mDevice->getConfiguration().tryGetProperty(String8("device.scalingFactor"),
            mScalingFactor)) {
            ALOGW("Rotary Encoder device configuration file didn't specify scaling factor,"
              "default to 1.0!\n");
            mScalingFactor = 1.0f;
        }
        info->addMotionRange(AMOTION_EVENT_AXIS_SCROLL, mSource, -1.0f, 1.0f, 0.0f, 0.0f,
            res * mScalingFactor);
    }
}

void RotaryEncoderInputMapper::dump(std::string& dump) {
    dump += INDENT2 "Rotary Encoder Input Mapper:\n";
    dump += StringPrintf(INDENT3 "HaveWheel: %s\n",
            toString(mRotaryEncoderScrollAccumulator.haveRelativeVWheel()));
}

void RotaryEncoderInputMapper::configure(nsecs_t when,
        const InputReaderConfiguration* config, uint32_t changes) {
    InputMapper::configure(when, config, changes);
    if (!changes) {
        mRotaryEncoderScrollAccumulator.configure(getDevice());
    }
    if (!changes || (changes & InputReaderConfiguration::CHANGE_DISPLAY_INFO)) {
        std::optional<DisplayViewport> internalViewport =
                config->getDisplayViewportByType(ViewportType::VIEWPORT_INTERNAL);
        if (internalViewport) {
            mOrientation = internalViewport->orientation;
        } else {
            mOrientation = DISPLAY_ORIENTATION_0;
        }
    }
}

void RotaryEncoderInputMapper::reset(nsecs_t when) {
    mRotaryEncoderScrollAccumulator.reset(getDevice());

    InputMapper::reset(when);
}

void RotaryEncoderInputMapper::process(const RawEvent* rawEvent) {
    mRotaryEncoderScrollAccumulator.process(rawEvent);

    if (rawEvent->type == EV_SYN && rawEvent->code == SYN_REPORT) {
        sync(rawEvent->when);
    }
}

void RotaryEncoderInputMapper::sync(nsecs_t when) {
    PointerCoords pointerCoords;
    pointerCoords.clear();

    PointerProperties pointerProperties;
    pointerProperties.clear();
    pointerProperties.id = 0;
    pointerProperties.toolType = AMOTION_EVENT_TOOL_TYPE_UNKNOWN;

    float scroll = mRotaryEncoderScrollAccumulator.getRelativeVWheel();
    bool scrolled = scroll != 0;

    // This is not a pointer, so it's not associated with a display.
    int32_t displayId = ADISPLAY_ID_NONE;

    // Moving the rotary encoder should wake the device (if specified).
    uint32_t policyFlags = 0;
    if (scrolled && getDevice()->isExternal()) {
        policyFlags |= POLICY_FLAG_WAKE;
    }

    if (mOrientation == DISPLAY_ORIENTATION_180) {
        scroll = -scroll;
    }

    // Send motion event.
    if (scrolled) {
        int32_t metaState = mContext->getGlobalMetaState();
        pointerCoords.setAxisValue(AMOTION_EVENT_AXIS_SCROLL, scroll * mScalingFactor);

        NotifyMotionArgs scrollArgs(mContext->getNextSequenceNum(), when, getDeviceId(),
                mSource, displayId, policyFlags,
                AMOTION_EVENT_ACTION_SCROLL, 0, 0, metaState, /* buttonState */ 0,
                MotionClassification::NONE, AMOTION_EVENT_EDGE_FLAG_NONE,
                /* deviceTimestamp */ 0, 1, &pointerProperties, &pointerCoords,
                0, 0, 0, /* videoFrames */ {});
        getListener()->notifyMotion(&scrollArgs);
    }

    mRotaryEncoderScrollAccumulator.finishSync();
}

// --- TouchInputMapper ---

TouchInputMapper::TouchInputMapper(InputDevice* device) :
        InputMapper(device),
        mSource(0), mDeviceMode(DEVICE_MODE_DISABLED),
        mSurfaceWidth(-1), mSurfaceHeight(-1), mSurfaceLeft(0), mSurfaceTop(0),
        mPhysicalWidth(-1), mPhysicalHeight(-1), mPhysicalLeft(0), mPhysicalTop(0),
        mSurfaceOrientation(DISPLAY_ORIENTATION_0) {
}

TouchInputMapper::~TouchInputMapper() {
}

uint32_t TouchInputMapper::getSources() {
    return mSource;
}

void TouchInputMapper::populateDeviceInfo(InputDeviceInfo* info) {
    InputMapper::populateDeviceInfo(info);

    if (mDeviceMode != DEVICE_MODE_DISABLED) {
        info->addMotionRange(mOrientedRanges.x);
        info->addMotionRange(mOrientedRanges.y);
        info->addMotionRange(mOrientedRanges.pressure);

        if (mOrientedRanges.haveSize) {
            info->addMotionRange(mOrientedRanges.size);
        }

        if (mOrientedRanges.haveTouchSize) {
            info->addMotionRange(mOrientedRanges.touchMajor);
            info->addMotionRange(mOrientedRanges.touchMinor);
        }

        if (mOrientedRanges.haveToolSize) {
            info->addMotionRange(mOrientedRanges.toolMajor);
            info->addMotionRange(mOrientedRanges.toolMinor);
        }

        if (mOrientedRanges.haveOrientation) {
            info->addMotionRange(mOrientedRanges.orientation);
        }

        if (mOrientedRanges.haveDistance) {
            info->addMotionRange(mOrientedRanges.distance);
        }

        if (mOrientedRanges.haveTilt) {
            info->addMotionRange(mOrientedRanges.tilt);
        }

        if (mCursorScrollAccumulator.haveRelativeVWheel()) {
            info->addMotionRange(AMOTION_EVENT_AXIS_VSCROLL, mSource, -1.0f, 1.0f, 0.0f, 0.0f,
                    0.0f);
        }
        if (mCursorScrollAccumulator.haveRelativeHWheel()) {
            info->addMotionRange(AMOTION_EVENT_AXIS_HSCROLL, mSource, -1.0f, 1.0f, 0.0f, 0.0f,
                    0.0f);
        }
        if (mCalibration.coverageCalibration == Calibration::COVERAGE_CALIBRATION_BOX) {
            const InputDeviceInfo::MotionRange& x = mOrientedRanges.x;
            const InputDeviceInfo::MotionRange& y = mOrientedRanges.y;
            info->addMotionRange(AMOTION_EVENT_AXIS_GENERIC_1, mSource, x.min, x.max, x.flat,
                    x.fuzz, x.resolution);
            info->addMotionRange(AMOTION_EVENT_AXIS_GENERIC_2, mSource, y.min, y.max, y.flat,
                    y.fuzz, y.resolution);
            info->addMotionRange(AMOTION_EVENT_AXIS_GENERIC_3, mSource, x.min, x.max, x.flat,
                    x.fuzz, x.resolution);
            info->addMotionRange(AMOTION_EVENT_AXIS_GENERIC_4, mSource, y.min, y.max, y.flat,
                    y.fuzz, y.resolution);
        }
        info->setButtonUnderPad(mParameters.hasButtonUnderPad);
    }
}

void TouchInputMapper::dump(std::string& dump) {
    dump += StringPrintf(INDENT2 "Touch Input Mapper (mode - %s):\n", modeToString(mDeviceMode));
    dumpParameters(dump);
    dumpVirtualKeys(dump);
    dumpRawPointerAxes(dump);
    dumpCalibration(dump);
    dumpAffineTransformation(dump);
    dumpSurface(dump);

    dump += StringPrintf(INDENT3 "Translation and Scaling Factors:\n");
    dump += StringPrintf(INDENT4 "XTranslate: %0.3f\n", mXTranslate);
    dump += StringPrintf(INDENT4 "YTranslate: %0.3f\n", mYTranslate);
    dump += StringPrintf(INDENT4 "XScale: %0.3f\n", mXScale);
    dump += StringPrintf(INDENT4 "YScale: %0.3f\n", mYScale);
    dump += StringPrintf(INDENT4 "XPrecision: %0.3f\n", mXPrecision);
    dump += StringPrintf(INDENT4 "YPrecision: %0.3f\n", mYPrecision);
    dump += StringPrintf(INDENT4 "GeometricScale: %0.3f\n", mGeometricScale);
    dump += StringPrintf(INDENT4 "PressureScale: %0.3f\n", mPressureScale);
    dump += StringPrintf(INDENT4 "SizeScale: %0.3f\n", mSizeScale);
    dump += StringPrintf(INDENT4 "OrientationScale: %0.3f\n", mOrientationScale);
    dump += StringPrintf(INDENT4 "DistanceScale: %0.3f\n", mDistanceScale);
    dump += StringPrintf(INDENT4 "HaveTilt: %s\n", toString(mHaveTilt));
    dump += StringPrintf(INDENT4 "TiltXCenter: %0.3f\n", mTiltXCenter);
    dump += StringPrintf(INDENT4 "TiltXScale: %0.3f\n", mTiltXScale);
    dump += StringPrintf(INDENT4 "TiltYCenter: %0.3f\n", mTiltYCenter);
    dump += StringPrintf(INDENT4 "TiltYScale: %0.3f\n", mTiltYScale);

    dump += StringPrintf(INDENT3 "Last Raw Button State: 0x%08x\n", mLastRawState.buttonState);
    dump += StringPrintf(INDENT3 "Last Raw Touch: pointerCount=%d\n",
            mLastRawState.rawPointerData.pointerCount);
    for (uint32_t i = 0; i < mLastRawState.rawPointerData.pointerCount; i++) {
        const RawPointerData::Pointer& pointer = mLastRawState.rawPointerData.pointers[i];
        dump += StringPrintf(INDENT4 "[%d]: id=%d, x=%d, y=%d, pressure=%d, "
                "touchMajor=%d, touchMinor=%d, toolMajor=%d, toolMinor=%d, "
                "orientation=%d, tiltX=%d, tiltY=%d, distance=%d, "
                "toolType=%d, isHovering=%s\n", i,
                pointer.id, pointer.x, pointer.y, pointer.pressure,
                pointer.touchMajor, pointer.touchMinor,
                pointer.toolMajor, pointer.toolMinor,
                pointer.orientation, pointer.tiltX, pointer.tiltY, pointer.distance,
                pointer.toolType, toString(pointer.isHovering));
    }

    dump += StringPrintf(INDENT3 "Last Cooked Button State: 0x%08x\n", mLastCookedState.buttonState);
    dump += StringPrintf(INDENT3 "Last Cooked Touch: pointerCount=%d\n",
            mLastCookedState.cookedPointerData.pointerCount);
    for (uint32_t i = 0; i < mLastCookedState.cookedPointerData.pointerCount; i++) {
        const PointerProperties& pointerProperties =
                mLastCookedState.cookedPointerData.pointerProperties[i];
        const PointerCoords& pointerCoords = mLastCookedState.cookedPointerData.pointerCoords[i];
        dump += StringPrintf(INDENT4 "[%d]: id=%d, x=%0.3f, y=%0.3f, pressure=%0.3f, "
                "touchMajor=%0.3f, touchMinor=%0.3f, toolMajor=%0.3f, toolMinor=%0.3f, "
                "orientation=%0.3f, tilt=%0.3f, distance=%0.3f, "
                "toolType=%d, isHovering=%s\n", i,
                pointerProperties.id,
                pointerCoords.getX(),
                pointerCoords.getY(),
                pointerCoords.getAxisValue(AMOTION_EVENT_AXIS_PRESSURE),
                pointerCoords.getAxisValue(AMOTION_EVENT_AXIS_TOUCH_MAJOR),
                pointerCoords.getAxisValue(AMOTION_EVENT_AXIS_TOUCH_MINOR),
                pointerCoords.getAxisValue(AMOTION_EVENT_AXIS_TOOL_MAJOR),
                pointerCoords.getAxisValue(AMOTION_EVENT_AXIS_TOOL_MINOR),
                pointerCoords.getAxisValue(AMOTION_EVENT_AXIS_ORIENTATION),
                pointerCoords.getAxisValue(AMOTION_EVENT_AXIS_TILT),
                pointerCoords.getAxisValue(AMOTION_EVENT_AXIS_DISTANCE),
                pointerProperties.toolType,
                toString(mLastCookedState.cookedPointerData.isHovering(i)));
    }

    dump += INDENT3 "Stylus Fusion:\n";
    dump += StringPrintf(INDENT4 "ExternalStylusConnected: %s\n",
            toString(mExternalStylusConnected));
    dump += StringPrintf(INDENT4 "External Stylus ID: %" PRId64 "\n", mExternalStylusId);
    dump += StringPrintf(INDENT4 "External Stylus Data Timeout: %" PRId64 "\n",
            mExternalStylusFusionTimeout);
    dump += INDENT3 "External Stylus State:\n";
    dumpStylusState(dump, mExternalStylusState);

    if (mDeviceMode == DEVICE_MODE_POINTER) {
        dump += StringPrintf(INDENT3 "Pointer Gesture Detector:\n");
        dump += StringPrintf(INDENT4 "XMovementScale: %0.3f\n",
                mPointerXMovementScale);
        dump += StringPrintf(INDENT4 "YMovementScale: %0.3f\n",
                mPointerYMovementScale);
        dump += StringPrintf(INDENT4 "XZoomScale: %0.3f\n",
                mPointerXZoomScale);
        dump += StringPrintf(INDENT4 "YZoomScale: %0.3f\n",
                mPointerYZoomScale);
        dump += StringPrintf(INDENT4 "MaxSwipeWidth: %f\n",
                mPointerGestureMaxSwipeWidth);
    }
}

const char* TouchInputMapper::modeToString(DeviceMode deviceMode) {
    switch (deviceMode) {
    case DEVICE_MODE_DISABLED:
        return "disabled";
    case DEVICE_MODE_DIRECT:
        return "direct";
    case DEVICE_MODE_UNSCALED:
        return "unscaled";
    case DEVICE_MODE_NAVIGATION:
        return "navigation";
    case DEVICE_MODE_POINTER:
        return "pointer";
    }
    return "unknown";
}

void TouchInputMapper::configure(nsecs_t when,
        const InputReaderConfiguration* config, uint32_t changes) {
    InputMapper::configure(when, config, changes);

    mConfig = *config;

    if (!changes) { // first time only
        // Configure basic parameters.
        configureParameters();

        // Configure common accumulators.
        mCursorScrollAccumulator.configure(getDevice());
        mTouchButtonAccumulator.configure(getDevice());

        // Configure absolute axis information.
        configureRawPointerAxes();

        // Prepare input device calibration.
        parseCalibration();
        resolveCalibration();
    }

    if (!changes || (changes & InputReaderConfiguration::CHANGE_TOUCH_AFFINE_TRANSFORMATION)) {
        // Update location calibration to reflect current settings
        updateAffineTransformation();
    }

    if (!changes || (changes & InputReaderConfiguration::CHANGE_POINTER_SPEED)) {
        // Update pointer speed.
        mPointerVelocityControl.setParameters(mConfig.pointerVelocityControlParameters);
        mWheelXVelocityControl.setParameters(mConfig.wheelVelocityControlParameters);
        mWheelYVelocityControl.setParameters(mConfig.wheelVelocityControlParameters);
    }

    bool resetNeeded = false;
    if (!changes || (changes & (InputReaderConfiguration::CHANGE_DISPLAY_INFO
            | InputReaderConfiguration::CHANGE_POINTER_GESTURE_ENABLEMENT
            | InputReaderConfiguration::CHANGE_SHOW_TOUCHES
            | InputReaderConfiguration::CHANGE_EXTERNAL_STYLUS_PRESENCE))) {
        // Configure device sources, surface dimensions, orientation and
        // scaling factors.
        configureSurface(when, &resetNeeded);
    }

    if (changes && resetNeeded) {
        // Send reset, unless this is the first time the device has been configured,
        // in which case the reader will call reset itself after all mappers are ready.
        getDevice()->notifyReset(when);
    }
}

void TouchInputMapper::resolveExternalStylusPresence() {
    std::vector<InputDeviceInfo> devices;
    mContext->getExternalStylusDevices(devices);
    mExternalStylusConnected = !devices.empty();

    if (!mExternalStylusConnected) {
        resetExternalStylus();
    }
}

void TouchInputMapper::configureParameters() {
    // Use the pointer presentation mode for devices that do not support distinct
    // multitouch.  The spot-based presentation relies on being able to accurately
    // locate two or more fingers on the touch pad.
    mParameters.gestureMode = getEventHub()->hasInputProperty(getDeviceId(), INPUT_PROP_SEMI_MT)
            ? Parameters::GESTURE_MODE_SINGLE_TOUCH : Parameters::GESTURE_MODE_MULTI_TOUCH;

    String8 gestureModeString;
    if (getDevice()->getConfiguration().tryGetProperty(String8("touch.gestureMode"),
            gestureModeString)) {
        if (gestureModeString == "single-touch") {
            mParameters.gestureMode = Parameters::GESTURE_MODE_SINGLE_TOUCH;
        } else if (gestureModeString == "multi-touch") {
            mParameters.gestureMode = Parameters::GESTURE_MODE_MULTI_TOUCH;
        } else if (gestureModeString != "default") {
            ALOGW("Invalid value for touch.gestureMode: '%s'", gestureModeString.string());
        }
    }

    if (getEventHub()->hasInputProperty(getDeviceId(), INPUT_PROP_DIRECT)) {
        // The device is a touch screen.
        mParameters.deviceType = Parameters::DEVICE_TYPE_TOUCH_SCREEN;
    } else if (getEventHub()->hasInputProperty(getDeviceId(), INPUT_PROP_POINTER)) {
        // The device is a pointing device like a track pad.
        mParameters.deviceType = Parameters::DEVICE_TYPE_POINTER;
    } else if (getEventHub()->hasRelativeAxis(getDeviceId(), REL_X)
            || getEventHub()->hasRelativeAxis(getDeviceId(), REL_Y)) {
        // The device is a cursor device with a touch pad attached.
        // By default don't use the touch pad to move the pointer.
        mParameters.deviceType = Parameters::DEVICE_TYPE_TOUCH_PAD;
    } else {
        // The device is a touch pad of unknown purpose.
        mParameters.deviceType = Parameters::DEVICE_TYPE_POINTER;
    }

    mParameters.hasButtonUnderPad=
            getEventHub()->hasInputProperty(getDeviceId(), INPUT_PROP_BUTTONPAD);

    String8 deviceTypeString;
    if (getDevice()->getConfiguration().tryGetProperty(String8("touch.deviceType"),
            deviceTypeString)) {
        if (deviceTypeString == "touchScreen") {
            mParameters.deviceType = Parameters::DEVICE_TYPE_TOUCH_SCREEN;
        } else if (deviceTypeString == "touchPad") {
            mParameters.deviceType = Parameters::DEVICE_TYPE_TOUCH_PAD;
        } else if (deviceTypeString == "touchNavigation") {
            mParameters.deviceType = Parameters::DEVICE_TYPE_TOUCH_NAVIGATION;
        } else if (deviceTypeString == "pointer") {
            mParameters.deviceType = Parameters::DEVICE_TYPE_POINTER;
        } else if (deviceTypeString != "default") {
            ALOGW("Invalid value for touch.deviceType: '%s'", deviceTypeString.string());
        }
    }

    mParameters.orientationAware = mParameters.deviceType == Parameters::DEVICE_TYPE_TOUCH_SCREEN;
    getDevice()->getConfiguration().tryGetProperty(String8("touch.orientationAware"),
            mParameters.orientationAware);

    mParameters.hasAssociatedDisplay = false;
    mParameters.associatedDisplayIsExternal = false;
    if (mParameters.orientationAware
            || mParameters.deviceType == Parameters::DEVICE_TYPE_TOUCH_SCREEN
            || mParameters.deviceType == Parameters::DEVICE_TYPE_POINTER) {
        mParameters.hasAssociatedDisplay = true;
        if (mParameters.deviceType == Parameters::DEVICE_TYPE_TOUCH_SCREEN) {
            mParameters.associatedDisplayIsExternal = getDevice()->isExternal();
            String8 uniqueDisplayId;
            getDevice()->getConfiguration().tryGetProperty(String8("touch.displayId"),
                    uniqueDisplayId);
            mParameters.uniqueDisplayId = uniqueDisplayId.c_str();
        }
    }
    if (getDevice()->getAssociatedDisplayPort()) {
        mParameters.hasAssociatedDisplay = true;
    }

    // Initial downs on external touch devices should wake the device.
    // Normally we don't do this for internal touch screens to prevent them from waking
    // up in your pocket but you can enable it using the input device configuration.
    mParameters.wake = getDevice()->isExternal();
    getDevice()->getConfiguration().tryGetProperty(String8("touch.wake"),
            mParameters.wake);
}

void TouchInputMapper::dumpParameters(std::string& dump) {
    dump += INDENT3 "Parameters:\n";

    switch (mParameters.gestureMode) {
    case Parameters::GESTURE_MODE_SINGLE_TOUCH:
        dump += INDENT4 "GestureMode: single-touch\n";
        break;
    case Parameters::GESTURE_MODE_MULTI_TOUCH:
        dump += INDENT4 "GestureMode: multi-touch\n";
        break;
    default:
        assert(false);
    }

    switch (mParameters.deviceType) {
    case Parameters::DEVICE_TYPE_TOUCH_SCREEN:
        dump += INDENT4 "DeviceType: touchScreen\n";
        break;
    case Parameters::DEVICE_TYPE_TOUCH_PAD:
        dump += INDENT4 "DeviceType: touchPad\n";
        break;
    case Parameters::DEVICE_TYPE_TOUCH_NAVIGATION:
        dump += INDENT4 "DeviceType: touchNavigation\n";
        break;
    case Parameters::DEVICE_TYPE_POINTER:
        dump += INDENT4 "DeviceType: pointer\n";
        break;
    default:
        ALOG_ASSERT(false);
    }

    dump += StringPrintf(
            INDENT4 "AssociatedDisplay: hasAssociatedDisplay=%s, isExternal=%s, displayId='%s'\n",
            toString(mParameters.hasAssociatedDisplay),
            toString(mParameters.associatedDisplayIsExternal),
            mParameters.uniqueDisplayId.c_str());
    dump += StringPrintf(INDENT4 "OrientationAware: %s\n",
            toString(mParameters.orientationAware));
}

void TouchInputMapper::configureRawPointerAxes() {
    mRawPointerAxes.clear();
}

void TouchInputMapper::dumpRawPointerAxes(std::string& dump) {
    dump += INDENT3 "Raw Touch Axes:\n";
    dumpRawAbsoluteAxisInfo(dump, mRawPointerAxes.x, "X");
    dumpRawAbsoluteAxisInfo(dump, mRawPointerAxes.y, "Y");
    dumpRawAbsoluteAxisInfo(dump, mRawPointerAxes.pressure, "Pressure");
    dumpRawAbsoluteAxisInfo(dump, mRawPointerAxes.touchMajor, "TouchMajor");
    dumpRawAbsoluteAxisInfo(dump, mRawPointerAxes.touchMinor, "TouchMinor");
    dumpRawAbsoluteAxisInfo(dump, mRawPointerAxes.toolMajor, "ToolMajor");
    dumpRawAbsoluteAxisInfo(dump, mRawPointerAxes.toolMinor, "ToolMinor");
    dumpRawAbsoluteAxisInfo(dump, mRawPointerAxes.orientation, "Orientation");
    dumpRawAbsoluteAxisInfo(dump, mRawPointerAxes.distance, "Distance");
    dumpRawAbsoluteAxisInfo(dump, mRawPointerAxes.tiltX, "TiltX");
    dumpRawAbsoluteAxisInfo(dump, mRawPointerAxes.tiltY, "TiltY");
    dumpRawAbsoluteAxisInfo(dump, mRawPointerAxes.trackingId, "TrackingId");
    dumpRawAbsoluteAxisInfo(dump, mRawPointerAxes.slot, "Slot");
}

bool TouchInputMapper::hasExternalStylus() const {
    return mExternalStylusConnected;
}

/**
 * Determine which DisplayViewport to use.
 * 1. If display port is specified, return the matching viewport. If matching viewport not
 * found, then return.
 * 2. If a device has associated display, get the matching viewport by either unique id or by
 * the display type (internal or external).
 * 3. Otherwise, use a non-display viewport.
 */
std::optional<DisplayViewport> TouchInputMapper::findViewport() {
    if (mParameters.hasAssociatedDisplay) {
        const std::optional<uint8_t> displayPort = mDevice->getAssociatedDisplayPort();
        if (displayPort) {
            // Find the viewport that contains the same port
            std::optional<DisplayViewport> v = mConfig.getDisplayViewportByPort(*displayPort);
            if (!v) {
                ALOGW("Input device %s should be associated with display on port %" PRIu8 ", "
                        "but the corresponding viewport is not found.",
                        getDeviceName().c_str(), *displayPort);
            }
            return v;
        }

        if (!mParameters.uniqueDisplayId.empty()) {
            return mConfig.getDisplayViewportByUniqueId(mParameters.uniqueDisplayId);
        }

        ViewportType viewportTypeToUse;
        if (mParameters.associatedDisplayIsExternal) {
            viewportTypeToUse = ViewportType::VIEWPORT_EXTERNAL;
        } else {
            viewportTypeToUse = ViewportType::VIEWPORT_INTERNAL;
        }

        std::optional<DisplayViewport> viewport =
                mConfig.getDisplayViewportByType(viewportTypeToUse);
        if (!viewport && viewportTypeToUse == ViewportType::VIEWPORT_EXTERNAL) {
            ALOGW("Input device %s should be associated with external display, "
                    "fallback to internal one for the external viewport is not found.",
                        getDeviceName().c_str());
            viewport = mConfig.getDisplayViewportByType(ViewportType::VIEWPORT_INTERNAL);
        }

        return viewport;
    }

    DisplayViewport newViewport;
    // Raw width and height in the natural orientation.
    int32_t rawWidth = mRawPointerAxes.getRawWidth();
    int32_t rawHeight = mRawPointerAxes.getRawHeight();
    newViewport.setNonDisplayViewport(rawWidth, rawHeight);
    return std::make_optional(newViewport);
}

void TouchInputMapper::configureSurface(nsecs_t when, bool* outResetNeeded) {
    int32_t oldDeviceMode = mDeviceMode;

    resolveExternalStylusPresence();

    // Determine device mode.
    if (mParameters.deviceType == Parameters::DEVICE_TYPE_POINTER
            && mConfig.pointerGesturesEnabled) {
        mSource = AINPUT_SOURCE_MOUSE;
        mDeviceMode = DEVICE_MODE_POINTER;
        if (hasStylus()) {
            mSource |= AINPUT_SOURCE_STYLUS;
        }
    } else if (mParameters.deviceType == Parameters::DEVICE_TYPE_TOUCH_SCREEN
            && mParameters.hasAssociatedDisplay) {
        mSource = AINPUT_SOURCE_TOUCHSCREEN;
        mDeviceMode = DEVICE_MODE_DIRECT;
        if (hasStylus()) {
            mSource |= AINPUT_SOURCE_STYLUS;
        }
        if (hasExternalStylus()) {
            mSource |= AINPUT_SOURCE_BLUETOOTH_STYLUS;
        }
    } else if (mParameters.deviceType == Parameters::DEVICE_TYPE_TOUCH_NAVIGATION) {
        mSource = AINPUT_SOURCE_TOUCH_NAVIGATION;
        mDeviceMode = DEVICE_MODE_NAVIGATION;
    } else {
        mSource = AINPUT_SOURCE_TOUCHPAD;
        mDeviceMode = DEVICE_MODE_UNSCALED;
    }

    // Ensure we have valid X and Y axes.
    if (!mRawPointerAxes.x.valid || !mRawPointerAxes.y.valid) {
        ALOGW("Touch device '%s' did not report support for X or Y axis!  "
                "The device will be inoperable.", getDeviceName().c_str());
        mDeviceMode = DEVICE_MODE_DISABLED;
        return;
    }

    // Get associated display dimensions.
    std::optional<DisplayViewport> newViewport = findViewport();
    if (!newViewport) {
        ALOGI("Touch device '%s' could not query the properties of its associated "
                "display.  The device will be inoperable until the display size "
                "becomes available.",
                getDeviceName().c_str());
        mDeviceMode = DEVICE_MODE_DISABLED;
        return;
    }

    // Raw width and height in the natural orientation.
    int32_t rawWidth = mRawPointerAxes.getRawWidth();
    int32_t rawHeight = mRawPointerAxes.getRawHeight();

    bool viewportChanged = mViewport != *newViewport;
    if (viewportChanged) {
        mViewport = *newViewport;

        if (mDeviceMode == DEVICE_MODE_DIRECT || mDeviceMode == DEVICE_MODE_POINTER) {
            // Convert rotated viewport to natural surface coordinates.
            int32_t naturalLogicalWidth, naturalLogicalHeight;
            int32_t naturalPhysicalWidth, naturalPhysicalHeight;
            int32_t naturalPhysicalLeft, naturalPhysicalTop;
            int32_t naturalDeviceWidth, naturalDeviceHeight;
            switch (mViewport.orientation) {
            case DISPLAY_ORIENTATION_90:
                naturalLogicalWidth = mViewport.logicalBottom - mViewport.logicalTop;
                naturalLogicalHeight = mViewport.logicalRight - mViewport.logicalLeft;
                naturalPhysicalWidth = mViewport.physicalBottom - mViewport.physicalTop;
                naturalPhysicalHeight = mViewport.physicalRight - mViewport.physicalLeft;
                naturalPhysicalLeft = mViewport.deviceHeight - mViewport.physicalBottom;
                naturalPhysicalTop = mViewport.physicalLeft;
                naturalDeviceWidth = mViewport.deviceHeight;
                naturalDeviceHeight = mViewport.deviceWidth;
                break;
            case DISPLAY_ORIENTATION_180:
                naturalLogicalWidth = mViewport.logicalRight - mViewport.logicalLeft;
                naturalLogicalHeight = mViewport.logicalBottom - mViewport.logicalTop;
                naturalPhysicalWidth = mViewport.physicalRight - mViewport.physicalLeft;
                naturalPhysicalHeight = mViewport.physicalBottom - mViewport.physicalTop;
                naturalPhysicalLeft = mViewport.deviceWidth - mViewport.physicalRight;
                naturalPhysicalTop = mViewport.deviceHeight - mViewport.physicalBottom;
                naturalDeviceWidth = mViewport.deviceWidth;
                naturalDeviceHeight = mViewport.deviceHeight;
                break;
            case DISPLAY_ORIENTATION_270:
                naturalLogicalWidth = mViewport.logicalBottom - mViewport.logicalTop;
                naturalLogicalHeight = mViewport.logicalRight - mViewport.logicalLeft;
                naturalPhysicalWidth = mViewport.physicalBottom - mViewport.physicalTop;
                naturalPhysicalHeight = mViewport.physicalRight - mViewport.physicalLeft;
                naturalPhysicalLeft = mViewport.physicalTop;
                naturalPhysicalTop = mViewport.deviceWidth - mViewport.physicalRight;
                naturalDeviceWidth = mViewport.deviceHeight;
                naturalDeviceHeight = mViewport.deviceWidth;
                break;
            case DISPLAY_ORIENTATION_0:
            default:
                naturalLogicalWidth = mViewport.logicalRight - mViewport.logicalLeft;
                naturalLogicalHeight = mViewport.logicalBottom - mViewport.logicalTop;
                naturalPhysicalWidth = mViewport.physicalRight - mViewport.physicalLeft;
                naturalPhysicalHeight = mViewport.physicalBottom - mViewport.physicalTop;
                naturalPhysicalLeft = mViewport.physicalLeft;
                naturalPhysicalTop = mViewport.physicalTop;
                naturalDeviceWidth = mViewport.deviceWidth;
                naturalDeviceHeight = mViewport.deviceHeight;
                break;
            }

            if (naturalPhysicalHeight == 0 || naturalPhysicalWidth == 0) {
                ALOGE("Viewport is not set properly: %s", mViewport.toString().c_str());
                naturalPhysicalHeight = naturalPhysicalHeight == 0 ? 1 : naturalPhysicalHeight;
                naturalPhysicalWidth = naturalPhysicalWidth == 0 ? 1 : naturalPhysicalWidth;
            }

            mPhysicalWidth = naturalPhysicalWidth;
            mPhysicalHeight = naturalPhysicalHeight;
            mPhysicalLeft = naturalPhysicalLeft;
            mPhysicalTop = naturalPhysicalTop;

            mSurfaceWidth = naturalLogicalWidth * naturalDeviceWidth / naturalPhysicalWidth;
            mSurfaceHeight = naturalLogicalHeight * naturalDeviceHeight / naturalPhysicalHeight;
            mSurfaceLeft = naturalPhysicalLeft * naturalLogicalWidth / naturalPhysicalWidth;
            mSurfaceTop = naturalPhysicalTop * naturalLogicalHeight / naturalPhysicalHeight;

            mSurfaceOrientation = mParameters.orientationAware ?
                    mViewport.orientation : DISPLAY_ORIENTATION_0;
        } else {
            mPhysicalWidth = rawWidth;
            mPhysicalHeight = rawHeight;
            mPhysicalLeft = 0;
            mPhysicalTop = 0;

            mSurfaceWidth = rawWidth;
            mSurfaceHeight = rawHeight;
            mSurfaceLeft = 0;
            mSurfaceTop = 0;
            mSurfaceOrientation = DISPLAY_ORIENTATION_0;
        }
    }

    // If moving between pointer modes, need to reset some state.
    bool deviceModeChanged = mDeviceMode != oldDeviceMode;
    if (deviceModeChanged) {
        mOrientedRanges.clear();
    }

    // Create or update pointer controller if needed.
    if (mDeviceMode == DEVICE_MODE_POINTER ||
            (mDeviceMode == DEVICE_MODE_DIRECT && mConfig.showTouches)) {
        if (mPointerController == nullptr || viewportChanged) {
            mPointerController = getPolicy()->obtainPointerController(getDeviceId());
        }
    } else {
        mPointerController.clear();
    }

    if (viewportChanged || deviceModeChanged) {
        ALOGI("Device reconfigured: id=%d, name='%s', size %dx%d, orientation %d, mode %d, "
                "display id %d",
                getDeviceId(), getDeviceName().c_str(), mSurfaceWidth, mSurfaceHeight,
                mSurfaceOrientation, mDeviceMode, mViewport.displayId);

        // Configure X and Y factors.
        mXScale = float(mSurfaceWidth) / rawWidth;
        mYScale = float(mSurfaceHeight) / rawHeight;
        mXTranslate = -mSurfaceLeft;
        mYTranslate = -mSurfaceTop;
        mXPrecision = 1.0f / mXScale;
        mYPrecision = 1.0f / mYScale;

        mOrientedRanges.x.axis = AMOTION_EVENT_AXIS_X;
        mOrientedRanges.x.source = mSource;
        mOrientedRanges.y.axis = AMOTION_EVENT_AXIS_Y;
        mOrientedRanges.y.source = mSource;

        configureVirtualKeys();

        // Scale factor for terms that are not oriented in a particular axis.
        // If the pixels are square then xScale == yScale otherwise we fake it
        // by choosing an average.
        mGeometricScale = avg(mXScale, mYScale);

        // Size of diagonal axis.
        float diagonalSize = hypotf(mSurfaceWidth, mSurfaceHeight);

        // Size factors.
        if (mCalibration.sizeCalibration != Calibration::SIZE_CALIBRATION_NONE) {
            if (mRawPointerAxes.touchMajor.valid
                    && mRawPointerAxes.touchMajor.maxValue != 0) {
                mSizeScale = 1.0f / mRawPointerAxes.touchMajor.maxValue;
            } else if (mRawPointerAxes.toolMajor.valid
                    && mRawPointerAxes.toolMajor.maxValue != 0) {
                mSizeScale = 1.0f / mRawPointerAxes.toolMajor.maxValue;
            } else {
                mSizeScale = 0.0f;
            }

            mOrientedRanges.haveTouchSize = true;
            mOrientedRanges.haveToolSize = true;
            mOrientedRanges.haveSize = true;

            mOrientedRanges.touchMajor.axis = AMOTION_EVENT_AXIS_TOUCH_MAJOR;
            mOrientedRanges.touchMajor.source = mSource;
            mOrientedRanges.touchMajor.min = 0;
            mOrientedRanges.touchMajor.max = diagonalSize;
            mOrientedRanges.touchMajor.flat = 0;
            mOrientedRanges.touchMajor.fuzz = 0;
            mOrientedRanges.touchMajor.resolution = 0;

            mOrientedRanges.touchMinor = mOrientedRanges.touchMajor;
            mOrientedRanges.touchMinor.axis = AMOTION_EVENT_AXIS_TOUCH_MINOR;

            mOrientedRanges.toolMajor.axis = AMOTION_EVENT_AXIS_TOOL_MAJOR;
            mOrientedRanges.toolMajor.source = mSource;
            mOrientedRanges.toolMajor.min = 0;
            mOrientedRanges.toolMajor.max = diagonalSize;
            mOrientedRanges.toolMajor.flat = 0;
            mOrientedRanges.toolMajor.fuzz = 0;
            mOrientedRanges.toolMajor.resolution = 0;

            mOrientedRanges.toolMinor = mOrientedRanges.toolMajor;
            mOrientedRanges.toolMinor.axis = AMOTION_EVENT_AXIS_TOOL_MINOR;

            mOrientedRanges.size.axis = AMOTION_EVENT_AXIS_SIZE;
            mOrientedRanges.size.source = mSource;
            mOrientedRanges.size.min = 0;
            mOrientedRanges.size.max = 1.0;
            mOrientedRanges.size.flat = 0;
            mOrientedRanges.size.fuzz = 0;
            mOrientedRanges.size.resolution = 0;
        } else {
            mSizeScale = 0.0f;
        }

        // Pressure factors.
        mPressureScale = 0;
        float pressureMax = 1.0;
        if (mCalibration.pressureCalibration == Calibration::PRESSURE_CALIBRATION_PHYSICAL
                || mCalibration.pressureCalibration
                        == Calibration::PRESSURE_CALIBRATION_AMPLITUDE) {
            if (mCalibration.havePressureScale) {
                mPressureScale = mCalibration.pressureScale;
                pressureMax = mPressureScale * mRawPointerAxes.pressure.maxValue;
            } else if (mRawPointerAxes.pressure.valid
                    && mRawPointerAxes.pressure.maxValue != 0) {
                mPressureScale = 1.0f / mRawPointerAxes.pressure.maxValue;
            }
        }

        mOrientedRanges.pressure.axis = AMOTION_EVENT_AXIS_PRESSURE;
        mOrientedRanges.pressure.source = mSource;
        mOrientedRanges.pressure.min = 0;
        mOrientedRanges.pressure.max = pressureMax;
        mOrientedRanges.pressure.flat = 0;
        mOrientedRanges.pressure.fuzz = 0;
        mOrientedRanges.pressure.resolution = 0;

        // Tilt
        mTiltXCenter = 0;
        mTiltXScale = 0;
        mTiltYCenter = 0;
        mTiltYScale = 0;
        mHaveTilt = mRawPointerAxes.tiltX.valid && mRawPointerAxes.tiltY.valid;
        if (mHaveTilt) {
            mTiltXCenter = avg(mRawPointerAxes.tiltX.minValue,
                    mRawPointerAxes.tiltX.maxValue);
            mTiltYCenter = avg(mRawPointerAxes.tiltY.minValue,
                    mRawPointerAxes.tiltY.maxValue);
            mTiltXScale = M_PI / 180;
            mTiltYScale = M_PI / 180;

            mOrientedRanges.haveTilt = true;

            mOrientedRanges.tilt.axis = AMOTION_EVENT_AXIS_TILT;
            mOrientedRanges.tilt.source = mSource;
            mOrientedRanges.tilt.min = 0;
            mOrientedRanges.tilt.max = M_PI_2;
            mOrientedRanges.tilt.flat = 0;
            mOrientedRanges.tilt.fuzz = 0;
            mOrientedRanges.tilt.resolution = 0;
        }

        // Orientation
        mOrientationScale = 0;
        if (mHaveTilt) {
            mOrientedRanges.haveOrientation = true;

            mOrientedRanges.orientation.axis = AMOTION_EVENT_AXIS_ORIENTATION;
            mOrientedRanges.orientation.source = mSource;
            mOrientedRanges.orientation.min = -M_PI;
            mOrientedRanges.orientation.max = M_PI;
            mOrientedRanges.orientation.flat = 0;
            mOrientedRanges.orientation.fuzz = 0;
            mOrientedRanges.orientation.resolution = 0;
        } else if (mCalibration.orientationCalibration !=
                Calibration::ORIENTATION_CALIBRATION_NONE) {
            if (mCalibration.orientationCalibration
                    == Calibration::ORIENTATION_CALIBRATION_INTERPOLATED) {
                if (mRawPointerAxes.orientation.valid) {
                    if (mRawPointerAxes.orientation.maxValue > 0) {
                        mOrientationScale = M_PI_2 / mRawPointerAxes.orientation.maxValue;
                    } else if (mRawPointerAxes.orientation.minValue < 0) {
                        mOrientationScale = -M_PI_2 / mRawPointerAxes.orientation.minValue;
                    } else {
                        mOrientationScale = 0;
                    }
                }
            }

            mOrientedRanges.haveOrientation = true;

            mOrientedRanges.orientation.axis = AMOTION_EVENT_AXIS_ORIENTATION;
            mOrientedRanges.orientation.source = mSource;
            mOrientedRanges.orientation.min = -M_PI_2;
            mOrientedRanges.orientation.max = M_PI_2;
            mOrientedRanges.orientation.flat = 0;
            mOrientedRanges.orientation.fuzz = 0;
            mOrientedRanges.orientation.resolution = 0;
        }

        // Distance
        mDistanceScale = 0;
        if (mCalibration.distanceCalibration != Calibration::DISTANCE_CALIBRATION_NONE) {
            if (mCalibration.distanceCalibration
                    == Calibration::DISTANCE_CALIBRATION_SCALED) {
                if (mCalibration.haveDistanceScale) {
                    mDistanceScale = mCalibration.distanceScale;
                } else {
                    mDistanceScale = 1.0f;
                }
            }

            mOrientedRanges.haveDistance = true;

            mOrientedRanges.distance.axis = AMOTION_EVENT_AXIS_DISTANCE;
            mOrientedRanges.distance.source = mSource;
            mOrientedRanges.distance.min =
                    mRawPointerAxes.distance.minValue * mDistanceScale;
            mOrientedRanges.distance.max =
                    mRawPointerAxes.distance.maxValue * mDistanceScale;
            mOrientedRanges.distance.flat = 0;
            mOrientedRanges.distance.fuzz =
                    mRawPointerAxes.distance.fuzz * mDistanceScale;
            mOrientedRanges.distance.resolution = 0;
        }

        // Compute oriented precision, scales and ranges.
        // Note that the maximum value reported is an inclusive maximum value so it is one
        // unit less than the total width or height of surface.
        switch (mSurfaceOrientation) {
        case DISPLAY_ORIENTATION_90:
        case DISPLAY_ORIENTATION_270:
            mOrientedXPrecision = mYPrecision;
            mOrientedYPrecision = mXPrecision;

            mOrientedRanges.x.min = mYTranslate;
            mOrientedRanges.x.max = mSurfaceHeight + mYTranslate - 1;
            mOrientedRanges.x.flat = 0;
            mOrientedRanges.x.fuzz = 0;
            mOrientedRanges.x.resolution = mRawPointerAxes.y.resolution * mYScale;

            mOrientedRanges.y.min = mXTranslate;
            mOrientedRanges.y.max = mSurfaceWidth + mXTranslate - 1;
            mOrientedRanges.y.flat = 0;
            mOrientedRanges.y.fuzz = 0;
            mOrientedRanges.y.resolution = mRawPointerAxes.x.resolution * mXScale;
            break;

        default:
            mOrientedXPrecision = mXPrecision;
            mOrientedYPrecision = mYPrecision;

            mOrientedRanges.x.min = mXTranslate;
            mOrientedRanges.x.max = mSurfaceWidth + mXTranslate - 1;
            mOrientedRanges.x.flat = 0;
            mOrientedRanges.x.fuzz = 0;
            mOrientedRanges.x.resolution = mRawPointerAxes.x.resolution * mXScale;

            mOrientedRanges.y.min = mYTranslate;
            mOrientedRanges.y.max = mSurfaceHeight + mYTranslate - 1;
            mOrientedRanges.y.flat = 0;
            mOrientedRanges.y.fuzz = 0;
            mOrientedRanges.y.resolution = mRawPointerAxes.y.resolution * mYScale;
            break;
        }

        // Location
        updateAffineTransformation();

        if (mDeviceMode == DEVICE_MODE_POINTER) {
            // Compute pointer gesture detection parameters.
            float rawDiagonal = hypotf(rawWidth, rawHeight);
            float displayDiagonal = hypotf(mSurfaceWidth, mSurfaceHeight);

            // Scale movements such that one whole swipe of the touch pad covers a
            // given area relative to the diagonal size of the display when no acceleration
            // is applied.
            // Assume that the touch pad has a square aspect ratio such that movements in
            // X and Y of the same number of raw units cover the same physical distance.
            mPointerXMovementScale = mConfig.pointerGestureMovementSpeedRatio
                    * displayDiagonal / rawDiagonal;
            mPointerYMovementScale = mPointerXMovementScale;

            // Scale zooms to cover a smaller range of the display than movements do.
            // This value determines the area around the pointer that is affected by freeform
            // pointer gestures.
            mPointerXZoomScale = mConfig.pointerGestureZoomSpeedRatio
                    * displayDiagonal / rawDiagonal;
            mPointerYZoomScale = mPointerXZoomScale;

            // Max width between pointers to detect a swipe gesture is more than some fraction
            // of the diagonal axis of the touch pad.  Touches that are wider than this are
            // translated into freeform gestures.
            mPointerGestureMaxSwipeWidth =
                    mConfig.pointerGestureSwipeMaxWidthRatio * rawDiagonal;

            // Abort current pointer usages because the state has changed.
            abortPointerUsage(when, 0 /*policyFlags*/);
        }

        // Inform the dispatcher about the changes.
        *outResetNeeded = true;
        bumpGeneration();
    }
}

void TouchInputMapper::dumpSurface(std::string& dump) {
    dump += StringPrintf(INDENT3 "%s\n", mViewport.toString().c_str());
    dump += StringPrintf(INDENT3 "SurfaceWidth: %dpx\n", mSurfaceWidth);
    dump += StringPrintf(INDENT3 "SurfaceHeight: %dpx\n", mSurfaceHeight);
    dump += StringPrintf(INDENT3 "SurfaceLeft: %d\n", mSurfaceLeft);
    dump += StringPrintf(INDENT3 "SurfaceTop: %d\n", mSurfaceTop);
    dump += StringPrintf(INDENT3 "PhysicalWidth: %dpx\n", mPhysicalWidth);
    dump += StringPrintf(INDENT3 "PhysicalHeight: %dpx\n", mPhysicalHeight);
    dump += StringPrintf(INDENT3 "PhysicalLeft: %d\n", mPhysicalLeft);
    dump += StringPrintf(INDENT3 "PhysicalTop: %d\n", mPhysicalTop);
    dump += StringPrintf(INDENT3 "SurfaceOrientation: %d\n", mSurfaceOrientation);
}

void TouchInputMapper::configureVirtualKeys() {
    std::vector<VirtualKeyDefinition> virtualKeyDefinitions;
    getEventHub()->getVirtualKeyDefinitions(getDeviceId(), virtualKeyDefinitions);

    mVirtualKeys.clear();

    if (virtualKeyDefinitions.size() == 0) {
        return;
    }

    int32_t touchScreenLeft = mRawPointerAxes.x.minValue;
    int32_t touchScreenTop = mRawPointerAxes.y.minValue;
    int32_t touchScreenWidth = mRawPointerAxes.getRawWidth();
    int32_t touchScreenHeight = mRawPointerAxes.getRawHeight();
<<<<<<< HEAD

    for (size_t i = 0; i < virtualKeyDefinitions.size(); i++) {
        const VirtualKeyDefinition& virtualKeyDefinition =
                virtualKeyDefinitions[i];
=======
>>>>>>> 4b02403d

    for (const VirtualKeyDefinition& virtualKeyDefinition : virtualKeyDefinitions) {
        VirtualKey virtualKey;

        virtualKey.scanCode = virtualKeyDefinition.scanCode;
        int32_t keyCode;
        int32_t dummyKeyMetaState;
        uint32_t flags;
        if (getEventHub()->mapKey(getDeviceId(), virtualKey.scanCode, 0, 0,
                                  &keyCode, &dummyKeyMetaState, &flags)) {
            ALOGW(INDENT "VirtualKey %d: could not obtain key code, ignoring",
                    virtualKey.scanCode);
            continue; // drop the key
        }

        virtualKey.keyCode = keyCode;
        virtualKey.flags = flags;

        // convert the key definition's display coordinates into touch coordinates for a hit box
        int32_t halfWidth = virtualKeyDefinition.width / 2;
        int32_t halfHeight = virtualKeyDefinition.height / 2;

        virtualKey.hitLeft = (virtualKeyDefinition.centerX - halfWidth)
                * touchScreenWidth / mSurfaceWidth + touchScreenLeft;
        virtualKey.hitRight= (virtualKeyDefinition.centerX + halfWidth)
                * touchScreenWidth / mSurfaceWidth + touchScreenLeft;
        virtualKey.hitTop = (virtualKeyDefinition.centerY - halfHeight)
                * touchScreenHeight / mSurfaceHeight + touchScreenTop;
        virtualKey.hitBottom = (virtualKeyDefinition.centerY + halfHeight)
                * touchScreenHeight / mSurfaceHeight + touchScreenTop;
        mVirtualKeys.push_back(virtualKey);
    }
}

void TouchInputMapper::dumpVirtualKeys(std::string& dump) {
    if (!mVirtualKeys.empty()) {
        dump += INDENT3 "Virtual Keys:\n";

        for (size_t i = 0; i < mVirtualKeys.size(); i++) {
            const VirtualKey& virtualKey = mVirtualKeys[i];
            dump += StringPrintf(INDENT4 "%zu: scanCode=%d, keyCode=%d, "
                    "hitLeft=%d, hitRight=%d, hitTop=%d, hitBottom=%d\n",
                    i, virtualKey.scanCode, virtualKey.keyCode,
                    virtualKey.hitLeft, virtualKey.hitRight,
                    virtualKey.hitTop, virtualKey.hitBottom);
        }
    }
}

void TouchInputMapper::parseCalibration() {
    const PropertyMap& in = getDevice()->getConfiguration();
    Calibration& out = mCalibration;

    // Size
    out.sizeCalibration = Calibration::SIZE_CALIBRATION_DEFAULT;
    String8 sizeCalibrationString;
    if (in.tryGetProperty(String8("touch.size.calibration"), sizeCalibrationString)) {
        if (sizeCalibrationString == "none") {
            out.sizeCalibration = Calibration::SIZE_CALIBRATION_NONE;
        } else if (sizeCalibrationString == "geometric") {
            out.sizeCalibration = Calibration::SIZE_CALIBRATION_GEOMETRIC;
        } else if (sizeCalibrationString == "diameter") {
            out.sizeCalibration = Calibration::SIZE_CALIBRATION_DIAMETER;
        } else if (sizeCalibrationString == "box") {
            out.sizeCalibration = Calibration::SIZE_CALIBRATION_BOX;
        } else if (sizeCalibrationString == "area") {
            out.sizeCalibration = Calibration::SIZE_CALIBRATION_AREA;
        } else if (sizeCalibrationString != "default") {
            ALOGW("Invalid value for touch.size.calibration: '%s'",
                    sizeCalibrationString.string());
        }
    }

    out.haveSizeScale = in.tryGetProperty(String8("touch.size.scale"),
            out.sizeScale);
    out.haveSizeBias = in.tryGetProperty(String8("touch.size.bias"),
            out.sizeBias);
    out.haveSizeIsSummed = in.tryGetProperty(String8("touch.size.isSummed"),
            out.sizeIsSummed);

    // Pressure
    out.pressureCalibration = Calibration::PRESSURE_CALIBRATION_DEFAULT;
    String8 pressureCalibrationString;
    if (in.tryGetProperty(String8("touch.pressure.calibration"), pressureCalibrationString)) {
        if (pressureCalibrationString == "none") {
            out.pressureCalibration = Calibration::PRESSURE_CALIBRATION_NONE;
        } else if (pressureCalibrationString == "physical") {
            out.pressureCalibration = Calibration::PRESSURE_CALIBRATION_PHYSICAL;
        } else if (pressureCalibrationString == "amplitude") {
            out.pressureCalibration = Calibration::PRESSURE_CALIBRATION_AMPLITUDE;
        } else if (pressureCalibrationString != "default") {
            ALOGW("Invalid value for touch.pressure.calibration: '%s'",
                    pressureCalibrationString.string());
        }
    }

    out.havePressureScale = in.tryGetProperty(String8("touch.pressure.scale"),
            out.pressureScale);

    // Orientation
    out.orientationCalibration = Calibration::ORIENTATION_CALIBRATION_DEFAULT;
    String8 orientationCalibrationString;
    if (in.tryGetProperty(String8("touch.orientation.calibration"), orientationCalibrationString)) {
        if (orientationCalibrationString == "none") {
            out.orientationCalibration = Calibration::ORIENTATION_CALIBRATION_NONE;
        } else if (orientationCalibrationString == "interpolated") {
            out.orientationCalibration = Calibration::ORIENTATION_CALIBRATION_INTERPOLATED;
        } else if (orientationCalibrationString == "vector") {
            out.orientationCalibration = Calibration::ORIENTATION_CALIBRATION_VECTOR;
        } else if (orientationCalibrationString != "default") {
            ALOGW("Invalid value for touch.orientation.calibration: '%s'",
                    orientationCalibrationString.string());
        }
    }

    // Distance
    out.distanceCalibration = Calibration::DISTANCE_CALIBRATION_DEFAULT;
    String8 distanceCalibrationString;
    if (in.tryGetProperty(String8("touch.distance.calibration"), distanceCalibrationString)) {
        if (distanceCalibrationString == "none") {
            out.distanceCalibration = Calibration::DISTANCE_CALIBRATION_NONE;
        } else if (distanceCalibrationString == "scaled") {
            out.distanceCalibration = Calibration::DISTANCE_CALIBRATION_SCALED;
        } else if (distanceCalibrationString != "default") {
            ALOGW("Invalid value for touch.distance.calibration: '%s'",
                    distanceCalibrationString.string());
        }
    }

    out.haveDistanceScale = in.tryGetProperty(String8("touch.distance.scale"),
            out.distanceScale);

    out.coverageCalibration = Calibration::COVERAGE_CALIBRATION_DEFAULT;
    String8 coverageCalibrationString;
    if (in.tryGetProperty(String8("touch.coverage.calibration"), coverageCalibrationString)) {
        if (coverageCalibrationString == "none") {
            out.coverageCalibration = Calibration::COVERAGE_CALIBRATION_NONE;
        } else if (coverageCalibrationString == "box") {
            out.coverageCalibration = Calibration::COVERAGE_CALIBRATION_BOX;
        } else if (coverageCalibrationString != "default") {
            ALOGW("Invalid value for touch.coverage.calibration: '%s'",
                    coverageCalibrationString.string());
        }
    }
}

void TouchInputMapper::resolveCalibration() {
    // Size
    if (mRawPointerAxes.touchMajor.valid || mRawPointerAxes.toolMajor.valid) {
        if (mCalibration.sizeCalibration == Calibration::SIZE_CALIBRATION_DEFAULT) {
            mCalibration.sizeCalibration = Calibration::SIZE_CALIBRATION_GEOMETRIC;
        }
    } else {
        mCalibration.sizeCalibration = Calibration::SIZE_CALIBRATION_NONE;
    }

    // Pressure
    if (mRawPointerAxes.pressure.valid) {
        if (mCalibration.pressureCalibration == Calibration::PRESSURE_CALIBRATION_DEFAULT) {
            mCalibration.pressureCalibration = Calibration::PRESSURE_CALIBRATION_PHYSICAL;
        }
    } else {
        mCalibration.pressureCalibration = Calibration::PRESSURE_CALIBRATION_NONE;
    }

    // Orientation
    if (mRawPointerAxes.orientation.valid) {
        if (mCalibration.orientationCalibration == Calibration::ORIENTATION_CALIBRATION_DEFAULT) {
            mCalibration.orientationCalibration = Calibration::ORIENTATION_CALIBRATION_INTERPOLATED;
        }
    } else {
        mCalibration.orientationCalibration = Calibration::ORIENTATION_CALIBRATION_NONE;
    }

    // Distance
    if (mRawPointerAxes.distance.valid) {
        if (mCalibration.distanceCalibration == Calibration::DISTANCE_CALIBRATION_DEFAULT) {
            mCalibration.distanceCalibration = Calibration::DISTANCE_CALIBRATION_SCALED;
        }
    } else {
        mCalibration.distanceCalibration = Calibration::DISTANCE_CALIBRATION_NONE;
    }

    // Coverage
    if (mCalibration.coverageCalibration == Calibration::COVERAGE_CALIBRATION_DEFAULT) {
        mCalibration.coverageCalibration = Calibration::COVERAGE_CALIBRATION_NONE;
    }
}

void TouchInputMapper::dumpCalibration(std::string& dump) {
    dump += INDENT3 "Calibration:\n";

    // Size
    switch (mCalibration.sizeCalibration) {
    case Calibration::SIZE_CALIBRATION_NONE:
        dump += INDENT4 "touch.size.calibration: none\n";
        break;
    case Calibration::SIZE_CALIBRATION_GEOMETRIC:
        dump += INDENT4 "touch.size.calibration: geometric\n";
        break;
    case Calibration::SIZE_CALIBRATION_DIAMETER:
        dump += INDENT4 "touch.size.calibration: diameter\n";
        break;
    case Calibration::SIZE_CALIBRATION_BOX:
        dump += INDENT4 "touch.size.calibration: box\n";
        break;
    case Calibration::SIZE_CALIBRATION_AREA:
        dump += INDENT4 "touch.size.calibration: area\n";
        break;
    default:
        ALOG_ASSERT(false);
    }

    if (mCalibration.haveSizeScale) {
        dump += StringPrintf(INDENT4 "touch.size.scale: %0.3f\n",
                mCalibration.sizeScale);
    }

    if (mCalibration.haveSizeBias) {
        dump += StringPrintf(INDENT4 "touch.size.bias: %0.3f\n",
                mCalibration.sizeBias);
    }

    if (mCalibration.haveSizeIsSummed) {
        dump += StringPrintf(INDENT4 "touch.size.isSummed: %s\n",
                toString(mCalibration.sizeIsSummed));
    }

    // Pressure
    switch (mCalibration.pressureCalibration) {
    case Calibration::PRESSURE_CALIBRATION_NONE:
        dump += INDENT4 "touch.pressure.calibration: none\n";
        break;
    case Calibration::PRESSURE_CALIBRATION_PHYSICAL:
        dump += INDENT4 "touch.pressure.calibration: physical\n";
        break;
    case Calibration::PRESSURE_CALIBRATION_AMPLITUDE:
        dump += INDENT4 "touch.pressure.calibration: amplitude\n";
        break;
    default:
        ALOG_ASSERT(false);
    }

    if (mCalibration.havePressureScale) {
        dump += StringPrintf(INDENT4 "touch.pressure.scale: %0.3f\n",
                mCalibration.pressureScale);
    }

    // Orientation
    switch (mCalibration.orientationCalibration) {
    case Calibration::ORIENTATION_CALIBRATION_NONE:
        dump += INDENT4 "touch.orientation.calibration: none\n";
        break;
    case Calibration::ORIENTATION_CALIBRATION_INTERPOLATED:
        dump += INDENT4 "touch.orientation.calibration: interpolated\n";
        break;
    case Calibration::ORIENTATION_CALIBRATION_VECTOR:
        dump += INDENT4 "touch.orientation.calibration: vector\n";
        break;
    default:
        ALOG_ASSERT(false);
    }

    // Distance
    switch (mCalibration.distanceCalibration) {
    case Calibration::DISTANCE_CALIBRATION_NONE:
        dump += INDENT4 "touch.distance.calibration: none\n";
        break;
    case Calibration::DISTANCE_CALIBRATION_SCALED:
        dump += INDENT4 "touch.distance.calibration: scaled\n";
        break;
    default:
        ALOG_ASSERT(false);
    }

    if (mCalibration.haveDistanceScale) {
        dump += StringPrintf(INDENT4 "touch.distance.scale: %0.3f\n",
                mCalibration.distanceScale);
    }

    switch (mCalibration.coverageCalibration) {
    case Calibration::COVERAGE_CALIBRATION_NONE:
        dump += INDENT4 "touch.coverage.calibration: none\n";
        break;
    case Calibration::COVERAGE_CALIBRATION_BOX:
        dump += INDENT4 "touch.coverage.calibration: box\n";
        break;
    default:
        ALOG_ASSERT(false);
    }
}

void TouchInputMapper::dumpAffineTransformation(std::string& dump) {
    dump += INDENT3 "Affine Transformation:\n";

    dump += StringPrintf(INDENT4 "X scale: %0.3f\n", mAffineTransform.x_scale);
    dump += StringPrintf(INDENT4 "X ymix: %0.3f\n", mAffineTransform.x_ymix);
    dump += StringPrintf(INDENT4 "X offset: %0.3f\n", mAffineTransform.x_offset);
    dump += StringPrintf(INDENT4 "Y xmix: %0.3f\n", mAffineTransform.y_xmix);
    dump += StringPrintf(INDENT4 "Y scale: %0.3f\n", mAffineTransform.y_scale);
    dump += StringPrintf(INDENT4 "Y offset: %0.3f\n", mAffineTransform.y_offset);
}

void TouchInputMapper::updateAffineTransformation() {
    mAffineTransform = getPolicy()->getTouchAffineTransformation(mDevice->getDescriptor(),
            mSurfaceOrientation);
}

void TouchInputMapper::reset(nsecs_t when) {
    mCursorButtonAccumulator.reset(getDevice());
    mCursorScrollAccumulator.reset(getDevice());
    mTouchButtonAccumulator.reset(getDevice());

    mPointerVelocityControl.reset();
    mWheelXVelocityControl.reset();
    mWheelYVelocityControl.reset();

    mRawStatesPending.clear();
    mCurrentRawState.clear();
    mCurrentCookedState.clear();
    mLastRawState.clear();
    mLastCookedState.clear();
    mPointerUsage = POINTER_USAGE_NONE;
    mSentHoverEnter = false;
    mHavePointerIds = false;
    mCurrentMotionAborted = false;
    mDownTime = 0;

    mCurrentVirtualKey.down = false;

    mPointerGesture.reset();
    mPointerSimple.reset();
    resetExternalStylus();

    if (mPointerController != nullptr) {
        mPointerController->fade(PointerControllerInterface::TRANSITION_GRADUAL);
        mPointerController->clearSpots();
    }

    InputMapper::reset(when);
}

void TouchInputMapper::resetExternalStylus() {
    mExternalStylusState.clear();
    mExternalStylusId = -1;
    mExternalStylusFusionTimeout = LLONG_MAX;
    mExternalStylusDataPending = false;
}

void TouchInputMapper::clearStylusDataPendingFlags() {
    mExternalStylusDataPending = false;
    mExternalStylusFusionTimeout = LLONG_MAX;
}

void TouchInputMapper::reportEventForStatistics(nsecs_t evdevTime) {
    nsecs_t now = systemTime(CLOCK_MONOTONIC);
    nsecs_t latency = now - evdevTime;
    mStatistics.addValue(nanoseconds_to_microseconds(latency));
    nsecs_t timeSinceLastReport = now - mStatistics.lastReportTime;
    if (timeSinceLastReport > STATISTICS_REPORT_FREQUENCY) {
        android::util::stats_write(android::util::TOUCH_EVENT_REPORTED,
                mStatistics.min, mStatistics.max, mStatistics.mean(), mStatistics.stdev());
        mStatistics.reset(now);
    }
}

void TouchInputMapper::process(const RawEvent* rawEvent) {
    mCursorButtonAccumulator.process(rawEvent);
    mCursorScrollAccumulator.process(rawEvent);
    mTouchButtonAccumulator.process(rawEvent);

    if (rawEvent->type == EV_SYN && rawEvent->code == SYN_REPORT) {
        reportEventForStatistics(rawEvent->when);
        sync(rawEvent->when);
    }
}

void TouchInputMapper::sync(nsecs_t when) {
    const RawState* last = mRawStatesPending.empty() ?
            &mCurrentRawState : &mRawStatesPending.back();

    // Push a new state.
    mRawStatesPending.emplace_back();

    RawState* next = &mRawStatesPending.back();
    next->clear();
    next->when = when;

    // Sync button state.
    next->buttonState = mTouchButtonAccumulator.getButtonState()
            | mCursorButtonAccumulator.getButtonState();

    // Sync scroll
    next->rawVScroll = mCursorScrollAccumulator.getRelativeVWheel();
    next->rawHScroll = mCursorScrollAccumulator.getRelativeHWheel();
    mCursorScrollAccumulator.finishSync();

    // Sync touch
    syncTouch(when, next);

    // Assign pointer ids.
    if (!mHavePointerIds) {
        assignPointerIds(last, next);
    }

#if DEBUG_RAW_EVENTS
    ALOGD("syncTouch: pointerCount %d -> %d, touching ids 0x%08x -> 0x%08x, "
            "hovering ids 0x%08x -> 0x%08x",
            last->rawPointerData.pointerCount,
            next->rawPointerData.pointerCount,
            last->rawPointerData.touchingIdBits.value,
            next->rawPointerData.touchingIdBits.value,
            last->rawPointerData.hoveringIdBits.value,
            next->rawPointerData.hoveringIdBits.value);
#endif

    processRawTouches(false /*timeout*/);
}

void TouchInputMapper::processRawTouches(bool timeout) {
    if (mDeviceMode == DEVICE_MODE_DISABLED) {
        // Drop all input if the device is disabled.
        mCurrentRawState.clear();
        mRawStatesPending.clear();
        return;
    }

    // Drain any pending touch states. The invariant here is that the mCurrentRawState is always
    // valid and must go through the full cook and dispatch cycle. This ensures that anything
    // touching the current state will only observe the events that have been dispatched to the
    // rest of the pipeline.
    const size_t N = mRawStatesPending.size();
    size_t count;
    for(count = 0; count < N; count++) {
        const RawState& next = mRawStatesPending[count];

        // A failure to assign the stylus id means that we're waiting on stylus data
        // and so should defer the rest of the pipeline.
        if (assignExternalStylusId(next, timeout)) {
            break;
        }

        // All ready to go.
        clearStylusDataPendingFlags();
        mCurrentRawState.copyFrom(next);
        if (mCurrentRawState.when < mLastRawState.when) {
            mCurrentRawState.when = mLastRawState.when;
        }
        cookAndDispatch(mCurrentRawState.when);
    }
    if (count != 0) {
        mRawStatesPending.erase(mRawStatesPending.begin(), mRawStatesPending.begin() + count);
    }

    if (mExternalStylusDataPending) {
        if (timeout) {
            nsecs_t when = mExternalStylusFusionTimeout - STYLUS_DATA_LATENCY;
            clearStylusDataPendingFlags();
            mCurrentRawState.copyFrom(mLastRawState);
#if DEBUG_STYLUS_FUSION
            ALOGD("Timeout expired, synthesizing event with new stylus data");
#endif
            cookAndDispatch(when);
        } else if (mExternalStylusFusionTimeout == LLONG_MAX) {
            mExternalStylusFusionTimeout = mExternalStylusState.when + TOUCH_DATA_TIMEOUT;
            getContext()->requestTimeoutAtTime(mExternalStylusFusionTimeout);
        }
    }
}

void TouchInputMapper::cookAndDispatch(nsecs_t when) {
    // Always start with a clean state.
    mCurrentCookedState.clear();

    // Apply stylus buttons to current raw state.
    applyExternalStylusButtonState(when);

    // Handle policy on initial down or hover events.
    bool initialDown = mLastRawState.rawPointerData.pointerCount == 0
            && mCurrentRawState.rawPointerData.pointerCount != 0;

    uint32_t policyFlags = 0;
    bool buttonsPressed = mCurrentRawState.buttonState & ~mLastRawState.buttonState;
    if (initialDown || buttonsPressed) {
        // If this is a touch screen, hide the pointer on an initial down.
        if (mDeviceMode == DEVICE_MODE_DIRECT) {
            getContext()->fadePointer();
        }

        if (mParameters.wake) {
            policyFlags |= POLICY_FLAG_WAKE;
        }
    }

    // Consume raw off-screen touches before cooking pointer data.
    // If touches are consumed, subsequent code will not receive any pointer data.
    if (consumeRawTouches(when, policyFlags)) {
        mCurrentRawState.rawPointerData.clear();
    }

    // Cook pointer data.  This call populates the mCurrentCookedState.cookedPointerData structure
    // with cooked pointer data that has the same ids and indices as the raw data.
    // The following code can use either the raw or cooked data, as needed.
    cookPointerData();

    // Apply stylus pressure to current cooked state.
    applyExternalStylusTouchState(when);

    // Synthesize key down from raw buttons if needed.
    synthesizeButtonKeys(getContext(), AKEY_EVENT_ACTION_DOWN, when, getDeviceId(), mSource,
            mViewport.displayId, policyFlags,
            mLastCookedState.buttonState, mCurrentCookedState.buttonState);

    // Dispatch the touches either directly or by translation through a pointer on screen.
    if (mDeviceMode == DEVICE_MODE_POINTER) {
        for (BitSet32 idBits(mCurrentRawState.rawPointerData.touchingIdBits);
                !idBits.isEmpty(); ) {
            uint32_t id = idBits.clearFirstMarkedBit();
            const RawPointerData::Pointer& pointer =
                    mCurrentRawState.rawPointerData.pointerForId(id);
            if (pointer.toolType == AMOTION_EVENT_TOOL_TYPE_STYLUS
                    || pointer.toolType == AMOTION_EVENT_TOOL_TYPE_ERASER) {
                mCurrentCookedState.stylusIdBits.markBit(id);
            } else if (pointer.toolType == AMOTION_EVENT_TOOL_TYPE_FINGER
                    || pointer.toolType == AMOTION_EVENT_TOOL_TYPE_UNKNOWN) {
                mCurrentCookedState.fingerIdBits.markBit(id);
            } else if (pointer.toolType == AMOTION_EVENT_TOOL_TYPE_MOUSE) {
                mCurrentCookedState.mouseIdBits.markBit(id);
            }
        }
        for (BitSet32 idBits(mCurrentRawState.rawPointerData.hoveringIdBits);
                !idBits.isEmpty(); ) {
            uint32_t id = idBits.clearFirstMarkedBit();
            const RawPointerData::Pointer& pointer =
                    mCurrentRawState.rawPointerData.pointerForId(id);
            if (pointer.toolType == AMOTION_EVENT_TOOL_TYPE_STYLUS
                    || pointer.toolType == AMOTION_EVENT_TOOL_TYPE_ERASER) {
                mCurrentCookedState.stylusIdBits.markBit(id);
            }
        }

        // Stylus takes precedence over all tools, then mouse, then finger.
        PointerUsage pointerUsage = mPointerUsage;
        if (!mCurrentCookedState.stylusIdBits.isEmpty()) {
            mCurrentCookedState.mouseIdBits.clear();
            mCurrentCookedState.fingerIdBits.clear();
            pointerUsage = POINTER_USAGE_STYLUS;
        } else if (!mCurrentCookedState.mouseIdBits.isEmpty()) {
            mCurrentCookedState.fingerIdBits.clear();
            pointerUsage = POINTER_USAGE_MOUSE;
        } else if (!mCurrentCookedState.fingerIdBits.isEmpty() ||
                isPointerDown(mCurrentRawState.buttonState)) {
            pointerUsage = POINTER_USAGE_GESTURES;
        }

        dispatchPointerUsage(when, policyFlags, pointerUsage);
    } else {
        if (mDeviceMode == DEVICE_MODE_DIRECT
                && mConfig.showTouches && mPointerController != nullptr) {
            mPointerController->setPresentation(PointerControllerInterface::PRESENTATION_SPOT);
            mPointerController->fade(PointerControllerInterface::TRANSITION_GRADUAL);

            mPointerController->setButtonState(mCurrentRawState.buttonState);
            mPointerController->setSpots(mCurrentCookedState.cookedPointerData.pointerCoords,
                    mCurrentCookedState.cookedPointerData.idToIndex,
                    mCurrentCookedState.cookedPointerData.touchingIdBits,
                    mViewport.displayId);
        }

        if (!mCurrentMotionAborted) {
            dispatchButtonRelease(when, policyFlags);
            dispatchHoverExit(when, policyFlags);
            dispatchTouches(when, policyFlags);
            dispatchHoverEnterAndMove(when, policyFlags);
            dispatchButtonPress(when, policyFlags);
        }

        if (mCurrentCookedState.cookedPointerData.pointerCount == 0) {
            mCurrentMotionAborted = false;
        }
    }

    // Synthesize key up from raw buttons if needed.
    synthesizeButtonKeys(getContext(), AKEY_EVENT_ACTION_UP, when, getDeviceId(), mSource,
            mViewport.displayId, policyFlags,
            mLastCookedState.buttonState, mCurrentCookedState.buttonState);

    // Clear some transient state.
    mCurrentRawState.rawVScroll = 0;
    mCurrentRawState.rawHScroll = 0;

    // Copy current touch to last touch in preparation for the next cycle.
    mLastRawState.copyFrom(mCurrentRawState);
    mLastCookedState.copyFrom(mCurrentCookedState);
}

void TouchInputMapper::applyExternalStylusButtonState(nsecs_t when) {
    if (mDeviceMode == DEVICE_MODE_DIRECT && hasExternalStylus() && mExternalStylusId != -1) {
        mCurrentRawState.buttonState |= mExternalStylusState.buttons;
    }
}

void TouchInputMapper::applyExternalStylusTouchState(nsecs_t when) {
    CookedPointerData& currentPointerData = mCurrentCookedState.cookedPointerData;
    const CookedPointerData& lastPointerData = mLastCookedState.cookedPointerData;

    if (mExternalStylusId != -1 && currentPointerData.isTouching(mExternalStylusId)) {
        float pressure = mExternalStylusState.pressure;
        if (pressure == 0.0f && lastPointerData.isTouching(mExternalStylusId)) {
            const PointerCoords& coords = lastPointerData.pointerCoordsForId(mExternalStylusId);
            pressure = coords.getAxisValue(AMOTION_EVENT_AXIS_PRESSURE);
        }
        PointerCoords& coords = currentPointerData.editPointerCoordsWithId(mExternalStylusId);
        coords.setAxisValue(AMOTION_EVENT_AXIS_PRESSURE, pressure);

        PointerProperties& properties =
                currentPointerData.editPointerPropertiesWithId(mExternalStylusId);
        if (mExternalStylusState.toolType != AMOTION_EVENT_TOOL_TYPE_UNKNOWN) {
            properties.toolType = mExternalStylusState.toolType;
        }
    }
}

bool TouchInputMapper::assignExternalStylusId(const RawState& state, bool timeout) {
    if (mDeviceMode != DEVICE_MODE_DIRECT || !hasExternalStylus()) {
        return false;
    }

    const bool initialDown = mLastRawState.rawPointerData.pointerCount == 0
            && state.rawPointerData.pointerCount != 0;
    if (initialDown) {
        if (mExternalStylusState.pressure != 0.0f) {
#if DEBUG_STYLUS_FUSION
            ALOGD("Have both stylus and touch data, beginning fusion");
#endif
            mExternalStylusId = state.rawPointerData.touchingIdBits.firstMarkedBit();
        } else if (timeout) {
#if DEBUG_STYLUS_FUSION
            ALOGD("Timeout expired, assuming touch is not a stylus.");
#endif
            resetExternalStylus();
        } else {
            if (mExternalStylusFusionTimeout == LLONG_MAX) {
                mExternalStylusFusionTimeout = state.when + EXTERNAL_STYLUS_DATA_TIMEOUT;
            }
#if DEBUG_STYLUS_FUSION
            ALOGD("No stylus data but stylus is connected, requesting timeout "
                    "(%" PRId64 "ms)", mExternalStylusFusionTimeout);
#endif
            getContext()->requestTimeoutAtTime(mExternalStylusFusionTimeout);
            return true;
        }
    }

    // Check if the stylus pointer has gone up.
    if (mExternalStylusId != -1 &&
            !state.rawPointerData.touchingIdBits.hasBit(mExternalStylusId)) {
#if DEBUG_STYLUS_FUSION
            ALOGD("Stylus pointer is going up");
#endif
        mExternalStylusId = -1;
    }

    return false;
}

void TouchInputMapper::timeoutExpired(nsecs_t when) {
    if (mDeviceMode == DEVICE_MODE_POINTER) {
        if (mPointerUsage == POINTER_USAGE_GESTURES) {
            dispatchPointerGestures(when, 0 /*policyFlags*/, true /*isTimeout*/);
        }
    } else if (mDeviceMode == DEVICE_MODE_DIRECT) {
        if (mExternalStylusFusionTimeout < when) {
            processRawTouches(true /*timeout*/);
        } else if (mExternalStylusFusionTimeout != LLONG_MAX) {
            getContext()->requestTimeoutAtTime(mExternalStylusFusionTimeout);
        }
    }
}

void TouchInputMapper::updateExternalStylusState(const StylusState& state) {
    mExternalStylusState.copyFrom(state);
    if (mExternalStylusId != -1 || mExternalStylusFusionTimeout != LLONG_MAX) {
        // We're either in the middle of a fused stream of data or we're waiting on data before
        // dispatching the initial down, so go ahead and dispatch now that we have fresh stylus
        // data.
        mExternalStylusDataPending = true;
        processRawTouches(false /*timeout*/);
    }
}

bool TouchInputMapper::consumeRawTouches(nsecs_t when, uint32_t policyFlags) {
    // Check for release of a virtual key.
    if (mCurrentVirtualKey.down) {
        if (mCurrentRawState.rawPointerData.touchingIdBits.isEmpty()) {
            // Pointer went up while virtual key was down.
            mCurrentVirtualKey.down = false;
            if (!mCurrentVirtualKey.ignored) {
#if DEBUG_VIRTUAL_KEYS
                ALOGD("VirtualKeys: Generating key up: keyCode=%d, scanCode=%d",
                        mCurrentVirtualKey.keyCode, mCurrentVirtualKey.scanCode);
#endif
                dispatchVirtualKey(when, policyFlags,
                        AKEY_EVENT_ACTION_UP,
                        AKEY_EVENT_FLAG_FROM_SYSTEM | AKEY_EVENT_FLAG_VIRTUAL_HARD_KEY);
            }
            return true;
        }

        if (mCurrentRawState.rawPointerData.touchingIdBits.count() == 1) {
            uint32_t id = mCurrentRawState.rawPointerData.touchingIdBits.firstMarkedBit();
            const RawPointerData::Pointer& pointer =
                    mCurrentRawState.rawPointerData.pointerForId(id);
            const VirtualKey* virtualKey = findVirtualKeyHit(pointer.x, pointer.y);
            if (virtualKey && virtualKey->keyCode == mCurrentVirtualKey.keyCode) {
                // Pointer is still within the space of the virtual key.
                return true;
            }
        }

        // Pointer left virtual key area or another pointer also went down.
        // Send key cancellation but do not consume the touch yet.
        // This is useful when the user swipes through from the virtual key area
        // into the main display surface.
        mCurrentVirtualKey.down = false;
        if (!mCurrentVirtualKey.ignored) {
#if DEBUG_VIRTUAL_KEYS
            ALOGD("VirtualKeys: Canceling key: keyCode=%d, scanCode=%d",
                    mCurrentVirtualKey.keyCode, mCurrentVirtualKey.scanCode);
#endif
            dispatchVirtualKey(when, policyFlags,
                    AKEY_EVENT_ACTION_UP,
                    AKEY_EVENT_FLAG_FROM_SYSTEM | AKEY_EVENT_FLAG_VIRTUAL_HARD_KEY
                            | AKEY_EVENT_FLAG_CANCELED);
        }
    }

    if (mLastRawState.rawPointerData.touchingIdBits.isEmpty()
            && !mCurrentRawState.rawPointerData.touchingIdBits.isEmpty()) {
        // Pointer just went down.  Check for virtual key press or off-screen touches.
        uint32_t id = mCurrentRawState.rawPointerData.touchingIdBits.firstMarkedBit();
        const RawPointerData::Pointer& pointer = mCurrentRawState.rawPointerData.pointerForId(id);
        if (!isPointInsideSurface(pointer.x, pointer.y)) {
            // If exactly one pointer went down, check for virtual key hit.
            // Otherwise we will drop the entire stroke.
            if (mCurrentRawState.rawPointerData.touchingIdBits.count() == 1) {
                const VirtualKey* virtualKey = findVirtualKeyHit(pointer.x, pointer.y);
                if (virtualKey) {
                    mCurrentVirtualKey.down = true;
                    mCurrentVirtualKey.downTime = when;
                    mCurrentVirtualKey.keyCode = virtualKey->keyCode;
                    mCurrentVirtualKey.scanCode = virtualKey->scanCode;
                    mCurrentVirtualKey.ignored = mContext->shouldDropVirtualKey(
                            when, getDevice(), virtualKey->keyCode, virtualKey->scanCode);

                    if (!mCurrentVirtualKey.ignored) {
#if DEBUG_VIRTUAL_KEYS
                        ALOGD("VirtualKeys: Generating key down: keyCode=%d, scanCode=%d",
                                mCurrentVirtualKey.keyCode,
                                mCurrentVirtualKey.scanCode);
#endif
                        dispatchVirtualKey(when, policyFlags,
                                AKEY_EVENT_ACTION_DOWN,
                                AKEY_EVENT_FLAG_FROM_SYSTEM | AKEY_EVENT_FLAG_VIRTUAL_HARD_KEY);
                    }
                }
            }
            return true;
        }
    }

    // Disable all virtual key touches that happen within a short time interval of the
    // most recent touch within the screen area.  The idea is to filter out stray
    // virtual key presses when interacting with the touch screen.
    //
    // Problems we're trying to solve:
    //
    // 1. While scrolling a list or dragging the window shade, the user swipes down into a
    //    virtual key area that is implemented by a separate touch panel and accidentally
    //    triggers a virtual key.
    //
    // 2. While typing in the on screen keyboard, the user taps slightly outside the screen
    //    area and accidentally triggers a virtual key.  This often happens when virtual keys
    //    are layed out below the screen near to where the on screen keyboard's space bar
    //    is displayed.
    if (mConfig.virtualKeyQuietTime > 0 &&
            !mCurrentRawState.rawPointerData.touchingIdBits.isEmpty()) {
        mContext->disableVirtualKeysUntil(when + mConfig.virtualKeyQuietTime);
    }
    return false;
}

void TouchInputMapper::dispatchVirtualKey(nsecs_t when, uint32_t policyFlags,
        int32_t keyEventAction, int32_t keyEventFlags) {
    int32_t keyCode = mCurrentVirtualKey.keyCode;
    int32_t scanCode = mCurrentVirtualKey.scanCode;
    nsecs_t downTime = mCurrentVirtualKey.downTime;
    int32_t metaState = mContext->getGlobalMetaState();
    policyFlags |= POLICY_FLAG_VIRTUAL;

    NotifyKeyArgs args(mContext->getNextSequenceNum(), when, getDeviceId(), AINPUT_SOURCE_KEYBOARD,
            mViewport.displayId,
            policyFlags, keyEventAction, keyEventFlags, keyCode, scanCode, metaState, downTime);
    getListener()->notifyKey(&args);
}

void TouchInputMapper::abortTouches(nsecs_t when, uint32_t policyFlags) {
    BitSet32 currentIdBits = mCurrentCookedState.cookedPointerData.touchingIdBits;
    if (!currentIdBits.isEmpty()) {
        int32_t metaState = getContext()->getGlobalMetaState();
        int32_t buttonState = mCurrentCookedState.buttonState;
        dispatchMotion(when, policyFlags, mSource, AMOTION_EVENT_ACTION_CANCEL, 0, 0,
                metaState, buttonState, AMOTION_EVENT_EDGE_FLAG_NONE,
                mCurrentCookedState.deviceTimestamp,
                mCurrentCookedState.cookedPointerData.pointerProperties,
                mCurrentCookedState.cookedPointerData.pointerCoords,
                mCurrentCookedState.cookedPointerData.idToIndex,
                currentIdBits, -1,
                mOrientedXPrecision, mOrientedYPrecision, mDownTime);
        mCurrentMotionAborted = true;
    }
}

void TouchInputMapper::dispatchTouches(nsecs_t when, uint32_t policyFlags) {
    BitSet32 currentIdBits = mCurrentCookedState.cookedPointerData.touchingIdBits;
    BitSet32 lastIdBits = mLastCookedState.cookedPointerData.touchingIdBits;
    int32_t metaState = getContext()->getGlobalMetaState();
    int32_t buttonState = mCurrentCookedState.buttonState;

    if (currentIdBits == lastIdBits) {
        if (!currentIdBits.isEmpty()) {
            // No pointer id changes so this is a move event.
            // The listener takes care of batching moves so we don't have to deal with that here.
            dispatchMotion(when, policyFlags, mSource,
                    AMOTION_EVENT_ACTION_MOVE, 0, 0, metaState, buttonState,
                    AMOTION_EVENT_EDGE_FLAG_NONE,
                    mCurrentCookedState.deviceTimestamp,
                    mCurrentCookedState.cookedPointerData.pointerProperties,
                    mCurrentCookedState.cookedPointerData.pointerCoords,
                    mCurrentCookedState.cookedPointerData.idToIndex,
                    currentIdBits, -1,
                    mOrientedXPrecision, mOrientedYPrecision, mDownTime);
        }
    } else {
        // There may be pointers going up and pointers going down and pointers moving
        // all at the same time.
        BitSet32 upIdBits(lastIdBits.value & ~currentIdBits.value);
        BitSet32 downIdBits(currentIdBits.value & ~lastIdBits.value);
        BitSet32 moveIdBits(lastIdBits.value & currentIdBits.value);
        BitSet32 dispatchedIdBits(lastIdBits.value);

        // Update last coordinates of pointers that have moved so that we observe the new
        // pointer positions at the same time as other pointers that have just gone up.
        bool moveNeeded = updateMovedPointers(
                mCurrentCookedState.cookedPointerData.pointerProperties,
                mCurrentCookedState.cookedPointerData.pointerCoords,
                mCurrentCookedState.cookedPointerData.idToIndex,
                mLastCookedState.cookedPointerData.pointerProperties,
                mLastCookedState.cookedPointerData.pointerCoords,
                mLastCookedState.cookedPointerData.idToIndex,
                moveIdBits);
        if (buttonState != mLastCookedState.buttonState) {
            moveNeeded = true;
        }

        // Dispatch pointer up events.
        while (!upIdBits.isEmpty()) {
            uint32_t upId = upIdBits.clearFirstMarkedBit();

            dispatchMotion(when, policyFlags, mSource,
                    AMOTION_EVENT_ACTION_POINTER_UP, 0, 0, metaState, buttonState, 0,
                    mCurrentCookedState.deviceTimestamp,
                    mLastCookedState.cookedPointerData.pointerProperties,
                    mLastCookedState.cookedPointerData.pointerCoords,
                    mLastCookedState.cookedPointerData.idToIndex,
                    dispatchedIdBits, upId, mOrientedXPrecision, mOrientedYPrecision, mDownTime);
            dispatchedIdBits.clearBit(upId);
        }

        // Dispatch move events if any of the remaining pointers moved from their old locations.
        // Although applications receive new locations as part of individual pointer up
        // events, they do not generally handle them except when presented in a move event.
        if (moveNeeded && !moveIdBits.isEmpty()) {
            ALOG_ASSERT(moveIdBits.value == dispatchedIdBits.value);
            dispatchMotion(when, policyFlags, mSource,
                    AMOTION_EVENT_ACTION_MOVE, 0, 0, metaState, buttonState, 0,
                    mCurrentCookedState.deviceTimestamp,
                    mCurrentCookedState.cookedPointerData.pointerProperties,
                    mCurrentCookedState.cookedPointerData.pointerCoords,
                    mCurrentCookedState.cookedPointerData.idToIndex,
                    dispatchedIdBits, -1, mOrientedXPrecision, mOrientedYPrecision, mDownTime);
        }

        // Dispatch pointer down events using the new pointer locations.
        while (!downIdBits.isEmpty()) {
            uint32_t downId = downIdBits.clearFirstMarkedBit();
            dispatchedIdBits.markBit(downId);

            if (dispatchedIdBits.count() == 1) {
                // First pointer is going down.  Set down time.
                mDownTime = when;
            }

            dispatchMotion(when, policyFlags, mSource,
                    AMOTION_EVENT_ACTION_POINTER_DOWN, 0, 0, metaState, buttonState, 0,
                    mCurrentCookedState.deviceTimestamp,
                    mCurrentCookedState.cookedPointerData.pointerProperties,
                    mCurrentCookedState.cookedPointerData.pointerCoords,
                    mCurrentCookedState.cookedPointerData.idToIndex,
                    dispatchedIdBits, downId, mOrientedXPrecision, mOrientedYPrecision, mDownTime);
        }
    }
}

void TouchInputMapper::dispatchHoverExit(nsecs_t when, uint32_t policyFlags) {
    if (mSentHoverEnter &&
            (mCurrentCookedState.cookedPointerData.hoveringIdBits.isEmpty()
                    || !mCurrentCookedState.cookedPointerData.touchingIdBits.isEmpty())) {
        int32_t metaState = getContext()->getGlobalMetaState();
        dispatchMotion(when, policyFlags, mSource,
                AMOTION_EVENT_ACTION_HOVER_EXIT, 0, 0, metaState, mLastCookedState.buttonState, 0,
                mLastCookedState.deviceTimestamp,
                mLastCookedState.cookedPointerData.pointerProperties,
                mLastCookedState.cookedPointerData.pointerCoords,
                mLastCookedState.cookedPointerData.idToIndex,
                mLastCookedState.cookedPointerData.hoveringIdBits, -1,
                mOrientedXPrecision, mOrientedYPrecision, mDownTime);
        mSentHoverEnter = false;
    }
}

void TouchInputMapper::dispatchHoverEnterAndMove(nsecs_t when, uint32_t policyFlags) {
    if (mCurrentCookedState.cookedPointerData.touchingIdBits.isEmpty()
            && !mCurrentCookedState.cookedPointerData.hoveringIdBits.isEmpty()) {
        int32_t metaState = getContext()->getGlobalMetaState();
        if (!mSentHoverEnter) {
            dispatchMotion(when, policyFlags, mSource, AMOTION_EVENT_ACTION_HOVER_ENTER,
                    0, 0, metaState, mCurrentRawState.buttonState, 0,
                    mCurrentCookedState.deviceTimestamp,
                    mCurrentCookedState.cookedPointerData.pointerProperties,
                    mCurrentCookedState.cookedPointerData.pointerCoords,
                    mCurrentCookedState.cookedPointerData.idToIndex,
                    mCurrentCookedState.cookedPointerData.hoveringIdBits, -1,
                    mOrientedXPrecision, mOrientedYPrecision, mDownTime);
            mSentHoverEnter = true;
        }

        dispatchMotion(when, policyFlags, mSource,
                AMOTION_EVENT_ACTION_HOVER_MOVE, 0, 0, metaState,
                mCurrentRawState.buttonState, 0,
                mCurrentCookedState.deviceTimestamp,
                mCurrentCookedState.cookedPointerData.pointerProperties,
                mCurrentCookedState.cookedPointerData.pointerCoords,
                mCurrentCookedState.cookedPointerData.idToIndex,
                mCurrentCookedState.cookedPointerData.hoveringIdBits, -1,
                mOrientedXPrecision, mOrientedYPrecision, mDownTime);
    }
}

void TouchInputMapper::dispatchButtonRelease(nsecs_t when, uint32_t policyFlags) {
    BitSet32 releasedButtons(mLastCookedState.buttonState & ~mCurrentCookedState.buttonState);
    const BitSet32& idBits = findActiveIdBits(mLastCookedState.cookedPointerData);
    const int32_t metaState = getContext()->getGlobalMetaState();
    int32_t buttonState = mLastCookedState.buttonState;
    while (!releasedButtons.isEmpty()) {
        int32_t actionButton = BitSet32::valueForBit(releasedButtons.clearFirstMarkedBit());
        buttonState &= ~actionButton;
        dispatchMotion(when, policyFlags, mSource,
                    AMOTION_EVENT_ACTION_BUTTON_RELEASE, actionButton,
                    0, metaState, buttonState, 0,
                    mCurrentCookedState.deviceTimestamp,
                    mCurrentCookedState.cookedPointerData.pointerProperties,
                    mCurrentCookedState.cookedPointerData.pointerCoords,
                    mCurrentCookedState.cookedPointerData.idToIndex, idBits, -1,
                    mOrientedXPrecision, mOrientedYPrecision, mDownTime);
    }
}

void TouchInputMapper::dispatchButtonPress(nsecs_t when, uint32_t policyFlags) {
    BitSet32 pressedButtons(mCurrentCookedState.buttonState & ~mLastCookedState.buttonState);
    const BitSet32& idBits = findActiveIdBits(mCurrentCookedState.cookedPointerData);
    const int32_t metaState = getContext()->getGlobalMetaState();
    int32_t buttonState = mLastCookedState.buttonState;
    while (!pressedButtons.isEmpty()) {
        int32_t actionButton = BitSet32::valueForBit(pressedButtons.clearFirstMarkedBit());
        buttonState |= actionButton;
        dispatchMotion(when, policyFlags, mSource, AMOTION_EVENT_ACTION_BUTTON_PRESS, actionButton,
                    0, metaState, buttonState, 0,
                    mCurrentCookedState.deviceTimestamp,
                    mCurrentCookedState.cookedPointerData.pointerProperties,
                    mCurrentCookedState.cookedPointerData.pointerCoords,
                    mCurrentCookedState.cookedPointerData.idToIndex, idBits, -1,
                    mOrientedXPrecision, mOrientedYPrecision, mDownTime);
    }
}

const BitSet32& TouchInputMapper::findActiveIdBits(const CookedPointerData& cookedPointerData) {
    if (!cookedPointerData.touchingIdBits.isEmpty()) {
        return cookedPointerData.touchingIdBits;
    }
    return cookedPointerData.hoveringIdBits;
}

void TouchInputMapper::cookPointerData() {
    uint32_t currentPointerCount = mCurrentRawState.rawPointerData.pointerCount;

    mCurrentCookedState.cookedPointerData.clear();
    mCurrentCookedState.deviceTimestamp =
            mCurrentRawState.deviceTimestamp;
    mCurrentCookedState.cookedPointerData.pointerCount = currentPointerCount;
    mCurrentCookedState.cookedPointerData.hoveringIdBits =
            mCurrentRawState.rawPointerData.hoveringIdBits;
    mCurrentCookedState.cookedPointerData.touchingIdBits =
            mCurrentRawState.rawPointerData.touchingIdBits;

    if (mCurrentCookedState.cookedPointerData.pointerCount == 0) {
        mCurrentCookedState.buttonState = 0;
    } else {
        mCurrentCookedState.buttonState = mCurrentRawState.buttonState;
    }

    // Walk through the the active pointers and map device coordinates onto
    // surface coordinates and adjust for display orientation.
    for (uint32_t i = 0; i < currentPointerCount; i++) {
        const RawPointerData::Pointer& in = mCurrentRawState.rawPointerData.pointers[i];

        // Size
        float touchMajor, touchMinor, toolMajor, toolMinor, size;
        switch (mCalibration.sizeCalibration) {
        case Calibration::SIZE_CALIBRATION_GEOMETRIC:
        case Calibration::SIZE_CALIBRATION_DIAMETER:
        case Calibration::SIZE_CALIBRATION_BOX:
        case Calibration::SIZE_CALIBRATION_AREA:
            if (mRawPointerAxes.touchMajor.valid && mRawPointerAxes.toolMajor.valid) {
                touchMajor = in.touchMajor;
                touchMinor = mRawPointerAxes.touchMinor.valid ? in.touchMinor : in.touchMajor;
                toolMajor = in.toolMajor;
                toolMinor = mRawPointerAxes.toolMinor.valid ? in.toolMinor : in.toolMajor;
                size = mRawPointerAxes.touchMinor.valid
                        ? avg(in.touchMajor, in.touchMinor) : in.touchMajor;
            } else if (mRawPointerAxes.touchMajor.valid) {
                toolMajor = touchMajor = in.touchMajor;
                toolMinor = touchMinor = mRawPointerAxes.touchMinor.valid
                        ? in.touchMinor : in.touchMajor;
                size = mRawPointerAxes.touchMinor.valid
                        ? avg(in.touchMajor, in.touchMinor) : in.touchMajor;
            } else if (mRawPointerAxes.toolMajor.valid) {
                touchMajor = toolMajor = in.toolMajor;
                touchMinor = toolMinor = mRawPointerAxes.toolMinor.valid
                        ? in.toolMinor : in.toolMajor;
                size = mRawPointerAxes.toolMinor.valid
                        ? avg(in.toolMajor, in.toolMinor) : in.toolMajor;
            } else {
                ALOG_ASSERT(false, "No touch or tool axes.  "
                        "Size calibration should have been resolved to NONE.");
                touchMajor = 0;
                touchMinor = 0;
                toolMajor = 0;
                toolMinor = 0;
                size = 0;
            }

            if (mCalibration.haveSizeIsSummed && mCalibration.sizeIsSummed) {
                uint32_t touchingCount =
                        mCurrentRawState.rawPointerData.touchingIdBits.count();
                if (touchingCount > 1) {
                    touchMajor /= touchingCount;
                    touchMinor /= touchingCount;
                    toolMajor /= touchingCount;
                    toolMinor /= touchingCount;
                    size /= touchingCount;
                }
            }

            if (mCalibration.sizeCalibration == Calibration::SIZE_CALIBRATION_GEOMETRIC) {
                touchMajor *= mGeometricScale;
                touchMinor *= mGeometricScale;
                toolMajor *= mGeometricScale;
                toolMinor *= mGeometricScale;
            } else if (mCalibration.sizeCalibration == Calibration::SIZE_CALIBRATION_AREA) {
                touchMajor = touchMajor > 0 ? sqrtf(touchMajor) : 0;
                touchMinor = touchMajor;
                toolMajor = toolMajor > 0 ? sqrtf(toolMajor) : 0;
                toolMinor = toolMajor;
            } else if (mCalibration.sizeCalibration == Calibration::SIZE_CALIBRATION_DIAMETER) {
                touchMinor = touchMajor;
                toolMinor = toolMajor;
            }

            mCalibration.applySizeScaleAndBias(&touchMajor);
            mCalibration.applySizeScaleAndBias(&touchMinor);
            mCalibration.applySizeScaleAndBias(&toolMajor);
            mCalibration.applySizeScaleAndBias(&toolMinor);
            size *= mSizeScale;
            break;
        default:
            touchMajor = 0;
            touchMinor = 0;
            toolMajor = 0;
            toolMinor = 0;
            size = 0;
            break;
        }

        // Pressure
        float pressure;
        switch (mCalibration.pressureCalibration) {
        case Calibration::PRESSURE_CALIBRATION_PHYSICAL:
        case Calibration::PRESSURE_CALIBRATION_AMPLITUDE:
            pressure = in.pressure * mPressureScale;
            break;
        default:
            pressure = in.isHovering ? 0 : 1;
            break;
        }

        // Tilt and Orientation
        float tilt;
        float orientation;
        if (mHaveTilt) {
            float tiltXAngle = (in.tiltX - mTiltXCenter) * mTiltXScale;
            float tiltYAngle = (in.tiltY - mTiltYCenter) * mTiltYScale;
            orientation = atan2f(-sinf(tiltXAngle), sinf(tiltYAngle));
            tilt = acosf(cosf(tiltXAngle) * cosf(tiltYAngle));
        } else {
            tilt = 0;

            switch (mCalibration.orientationCalibration) {
            case Calibration::ORIENTATION_CALIBRATION_INTERPOLATED:
                orientation = in.orientation * mOrientationScale;
                break;
            case Calibration::ORIENTATION_CALIBRATION_VECTOR: {
                int32_t c1 = signExtendNybble((in.orientation & 0xf0) >> 4);
                int32_t c2 = signExtendNybble(in.orientation & 0x0f);
                if (c1 != 0 || c2 != 0) {
                    orientation = atan2f(c1, c2) * 0.5f;
                    float confidence = hypotf(c1, c2);
                    float scale = 1.0f + confidence / 16.0f;
                    touchMajor *= scale;
                    touchMinor /= scale;
                    toolMajor *= scale;
                    toolMinor /= scale;
                } else {
                    orientation = 0;
                }
                break;
            }
            default:
                orientation = 0;
            }
        }

        // Distance
        float distance;
        switch (mCalibration.distanceCalibration) {
        case Calibration::DISTANCE_CALIBRATION_SCALED:
            distance = in.distance * mDistanceScale;
            break;
        default:
            distance = 0;
        }

        // Coverage
        int32_t rawLeft, rawTop, rawRight, rawBottom;
        switch (mCalibration.coverageCalibration) {
        case Calibration::COVERAGE_CALIBRATION_BOX:
            rawLeft = (in.toolMinor & 0xffff0000) >> 16;
            rawRight = in.toolMinor & 0x0000ffff;
            rawBottom = in.toolMajor & 0x0000ffff;
            rawTop = (in.toolMajor & 0xffff0000) >> 16;
            break;
        default:
            rawLeft = rawTop = rawRight = rawBottom = 0;
            break;
        }

        // Adjust X,Y coords for device calibration
        // TODO: Adjust coverage coords?
        float xTransformed = in.x, yTransformed = in.y;
        mAffineTransform.applyTo(xTransformed, yTransformed);

        // Adjust X, Y, and coverage coords for surface orientation.
        float x, y;
        float left, top, right, bottom;

        switch (mSurfaceOrientation) {
        case DISPLAY_ORIENTATION_90:
            x = float(yTransformed - mRawPointerAxes.y.minValue) * mYScale + mYTranslate;
            y = float(mRawPointerAxes.x.maxValue - xTransformed) * mXScale + mXTranslate;
            left = float(rawTop - mRawPointerAxes.y.minValue) * mYScale + mYTranslate;
            right = float(rawBottom- mRawPointerAxes.y.minValue) * mYScale + mYTranslate;
            bottom = float(mRawPointerAxes.x.maxValue - rawLeft) * mXScale + mXTranslate;
            top = float(mRawPointerAxes.x.maxValue - rawRight) * mXScale + mXTranslate;
            orientation -= M_PI_2;
            if (mOrientedRanges.haveOrientation && orientation < mOrientedRanges.orientation.min) {
                orientation += (mOrientedRanges.orientation.max - mOrientedRanges.orientation.min);
            }
            break;
        case DISPLAY_ORIENTATION_180:
            x = float(mRawPointerAxes.x.maxValue - xTransformed) * mXScale;
            y = float(mRawPointerAxes.y.maxValue - yTransformed) * mYScale + mYTranslate;
            left = float(mRawPointerAxes.x.maxValue - rawRight) * mXScale;
            right = float(mRawPointerAxes.x.maxValue - rawLeft) * mXScale;
            bottom = float(mRawPointerAxes.y.maxValue - rawTop) * mYScale + mYTranslate;
            top = float(mRawPointerAxes.y.maxValue - rawBottom) * mYScale + mYTranslate;
            orientation -= M_PI;
            if (mOrientedRanges.haveOrientation && orientation < mOrientedRanges.orientation.min) {
                orientation += (mOrientedRanges.orientation.max - mOrientedRanges.orientation.min);
            }
            break;
        case DISPLAY_ORIENTATION_270:
            x = float(mRawPointerAxes.y.maxValue - yTransformed) * mYScale;
            y = float(xTransformed - mRawPointerAxes.x.minValue) * mXScale + mXTranslate;
            left = float(mRawPointerAxes.y.maxValue - rawBottom) * mYScale;
            right = float(mRawPointerAxes.y.maxValue - rawTop) * mYScale;
            bottom = float(rawRight - mRawPointerAxes.x.minValue) * mXScale + mXTranslate;
            top = float(rawLeft - mRawPointerAxes.x.minValue) * mXScale + mXTranslate;
            orientation += M_PI_2;
            if (mOrientedRanges.haveOrientation && orientation > mOrientedRanges.orientation.max) {
                orientation -= (mOrientedRanges.orientation.max - mOrientedRanges.orientation.min);
            }
            break;
        default:
            x = float(xTransformed - mRawPointerAxes.x.minValue) * mXScale + mXTranslate;
            y = float(yTransformed - mRawPointerAxes.y.minValue) * mYScale + mYTranslate;
            left = float(rawLeft - mRawPointerAxes.x.minValue) * mXScale + mXTranslate;
            right = float(rawRight - mRawPointerAxes.x.minValue) * mXScale + mXTranslate;
            bottom = float(rawBottom - mRawPointerAxes.y.minValue) * mYScale + mYTranslate;
            top = float(rawTop - mRawPointerAxes.y.minValue) * mYScale + mYTranslate;
            break;
        }

        // Write output coords.
        PointerCoords& out = mCurrentCookedState.cookedPointerData.pointerCoords[i];
        out.clear();
        out.setAxisValue(AMOTION_EVENT_AXIS_X, x);
        out.setAxisValue(AMOTION_EVENT_AXIS_Y, y);
        out.setAxisValue(AMOTION_EVENT_AXIS_PRESSURE, pressure);
        out.setAxisValue(AMOTION_EVENT_AXIS_SIZE, size);
        out.setAxisValue(AMOTION_EVENT_AXIS_TOUCH_MAJOR, touchMajor);
        out.setAxisValue(AMOTION_EVENT_AXIS_TOUCH_MINOR, touchMinor);
        out.setAxisValue(AMOTION_EVENT_AXIS_ORIENTATION, orientation);
        out.setAxisValue(AMOTION_EVENT_AXIS_TILT, tilt);
        out.setAxisValue(AMOTION_EVENT_AXIS_DISTANCE, distance);
        if (mCalibration.coverageCalibration == Calibration::COVERAGE_CALIBRATION_BOX) {
            out.setAxisValue(AMOTION_EVENT_AXIS_GENERIC_1, left);
            out.setAxisValue(AMOTION_EVENT_AXIS_GENERIC_2, top);
            out.setAxisValue(AMOTION_EVENT_AXIS_GENERIC_3, right);
            out.setAxisValue(AMOTION_EVENT_AXIS_GENERIC_4, bottom);
        } else {
            out.setAxisValue(AMOTION_EVENT_AXIS_TOOL_MAJOR, toolMajor);
            out.setAxisValue(AMOTION_EVENT_AXIS_TOOL_MINOR, toolMinor);
        }

        // Write output properties.
        PointerProperties& properties =
                mCurrentCookedState.cookedPointerData.pointerProperties[i];
        uint32_t id = in.id;
        properties.clear();
        properties.id = id;
        properties.toolType = in.toolType;

        // Write id index.
        mCurrentCookedState.cookedPointerData.idToIndex[id] = i;
    }
}

void TouchInputMapper::dispatchPointerUsage(nsecs_t when, uint32_t policyFlags,
        PointerUsage pointerUsage) {
    if (pointerUsage != mPointerUsage) {
        abortPointerUsage(when, policyFlags);
        mPointerUsage = pointerUsage;
    }

    switch (mPointerUsage) {
    case POINTER_USAGE_GESTURES:
        dispatchPointerGestures(when, policyFlags, false /*isTimeout*/);
        break;
    case POINTER_USAGE_STYLUS:
        dispatchPointerStylus(when, policyFlags);
        break;
    case POINTER_USAGE_MOUSE:
        dispatchPointerMouse(when, policyFlags);
        break;
    default:
        break;
    }
}

void TouchInputMapper::abortPointerUsage(nsecs_t when, uint32_t policyFlags) {
    switch (mPointerUsage) {
    case POINTER_USAGE_GESTURES:
        abortPointerGestures(when, policyFlags);
        break;
    case POINTER_USAGE_STYLUS:
        abortPointerStylus(when, policyFlags);
        break;
    case POINTER_USAGE_MOUSE:
        abortPointerMouse(when, policyFlags);
        break;
    default:
        break;
    }

    mPointerUsage = POINTER_USAGE_NONE;
}

void TouchInputMapper::dispatchPointerGestures(nsecs_t when, uint32_t policyFlags,
        bool isTimeout) {
    // Update current gesture coordinates.
    bool cancelPreviousGesture, finishPreviousGesture;
    bool sendEvents = preparePointerGestures(when,
            &cancelPreviousGesture, &finishPreviousGesture, isTimeout);
    if (!sendEvents) {
        return;
    }
    if (finishPreviousGesture) {
        cancelPreviousGesture = false;
    }

    // Update the pointer presentation and spots.
    if (mParameters.gestureMode == Parameters::GESTURE_MODE_MULTI_TOUCH) {
        mPointerController->setPresentation(PointerControllerInterface::PRESENTATION_POINTER);
        if (finishPreviousGesture || cancelPreviousGesture) {
            mPointerController->clearSpots();
        }

        if (mPointerGesture.currentGestureMode == PointerGesture::FREEFORM) {
            mPointerController->setSpots(mPointerGesture.currentGestureCoords,
                     mPointerGesture.currentGestureIdToIndex,
                     mPointerGesture.currentGestureIdBits,
                     mPointerController->getDisplayId());
        }
    } else {
        mPointerController->setPresentation(PointerControllerInterface::PRESENTATION_POINTER);
    }

    // Show or hide the pointer if needed.
    switch (mPointerGesture.currentGestureMode) {
    case PointerGesture::NEUTRAL:
    case PointerGesture::QUIET:
        if (mParameters.gestureMode == Parameters::GESTURE_MODE_MULTI_TOUCH
                && mPointerGesture.lastGestureMode == PointerGesture::FREEFORM) {
            // Remind the user of where the pointer is after finishing a gesture with spots.
            mPointerController->unfade(PointerControllerInterface::TRANSITION_GRADUAL);
        }
        break;
    case PointerGesture::TAP:
    case PointerGesture::TAP_DRAG:
    case PointerGesture::BUTTON_CLICK_OR_DRAG:
    case PointerGesture::HOVER:
    case PointerGesture::PRESS:
    case PointerGesture::SWIPE:
        // Unfade the pointer when the current gesture manipulates the
        // area directly under the pointer.
        mPointerController->unfade(PointerControllerInterface::TRANSITION_IMMEDIATE);
        break;
    case PointerGesture::FREEFORM:
        // Fade the pointer when the current gesture manipulates a different
        // area and there are spots to guide the user experience.
        if (mParameters.gestureMode == Parameters::GESTURE_MODE_MULTI_TOUCH) {
            mPointerController->fade(PointerControllerInterface::TRANSITION_GRADUAL);
        } else {
            mPointerController->unfade(PointerControllerInterface::TRANSITION_IMMEDIATE);
        }
        break;
    }

    // Send events!
    int32_t metaState = getContext()->getGlobalMetaState();
    int32_t buttonState = mCurrentCookedState.buttonState;

    // Update last coordinates of pointers that have moved so that we observe the new
    // pointer positions at the same time as other pointers that have just gone up.
    bool down = mPointerGesture.currentGestureMode == PointerGesture::TAP
            || mPointerGesture.currentGestureMode == PointerGesture::TAP_DRAG
            || mPointerGesture.currentGestureMode == PointerGesture::BUTTON_CLICK_OR_DRAG
            || mPointerGesture.currentGestureMode == PointerGesture::PRESS
            || mPointerGesture.currentGestureMode == PointerGesture::SWIPE
            || mPointerGesture.currentGestureMode == PointerGesture::FREEFORM;
    bool moveNeeded = false;
    if (down && !cancelPreviousGesture && !finishPreviousGesture
            && !mPointerGesture.lastGestureIdBits.isEmpty()
            && !mPointerGesture.currentGestureIdBits.isEmpty()) {
        BitSet32 movedGestureIdBits(mPointerGesture.currentGestureIdBits.value
                & mPointerGesture.lastGestureIdBits.value);
        moveNeeded = updateMovedPointers(mPointerGesture.currentGestureProperties,
                mPointerGesture.currentGestureCoords, mPointerGesture.currentGestureIdToIndex,
                mPointerGesture.lastGestureProperties,
                mPointerGesture.lastGestureCoords, mPointerGesture.lastGestureIdToIndex,
                movedGestureIdBits);
        if (buttonState != mLastCookedState.buttonState) {
            moveNeeded = true;
        }
    }

    // Send motion events for all pointers that went up or were canceled.
    BitSet32 dispatchedGestureIdBits(mPointerGesture.lastGestureIdBits);
    if (!dispatchedGestureIdBits.isEmpty()) {
        if (cancelPreviousGesture) {
            dispatchMotion(when, policyFlags, mSource,
                    AMOTION_EVENT_ACTION_CANCEL, 0, 0, metaState, buttonState,
                    AMOTION_EVENT_EDGE_FLAG_NONE, /* deviceTimestamp */ 0,
                    mPointerGesture.lastGestureProperties,
                    mPointerGesture.lastGestureCoords, mPointerGesture.lastGestureIdToIndex,
                    dispatchedGestureIdBits, -1, 0,
                    0, mPointerGesture.downTime);

            dispatchedGestureIdBits.clear();
        } else {
            BitSet32 upGestureIdBits;
            if (finishPreviousGesture) {
                upGestureIdBits = dispatchedGestureIdBits;
            } else {
                upGestureIdBits.value = dispatchedGestureIdBits.value
                        & ~mPointerGesture.currentGestureIdBits.value;
            }
            while (!upGestureIdBits.isEmpty()) {
                uint32_t id = upGestureIdBits.clearFirstMarkedBit();

                dispatchMotion(when, policyFlags, mSource,
                        AMOTION_EVENT_ACTION_POINTER_UP, 0, 0,
                        metaState, buttonState, AMOTION_EVENT_EDGE_FLAG_NONE,
                        /* deviceTimestamp */ 0,
                        mPointerGesture.lastGestureProperties,
                        mPointerGesture.lastGestureCoords, mPointerGesture.lastGestureIdToIndex,
                        dispatchedGestureIdBits, id,
                        0, 0, mPointerGesture.downTime);

                dispatchedGestureIdBits.clearBit(id);
            }
        }
    }

    // Send motion events for all pointers that moved.
    if (moveNeeded) {
        dispatchMotion(when, policyFlags, mSource,
                AMOTION_EVENT_ACTION_MOVE, 0, 0, metaState, buttonState,
                AMOTION_EVENT_EDGE_FLAG_NONE, /* deviceTimestamp */ 0,
                mPointerGesture.currentGestureProperties,
                mPointerGesture.currentGestureCoords, mPointerGesture.currentGestureIdToIndex,
                dispatchedGestureIdBits, -1,
                0, 0, mPointerGesture.downTime);
    }

    // Send motion events for all pointers that went down.
    if (down) {
        BitSet32 downGestureIdBits(mPointerGesture.currentGestureIdBits.value
                & ~dispatchedGestureIdBits.value);
        while (!downGestureIdBits.isEmpty()) {
            uint32_t id = downGestureIdBits.clearFirstMarkedBit();
            dispatchedGestureIdBits.markBit(id);

            if (dispatchedGestureIdBits.count() == 1) {
                mPointerGesture.downTime = when;
            }

            dispatchMotion(when, policyFlags, mSource,
                    AMOTION_EVENT_ACTION_POINTER_DOWN, 0, 0, metaState, buttonState, 0,
                    /* deviceTimestamp */ 0,
                    mPointerGesture.currentGestureProperties,
                    mPointerGesture.currentGestureCoords, mPointerGesture.currentGestureIdToIndex,
                    dispatchedGestureIdBits, id,
                    0, 0, mPointerGesture.downTime);
        }
    }

    // Send motion events for hover.
    if (mPointerGesture.currentGestureMode == PointerGesture::HOVER) {
        dispatchMotion(when, policyFlags, mSource,
                AMOTION_EVENT_ACTION_HOVER_MOVE, 0, 0,
                metaState, buttonState, AMOTION_EVENT_EDGE_FLAG_NONE, /* deviceTimestamp */ 0,
                mPointerGesture.currentGestureProperties,
                mPointerGesture.currentGestureCoords, mPointerGesture.currentGestureIdToIndex,
                mPointerGesture.currentGestureIdBits, -1,
                0, 0, mPointerGesture.downTime);
    } else if (dispatchedGestureIdBits.isEmpty()
            && !mPointerGesture.lastGestureIdBits.isEmpty()) {
        // Synthesize a hover move event after all pointers go up to indicate that
        // the pointer is hovering again even if the user is not currently touching
        // the touch pad.  This ensures that a view will receive a fresh hover enter
        // event after a tap.
        float x, y;
        mPointerController->getPosition(&x, &y);

        PointerProperties pointerProperties;
        pointerProperties.clear();
        pointerProperties.id = 0;
        pointerProperties.toolType = AMOTION_EVENT_TOOL_TYPE_FINGER;

        PointerCoords pointerCoords;
        pointerCoords.clear();
        pointerCoords.setAxisValue(AMOTION_EVENT_AXIS_X, x);
        pointerCoords.setAxisValue(AMOTION_EVENT_AXIS_Y, y);

        const int32_t displayId = mPointerController->getDisplayId();
        NotifyMotionArgs args(mContext->getNextSequenceNum(), when, getDeviceId(),
                mSource, displayId, policyFlags,
                AMOTION_EVENT_ACTION_HOVER_MOVE, 0, 0,
                metaState, buttonState, MotionClassification::NONE, AMOTION_EVENT_EDGE_FLAG_NONE,
                /* deviceTimestamp */ 0, 1, &pointerProperties, &pointerCoords,
                0, 0, mPointerGesture.downTime, /* videoFrames */ {});
        getListener()->notifyMotion(&args);
    }

    // Update state.
    mPointerGesture.lastGestureMode = mPointerGesture.currentGestureMode;
    if (!down) {
        mPointerGesture.lastGestureIdBits.clear();
    } else {
        mPointerGesture.lastGestureIdBits = mPointerGesture.currentGestureIdBits;
        for (BitSet32 idBits(mPointerGesture.currentGestureIdBits); !idBits.isEmpty(); ) {
            uint32_t id = idBits.clearFirstMarkedBit();
            uint32_t index = mPointerGesture.currentGestureIdToIndex[id];
            mPointerGesture.lastGestureProperties[index].copyFrom(
                    mPointerGesture.currentGestureProperties[index]);
            mPointerGesture.lastGestureCoords[index].copyFrom(
                    mPointerGesture.currentGestureCoords[index]);
            mPointerGesture.lastGestureIdToIndex[id] = index;
        }
    }
}

void TouchInputMapper::abortPointerGestures(nsecs_t when, uint32_t policyFlags) {
    // Cancel previously dispatches pointers.
    if (!mPointerGesture.lastGestureIdBits.isEmpty()) {
        int32_t metaState = getContext()->getGlobalMetaState();
        int32_t buttonState = mCurrentRawState.buttonState;
        dispatchMotion(when, policyFlags, mSource,
                AMOTION_EVENT_ACTION_CANCEL, 0, 0, metaState, buttonState,
                AMOTION_EVENT_EDGE_FLAG_NONE, /* deviceTimestamp */ 0,
                mPointerGesture.lastGestureProperties,
                mPointerGesture.lastGestureCoords, mPointerGesture.lastGestureIdToIndex,
                mPointerGesture.lastGestureIdBits, -1,
                0, 0, mPointerGesture.downTime);
    }

    // Reset the current pointer gesture.
    mPointerGesture.reset();
    mPointerVelocityControl.reset();

    // Remove any current spots.
    if (mPointerController != nullptr) {
        mPointerController->fade(PointerControllerInterface::TRANSITION_GRADUAL);
        mPointerController->clearSpots();
    }
}

bool TouchInputMapper::preparePointerGestures(nsecs_t when,
        bool* outCancelPreviousGesture, bool* outFinishPreviousGesture, bool isTimeout) {
    *outCancelPreviousGesture = false;
    *outFinishPreviousGesture = false;

    // Handle TAP timeout.
    if (isTimeout) {
#if DEBUG_GESTURES
        ALOGD("Gestures: Processing timeout");
#endif

        if (mPointerGesture.lastGestureMode == PointerGesture::TAP) {
            if (when <= mPointerGesture.tapUpTime + mConfig.pointerGestureTapDragInterval) {
                // The tap/drag timeout has not yet expired.
                getContext()->requestTimeoutAtTime(mPointerGesture.tapUpTime
                        + mConfig.pointerGestureTapDragInterval);
            } else {
                // The tap is finished.
#if DEBUG_GESTURES
                ALOGD("Gestures: TAP finished");
#endif
                *outFinishPreviousGesture = true;

                mPointerGesture.activeGestureId = -1;
                mPointerGesture.currentGestureMode = PointerGesture::NEUTRAL;
                mPointerGesture.currentGestureIdBits.clear();

                mPointerVelocityControl.reset();
                return true;
            }
        }

        // We did not handle this timeout.
        return false;
    }

    const uint32_t currentFingerCount = mCurrentCookedState.fingerIdBits.count();
    const uint32_t lastFingerCount = mLastCookedState.fingerIdBits.count();

    // Update the velocity tracker.
    {
        VelocityTracker::Position positions[MAX_POINTERS];
        uint32_t count = 0;
        for (BitSet32 idBits(mCurrentCookedState.fingerIdBits); !idBits.isEmpty(); count++) {
            uint32_t id = idBits.clearFirstMarkedBit();
            const RawPointerData::Pointer& pointer =
                    mCurrentRawState.rawPointerData.pointerForId(id);
            positions[count].x = pointer.x * mPointerXMovementScale;
            positions[count].y = pointer.y * mPointerYMovementScale;
        }
        mPointerGesture.velocityTracker.addMovement(when,
                mCurrentCookedState.fingerIdBits, positions);
    }

    // If the gesture ever enters a mode other than TAP, HOVER or TAP_DRAG, without first returning
    // to NEUTRAL, then we should not generate tap event.
    if (mPointerGesture.lastGestureMode != PointerGesture::HOVER
            && mPointerGesture.lastGestureMode != PointerGesture::TAP
            && mPointerGesture.lastGestureMode != PointerGesture::TAP_DRAG) {
        mPointerGesture.resetTap();
    }

    // Pick a new active touch id if needed.
    // Choose an arbitrary pointer that just went down, if there is one.
    // Otherwise choose an arbitrary remaining pointer.
    // This guarantees we always have an active touch id when there is at least one pointer.
    // We keep the same active touch id for as long as possible.
    int32_t lastActiveTouchId = mPointerGesture.activeTouchId;
    int32_t activeTouchId = lastActiveTouchId;
    if (activeTouchId < 0) {
        if (!mCurrentCookedState.fingerIdBits.isEmpty()) {
            activeTouchId = mPointerGesture.activeTouchId =
                    mCurrentCookedState.fingerIdBits.firstMarkedBit();
            mPointerGesture.firstTouchTime = when;
        }
    } else if (!mCurrentCookedState.fingerIdBits.hasBit(activeTouchId)) {
        if (!mCurrentCookedState.fingerIdBits.isEmpty()) {
            activeTouchId = mPointerGesture.activeTouchId =
                    mCurrentCookedState.fingerIdBits.firstMarkedBit();
        } else {
            activeTouchId = mPointerGesture.activeTouchId = -1;
        }
    }

    // Determine whether we are in quiet time.
    bool isQuietTime = false;
    if (activeTouchId < 0) {
        mPointerGesture.resetQuietTime();
    } else {
        isQuietTime = when < mPointerGesture.quietTime + mConfig.pointerGestureQuietInterval;
        if (!isQuietTime) {
            if ((mPointerGesture.lastGestureMode == PointerGesture::PRESS
                    || mPointerGesture.lastGestureMode == PointerGesture::SWIPE
                    || mPointerGesture.lastGestureMode == PointerGesture::FREEFORM)
                    && currentFingerCount < 2) {
                // Enter quiet time when exiting swipe or freeform state.
                // This is to prevent accidentally entering the hover state and flinging the
                // pointer when finishing a swipe and there is still one pointer left onscreen.
                isQuietTime = true;
            } else if (mPointerGesture.lastGestureMode == PointerGesture::BUTTON_CLICK_OR_DRAG
                    && currentFingerCount >= 2
                    && !isPointerDown(mCurrentRawState.buttonState)) {
                // Enter quiet time when releasing the button and there are still two or more
                // fingers down.  This may indicate that one finger was used to press the button
                // but it has not gone up yet.
                isQuietTime = true;
            }
            if (isQuietTime) {
                mPointerGesture.quietTime = when;
            }
        }
    }

    // Switch states based on button and pointer state.
    if (isQuietTime) {
        // Case 1: Quiet time. (QUIET)
#if DEBUG_GESTURES
        ALOGD("Gestures: QUIET for next %0.3fms", (mPointerGesture.quietTime
                + mConfig.pointerGestureQuietInterval - when) * 0.000001f);
#endif
        if (mPointerGesture.lastGestureMode != PointerGesture::QUIET) {
            *outFinishPreviousGesture = true;
        }

        mPointerGesture.activeGestureId = -1;
        mPointerGesture.currentGestureMode = PointerGesture::QUIET;
        mPointerGesture.currentGestureIdBits.clear();

        mPointerVelocityControl.reset();
    } else if (isPointerDown(mCurrentRawState.buttonState)) {
        // Case 2: Button is pressed. (BUTTON_CLICK_OR_DRAG)
        // The pointer follows the active touch point.
        // Emit DOWN, MOVE, UP events at the pointer location.
        //
        // Only the active touch matters; other fingers are ignored.  This policy helps
        // to handle the case where the user places a second finger on the touch pad
        // to apply the necessary force to depress an integrated button below the surface.
        // We don't want the second finger to be delivered to applications.
        //
        // For this to work well, we need to make sure to track the pointer that is really
        // active.  If the user first puts one finger down to click then adds another
        // finger to drag then the active pointer should switch to the finger that is
        // being dragged.
#if DEBUG_GESTURES
        ALOGD("Gestures: BUTTON_CLICK_OR_DRAG activeTouchId=%d, "
                "currentFingerCount=%d", activeTouchId, currentFingerCount);
#endif
        // Reset state when just starting.
        if (mPointerGesture.lastGestureMode != PointerGesture::BUTTON_CLICK_OR_DRAG) {
            *outFinishPreviousGesture = true;
            mPointerGesture.activeGestureId = 0;
        }

        // Switch pointers if needed.
        // Find the fastest pointer and follow it.
        if (activeTouchId >= 0 && currentFingerCount > 1) {
            int32_t bestId = -1;
            float bestSpeed = mConfig.pointerGestureDragMinSwitchSpeed;
            for (BitSet32 idBits(mCurrentCookedState.fingerIdBits); !idBits.isEmpty(); ) {
                uint32_t id = idBits.clearFirstMarkedBit();
                float vx, vy;
                if (mPointerGesture.velocityTracker.getVelocity(id, &vx, &vy)) {
                    float speed = hypotf(vx, vy);
                    if (speed > bestSpeed) {
                        bestId = id;
                        bestSpeed = speed;
                    }
                }
            }
            if (bestId >= 0 && bestId != activeTouchId) {
                mPointerGesture.activeTouchId = activeTouchId = bestId;
#if DEBUG_GESTURES
                ALOGD("Gestures: BUTTON_CLICK_OR_DRAG switched pointers, "
                        "bestId=%d, bestSpeed=%0.3f", bestId, bestSpeed);
#endif
            }
        }

        float deltaX = 0, deltaY = 0;
        if (activeTouchId >= 0 && mLastCookedState.fingerIdBits.hasBit(activeTouchId)) {
            const RawPointerData::Pointer& currentPointer =
                    mCurrentRawState.rawPointerData.pointerForId(activeTouchId);
            const RawPointerData::Pointer& lastPointer =
                    mLastRawState.rawPointerData.pointerForId(activeTouchId);
            deltaX = (currentPointer.x - lastPointer.x) * mPointerXMovementScale;
            deltaY = (currentPointer.y - lastPointer.y) * mPointerYMovementScale;

            rotateDelta(mSurfaceOrientation, &deltaX, &deltaY);
            mPointerVelocityControl.move(when, &deltaX, &deltaY);

            // Move the pointer using a relative motion.
            // When using spots, the click will occur at the position of the anchor
            // spot and all other spots will move there.
            mPointerController->move(deltaX, deltaY);
        } else {
            mPointerVelocityControl.reset();
        }

        float x, y;
        mPointerController->getPosition(&x, &y);

        mPointerGesture.currentGestureMode = PointerGesture::BUTTON_CLICK_OR_DRAG;
        mPointerGesture.currentGestureIdBits.clear();
        mPointerGesture.currentGestureIdBits.markBit(mPointerGesture.activeGestureId);
        mPointerGesture.currentGestureIdToIndex[mPointerGesture.activeGestureId] = 0;
        mPointerGesture.currentGestureProperties[0].clear();
        mPointerGesture.currentGestureProperties[0].id = mPointerGesture.activeGestureId;
        mPointerGesture.currentGestureProperties[0].toolType = AMOTION_EVENT_TOOL_TYPE_FINGER;
        mPointerGesture.currentGestureCoords[0].clear();
        mPointerGesture.currentGestureCoords[0].setAxisValue(AMOTION_EVENT_AXIS_X, x);
        mPointerGesture.currentGestureCoords[0].setAxisValue(AMOTION_EVENT_AXIS_Y, y);
        mPointerGesture.currentGestureCoords[0].setAxisValue(AMOTION_EVENT_AXIS_PRESSURE, 1.0f);
    } else if (currentFingerCount == 0) {
        // Case 3. No fingers down and button is not pressed. (NEUTRAL)
        if (mPointerGesture.lastGestureMode != PointerGesture::NEUTRAL) {
            *outFinishPreviousGesture = true;
        }

        // Watch for taps coming out of HOVER or TAP_DRAG mode.
        // Checking for taps after TAP_DRAG allows us to detect double-taps.
        bool tapped = false;
        if ((mPointerGesture.lastGestureMode == PointerGesture::HOVER
                || mPointerGesture.lastGestureMode == PointerGesture::TAP_DRAG)
                && lastFingerCount == 1) {
            if (when <= mPointerGesture.tapDownTime + mConfig.pointerGestureTapInterval) {
                float x, y;
                mPointerController->getPosition(&x, &y);
                if (fabs(x - mPointerGesture.tapX) <= mConfig.pointerGestureTapSlop
                        && fabs(y - mPointerGesture.tapY) <= mConfig.pointerGestureTapSlop) {
#if DEBUG_GESTURES
                    ALOGD("Gestures: TAP");
#endif

                    mPointerGesture.tapUpTime = when;
                    getContext()->requestTimeoutAtTime(when
                            + mConfig.pointerGestureTapDragInterval);

                    mPointerGesture.activeGestureId = 0;
                    mPointerGesture.currentGestureMode = PointerGesture::TAP;
                    mPointerGesture.currentGestureIdBits.clear();
                    mPointerGesture.currentGestureIdBits.markBit(
                            mPointerGesture.activeGestureId);
                    mPointerGesture.currentGestureIdToIndex[
                            mPointerGesture.activeGestureId] = 0;
                    mPointerGesture.currentGestureProperties[0].clear();
                    mPointerGesture.currentGestureProperties[0].id =
                            mPointerGesture.activeGestureId;
                    mPointerGesture.currentGestureProperties[0].toolType =
                            AMOTION_EVENT_TOOL_TYPE_FINGER;
                    mPointerGesture.currentGestureCoords[0].clear();
                    mPointerGesture.currentGestureCoords[0].setAxisValue(
                            AMOTION_EVENT_AXIS_X, mPointerGesture.tapX);
                    mPointerGesture.currentGestureCoords[0].setAxisValue(
                            AMOTION_EVENT_AXIS_Y, mPointerGesture.tapY);
                    mPointerGesture.currentGestureCoords[0].setAxisValue(
                            AMOTION_EVENT_AXIS_PRESSURE, 1.0f);

                    tapped = true;
                } else {
#if DEBUG_GESTURES
                    ALOGD("Gestures: Not a TAP, deltaX=%f, deltaY=%f",
                            x - mPointerGesture.tapX,
                            y - mPointerGesture.tapY);
#endif
                }
            } else {
#if DEBUG_GESTURES
                if (mPointerGesture.tapDownTime != LLONG_MIN) {
                    ALOGD("Gestures: Not a TAP, %0.3fms since down",
                            (when - mPointerGesture.tapDownTime) * 0.000001f);
                } else {
                    ALOGD("Gestures: Not a TAP, incompatible mode transitions");
                }
#endif
            }
        }

        mPointerVelocityControl.reset();

        if (!tapped) {
#if DEBUG_GESTURES
            ALOGD("Gestures: NEUTRAL");
#endif
            mPointerGesture.activeGestureId = -1;
            mPointerGesture.currentGestureMode = PointerGesture::NEUTRAL;
            mPointerGesture.currentGestureIdBits.clear();
        }
    } else if (currentFingerCount == 1) {
        // Case 4. Exactly one finger down, button is not pressed. (HOVER or TAP_DRAG)
        // The pointer follows the active touch point.
        // When in HOVER, emit HOVER_MOVE events at the pointer location.
        // When in TAP_DRAG, emit MOVE events at the pointer location.
        ALOG_ASSERT(activeTouchId >= 0);

        mPointerGesture.currentGestureMode = PointerGesture::HOVER;
        if (mPointerGesture.lastGestureMode == PointerGesture::TAP) {
            if (when <= mPointerGesture.tapUpTime + mConfig.pointerGestureTapDragInterval) {
                float x, y;
                mPointerController->getPosition(&x, &y);
                if (fabs(x - mPointerGesture.tapX) <= mConfig.pointerGestureTapSlop
                        && fabs(y - mPointerGesture.tapY) <= mConfig.pointerGestureTapSlop) {
                    mPointerGesture.currentGestureMode = PointerGesture::TAP_DRAG;
                } else {
#if DEBUG_GESTURES
                    ALOGD("Gestures: Not a TAP_DRAG, deltaX=%f, deltaY=%f",
                            x - mPointerGesture.tapX,
                            y - mPointerGesture.tapY);
#endif
                }
            } else {
#if DEBUG_GESTURES
                ALOGD("Gestures: Not a TAP_DRAG, %0.3fms time since up",
                        (when - mPointerGesture.tapUpTime) * 0.000001f);
#endif
            }
        } else if (mPointerGesture.lastGestureMode == PointerGesture::TAP_DRAG) {
            mPointerGesture.currentGestureMode = PointerGesture::TAP_DRAG;
        }

        float deltaX = 0, deltaY = 0;
        if (mLastCookedState.fingerIdBits.hasBit(activeTouchId)) {
            const RawPointerData::Pointer& currentPointer =
                    mCurrentRawState.rawPointerData.pointerForId(activeTouchId);
            const RawPointerData::Pointer& lastPointer =
                    mLastRawState.rawPointerData.pointerForId(activeTouchId);
            deltaX = (currentPointer.x - lastPointer.x) * mPointerXMovementScale;
            deltaY = (currentPointer.y - lastPointer.y) * mPointerYMovementScale;

            rotateDelta(mSurfaceOrientation, &deltaX, &deltaY);
            mPointerVelocityControl.move(when, &deltaX, &deltaY);

            // Move the pointer using a relative motion.
            // When using spots, the hover or drag will occur at the position of the anchor spot.
            mPointerController->move(deltaX, deltaY);
        } else {
            mPointerVelocityControl.reset();
        }

        bool down;
        if (mPointerGesture.currentGestureMode == PointerGesture::TAP_DRAG) {
#if DEBUG_GESTURES
            ALOGD("Gestures: TAP_DRAG");
#endif
            down = true;
        } else {
#if DEBUG_GESTURES
            ALOGD("Gestures: HOVER");
#endif
            if (mPointerGesture.lastGestureMode != PointerGesture::HOVER) {
                *outFinishPreviousGesture = true;
            }
            mPointerGesture.activeGestureId = 0;
            down = false;
        }

        float x, y;
        mPointerController->getPosition(&x, &y);

        mPointerGesture.currentGestureIdBits.clear();
        mPointerGesture.currentGestureIdBits.markBit(mPointerGesture.activeGestureId);
        mPointerGesture.currentGestureIdToIndex[mPointerGesture.activeGestureId] = 0;
        mPointerGesture.currentGestureProperties[0].clear();
        mPointerGesture.currentGestureProperties[0].id = mPointerGesture.activeGestureId;
        mPointerGesture.currentGestureProperties[0].toolType =
                AMOTION_EVENT_TOOL_TYPE_FINGER;
        mPointerGesture.currentGestureCoords[0].clear();
        mPointerGesture.currentGestureCoords[0].setAxisValue(AMOTION_EVENT_AXIS_X, x);
        mPointerGesture.currentGestureCoords[0].setAxisValue(AMOTION_EVENT_AXIS_Y, y);
        mPointerGesture.currentGestureCoords[0].setAxisValue(AMOTION_EVENT_AXIS_PRESSURE,
                down ? 1.0f : 0.0f);

        if (lastFingerCount == 0 && currentFingerCount != 0) {
            mPointerGesture.resetTap();
            mPointerGesture.tapDownTime = when;
            mPointerGesture.tapX = x;
            mPointerGesture.tapY = y;
        }
    } else {
        // Case 5. At least two fingers down, button is not pressed. (PRESS, SWIPE or FREEFORM)
        // We need to provide feedback for each finger that goes down so we cannot wait
        // for the fingers to move before deciding what to do.
        //
        // The ambiguous case is deciding what to do when there are two fingers down but they
        // have not moved enough to determine whether they are part of a drag or part of a
        // freeform gesture, or just a press or long-press at the pointer location.
        //
        // When there are two fingers we start with the PRESS hypothesis and we generate a
        // down at the pointer location.
        //
        // When the two fingers move enough or when additional fingers are added, we make
        // a decision to transition into SWIPE or FREEFORM mode accordingly.
        ALOG_ASSERT(activeTouchId >= 0);

        bool settled = when >= mPointerGesture.firstTouchTime
                + mConfig.pointerGestureMultitouchSettleInterval;
        if (mPointerGesture.lastGestureMode != PointerGesture::PRESS
                && mPointerGesture.lastGestureMode != PointerGesture::SWIPE
                && mPointerGesture.lastGestureMode != PointerGesture::FREEFORM) {
            *outFinishPreviousGesture = true;
        } else if (!settled && currentFingerCount > lastFingerCount) {
            // Additional pointers have gone down but not yet settled.
            // Reset the gesture.
#if DEBUG_GESTURES
            ALOGD("Gestures: Resetting gesture since additional pointers went down for MULTITOUCH, "
                    "settle time remaining %0.3fms", (mPointerGesture.firstTouchTime
                            + mConfig.pointerGestureMultitouchSettleInterval - when)
                            * 0.000001f);
#endif
            *outCancelPreviousGesture = true;
        } else {
            // Continue previous gesture.
            mPointerGesture.currentGestureMode = mPointerGesture.lastGestureMode;
        }

        if (*outFinishPreviousGesture || *outCancelPreviousGesture) {
            mPointerGesture.currentGestureMode = PointerGesture::PRESS;
            mPointerGesture.activeGestureId = 0;
            mPointerGesture.referenceIdBits.clear();
            mPointerVelocityControl.reset();

            // Use the centroid and pointer location as the reference points for the gesture.
#if DEBUG_GESTURES
            ALOGD("Gestures: Using centroid as reference for MULTITOUCH, "
                    "settle time remaining %0.3fms", (mPointerGesture.firstTouchTime
                            + mConfig.pointerGestureMultitouchSettleInterval - when)
                            * 0.000001f);
#endif
            mCurrentRawState.rawPointerData.getCentroidOfTouchingPointers(
                    &mPointerGesture.referenceTouchX,
                    &mPointerGesture.referenceTouchY);
            mPointerController->getPosition(&mPointerGesture.referenceGestureX,
                    &mPointerGesture.referenceGestureY);
        }

        // Clear the reference deltas for fingers not yet included in the reference calculation.
        for (BitSet32 idBits(mCurrentCookedState.fingerIdBits.value
                & ~mPointerGesture.referenceIdBits.value); !idBits.isEmpty(); ) {
            uint32_t id = idBits.clearFirstMarkedBit();
            mPointerGesture.referenceDeltas[id].dx = 0;
            mPointerGesture.referenceDeltas[id].dy = 0;
        }
        mPointerGesture.referenceIdBits = mCurrentCookedState.fingerIdBits;

        // Add delta for all fingers and calculate a common movement delta.
        float commonDeltaX = 0, commonDeltaY = 0;
        BitSet32 commonIdBits(mLastCookedState.fingerIdBits.value
                & mCurrentCookedState.fingerIdBits.value);
        for (BitSet32 idBits(commonIdBits); !idBits.isEmpty(); ) {
            bool first = (idBits == commonIdBits);
            uint32_t id = idBits.clearFirstMarkedBit();
            const RawPointerData::Pointer& cpd = mCurrentRawState.rawPointerData.pointerForId(id);
            const RawPointerData::Pointer& lpd = mLastRawState.rawPointerData.pointerForId(id);
            PointerGesture::Delta& delta = mPointerGesture.referenceDeltas[id];
            delta.dx += cpd.x - lpd.x;
            delta.dy += cpd.y - lpd.y;

            if (first) {
                commonDeltaX = delta.dx;
                commonDeltaY = delta.dy;
            } else {
                commonDeltaX = calculateCommonVector(commonDeltaX, delta.dx);
                commonDeltaY = calculateCommonVector(commonDeltaY, delta.dy);
            }
        }

        // Consider transitions from PRESS to SWIPE or MULTITOUCH.
        if (mPointerGesture.currentGestureMode == PointerGesture::PRESS) {
            float dist[MAX_POINTER_ID + 1];
            int32_t distOverThreshold = 0;
            for (BitSet32 idBits(mPointerGesture.referenceIdBits); !idBits.isEmpty(); ) {
                uint32_t id = idBits.clearFirstMarkedBit();
                PointerGesture::Delta& delta = mPointerGesture.referenceDeltas[id];
                dist[id] = hypotf(delta.dx * mPointerXZoomScale,
                        delta.dy * mPointerYZoomScale);
                if (dist[id] > mConfig.pointerGestureMultitouchMinDistance) {
                    distOverThreshold += 1;
                }
            }

            // Only transition when at least two pointers have moved further than
            // the minimum distance threshold.
            if (distOverThreshold >= 2) {
                if (currentFingerCount > 2) {
                    // There are more than two pointers, switch to FREEFORM.
#if DEBUG_GESTURES
                    ALOGD("Gestures: PRESS transitioned to FREEFORM, number of pointers %d > 2",
                            currentFingerCount);
#endif
                    *outCancelPreviousGesture = true;
                    mPointerGesture.currentGestureMode = PointerGesture::FREEFORM;
                } else {
                    // There are exactly two pointers.
                    BitSet32 idBits(mCurrentCookedState.fingerIdBits);
                    uint32_t id1 = idBits.clearFirstMarkedBit();
                    uint32_t id2 = idBits.firstMarkedBit();
                    const RawPointerData::Pointer& p1 =
                            mCurrentRawState.rawPointerData.pointerForId(id1);
                    const RawPointerData::Pointer& p2 =
                            mCurrentRawState.rawPointerData.pointerForId(id2);
                    float mutualDistance = distance(p1.x, p1.y, p2.x, p2.y);
                    if (mutualDistance > mPointerGestureMaxSwipeWidth) {
                        // There are two pointers but they are too far apart for a SWIPE,
                        // switch to FREEFORM.
#if DEBUG_GESTURES
                        ALOGD("Gestures: PRESS transitioned to FREEFORM, distance %0.3f > %0.3f",
                                mutualDistance, mPointerGestureMaxSwipeWidth);
#endif
                        *outCancelPreviousGesture = true;
                        mPointerGesture.currentGestureMode = PointerGesture::FREEFORM;
                    } else {
                        // There are two pointers.  Wait for both pointers to start moving
                        // before deciding whether this is a SWIPE or FREEFORM gesture.
                        float dist1 = dist[id1];
                        float dist2 = dist[id2];
                        if (dist1 >= mConfig.pointerGestureMultitouchMinDistance
                                && dist2 >= mConfig.pointerGestureMultitouchMinDistance) {
                            // Calculate the dot product of the displacement vectors.
                            // When the vectors are oriented in approximately the same direction,
                            // the angle betweeen them is near zero and the cosine of the angle
                            // approches 1.0.  Recall that dot(v1, v2) = cos(angle) * mag(v1) * mag(v2).
                            PointerGesture::Delta& delta1 = mPointerGesture.referenceDeltas[id1];
                            PointerGesture::Delta& delta2 = mPointerGesture.referenceDeltas[id2];
                            float dx1 = delta1.dx * mPointerXZoomScale;
                            float dy1 = delta1.dy * mPointerYZoomScale;
                            float dx2 = delta2.dx * mPointerXZoomScale;
                            float dy2 = delta2.dy * mPointerYZoomScale;
                            float dot = dx1 * dx2 + dy1 * dy2;
                            float cosine = dot / (dist1 * dist2); // denominator always > 0
                            if (cosine >= mConfig.pointerGestureSwipeTransitionAngleCosine) {
                                // Pointers are moving in the same direction.  Switch to SWIPE.
#if DEBUG_GESTURES
                                ALOGD("Gestures: PRESS transitioned to SWIPE, "
                                        "dist1 %0.3f >= %0.3f, dist2 %0.3f >= %0.3f, "
                                        "cosine %0.3f >= %0.3f",
                                        dist1, mConfig.pointerGestureMultitouchMinDistance,
                                        dist2, mConfig.pointerGestureMultitouchMinDistance,
                                        cosine, mConfig.pointerGestureSwipeTransitionAngleCosine);
#endif
                                mPointerGesture.currentGestureMode = PointerGesture::SWIPE;
                            } else {
                                // Pointers are moving in different directions.  Switch to FREEFORM.
#if DEBUG_GESTURES
                                ALOGD("Gestures: PRESS transitioned to FREEFORM, "
                                        "dist1 %0.3f >= %0.3f, dist2 %0.3f >= %0.3f, "
                                        "cosine %0.3f < %0.3f",
                                        dist1, mConfig.pointerGestureMultitouchMinDistance,
                                        dist2, mConfig.pointerGestureMultitouchMinDistance,
                                        cosine, mConfig.pointerGestureSwipeTransitionAngleCosine);
#endif
                                *outCancelPreviousGesture = true;
                                mPointerGesture.currentGestureMode = PointerGesture::FREEFORM;
                            }
                        }
                    }
                }
            }
        } else if (mPointerGesture.currentGestureMode == PointerGesture::SWIPE) {
            // Switch from SWIPE to FREEFORM if additional pointers go down.
            // Cancel previous gesture.
            if (currentFingerCount > 2) {
#if DEBUG_GESTURES
                ALOGD("Gestures: SWIPE transitioned to FREEFORM, number of pointers %d > 2",
                        currentFingerCount);
#endif
                *outCancelPreviousGesture = true;
                mPointerGesture.currentGestureMode = PointerGesture::FREEFORM;
            }
        }

        // Move the reference points based on the overall group motion of the fingers
        // except in PRESS mode while waiting for a transition to occur.
        if (mPointerGesture.currentGestureMode != PointerGesture::PRESS
                && (commonDeltaX || commonDeltaY)) {
            for (BitSet32 idBits(mPointerGesture.referenceIdBits); !idBits.isEmpty(); ) {
                uint32_t id = idBits.clearFirstMarkedBit();
                PointerGesture::Delta& delta = mPointerGesture.referenceDeltas[id];
                delta.dx = 0;
                delta.dy = 0;
            }

            mPointerGesture.referenceTouchX += commonDeltaX;
            mPointerGesture.referenceTouchY += commonDeltaY;

            commonDeltaX *= mPointerXMovementScale;
            commonDeltaY *= mPointerYMovementScale;

            rotateDelta(mSurfaceOrientation, &commonDeltaX, &commonDeltaY);
            mPointerVelocityControl.move(when, &commonDeltaX, &commonDeltaY);

            mPointerGesture.referenceGestureX += commonDeltaX;
            mPointerGesture.referenceGestureY += commonDeltaY;
        }

        // Report gestures.
        if (mPointerGesture.currentGestureMode == PointerGesture::PRESS
                || mPointerGesture.currentGestureMode == PointerGesture::SWIPE) {
            // PRESS or SWIPE mode.
#if DEBUG_GESTURES
            ALOGD("Gestures: PRESS or SWIPE activeTouchId=%d,"
                    "activeGestureId=%d, currentTouchPointerCount=%d",
                    activeTouchId, mPointerGesture.activeGestureId, currentFingerCount);
#endif
            ALOG_ASSERT(mPointerGesture.activeGestureId >= 0);

            mPointerGesture.currentGestureIdBits.clear();
            mPointerGesture.currentGestureIdBits.markBit(mPointerGesture.activeGestureId);
            mPointerGesture.currentGestureIdToIndex[mPointerGesture.activeGestureId] = 0;
            mPointerGesture.currentGestureProperties[0].clear();
            mPointerGesture.currentGestureProperties[0].id = mPointerGesture.activeGestureId;
            mPointerGesture.currentGestureProperties[0].toolType =
                    AMOTION_EVENT_TOOL_TYPE_FINGER;
            mPointerGesture.currentGestureCoords[0].clear();
            mPointerGesture.currentGestureCoords[0].setAxisValue(AMOTION_EVENT_AXIS_X,
                    mPointerGesture.referenceGestureX);
            mPointerGesture.currentGestureCoords[0].setAxisValue(AMOTION_EVENT_AXIS_Y,
                    mPointerGesture.referenceGestureY);
            mPointerGesture.currentGestureCoords[0].setAxisValue(AMOTION_EVENT_AXIS_PRESSURE, 1.0f);
        } else if (mPointerGesture.currentGestureMode == PointerGesture::FREEFORM) {
            // FREEFORM mode.
#if DEBUG_GESTURES
            ALOGD("Gestures: FREEFORM activeTouchId=%d,"
                    "activeGestureId=%d, currentTouchPointerCount=%d",
                    activeTouchId, mPointerGesture.activeGestureId, currentFingerCount);
#endif
            ALOG_ASSERT(mPointerGesture.activeGestureId >= 0);

            mPointerGesture.currentGestureIdBits.clear();

            BitSet32 mappedTouchIdBits;
            BitSet32 usedGestureIdBits;
            if (mPointerGesture.lastGestureMode != PointerGesture::FREEFORM) {
                // Initially, assign the active gesture id to the active touch point
                // if there is one.  No other touch id bits are mapped yet.
                if (!*outCancelPreviousGesture) {
                    mappedTouchIdBits.markBit(activeTouchId);
                    usedGestureIdBits.markBit(mPointerGesture.activeGestureId);
                    mPointerGesture.freeformTouchToGestureIdMap[activeTouchId] =
                            mPointerGesture.activeGestureId;
                } else {
                    mPointerGesture.activeGestureId = -1;
                }
            } else {
                // Otherwise, assume we mapped all touches from the previous frame.
                // Reuse all mappings that are still applicable.
                mappedTouchIdBits.value = mLastCookedState.fingerIdBits.value
                        & mCurrentCookedState.fingerIdBits.value;
                usedGestureIdBits = mPointerGesture.lastGestureIdBits;

                // Check whether we need to choose a new active gesture id because the
                // current went went up.
                for (BitSet32 upTouchIdBits(mLastCookedState.fingerIdBits.value
                        & ~mCurrentCookedState.fingerIdBits.value);
                        !upTouchIdBits.isEmpty(); ) {
                    uint32_t upTouchId = upTouchIdBits.clearFirstMarkedBit();
                    uint32_t upGestureId = mPointerGesture.freeformTouchToGestureIdMap[upTouchId];
                    if (upGestureId == uint32_t(mPointerGesture.activeGestureId)) {
                        mPointerGesture.activeGestureId = -1;
                        break;
                    }
                }
            }

#if DEBUG_GESTURES
            ALOGD("Gestures: FREEFORM follow up "
                    "mappedTouchIdBits=0x%08x, usedGestureIdBits=0x%08x, "
                    "activeGestureId=%d",
                    mappedTouchIdBits.value, usedGestureIdBits.value,
                    mPointerGesture.activeGestureId);
#endif

            BitSet32 idBits(mCurrentCookedState.fingerIdBits);
            for (uint32_t i = 0; i < currentFingerCount; i++) {
                uint32_t touchId = idBits.clearFirstMarkedBit();
                uint32_t gestureId;
                if (!mappedTouchIdBits.hasBit(touchId)) {
                    gestureId = usedGestureIdBits.markFirstUnmarkedBit();
                    mPointerGesture.freeformTouchToGestureIdMap[touchId] = gestureId;
#if DEBUG_GESTURES
                    ALOGD("Gestures: FREEFORM "
                            "new mapping for touch id %d -> gesture id %d",
                            touchId, gestureId);
#endif
                } else {
                    gestureId = mPointerGesture.freeformTouchToGestureIdMap[touchId];
#if DEBUG_GESTURES
                    ALOGD("Gestures: FREEFORM "
                            "existing mapping for touch id %d -> gesture id %d",
                            touchId, gestureId);
#endif
                }
                mPointerGesture.currentGestureIdBits.markBit(gestureId);
                mPointerGesture.currentGestureIdToIndex[gestureId] = i;

                const RawPointerData::Pointer& pointer =
                        mCurrentRawState.rawPointerData.pointerForId(touchId);
                float deltaX = (pointer.x - mPointerGesture.referenceTouchX)
                        * mPointerXZoomScale;
                float deltaY = (pointer.y - mPointerGesture.referenceTouchY)
                        * mPointerYZoomScale;
                rotateDelta(mSurfaceOrientation, &deltaX, &deltaY);

                mPointerGesture.currentGestureProperties[i].clear();
                mPointerGesture.currentGestureProperties[i].id = gestureId;
                mPointerGesture.currentGestureProperties[i].toolType =
                        AMOTION_EVENT_TOOL_TYPE_FINGER;
                mPointerGesture.currentGestureCoords[i].clear();
                mPointerGesture.currentGestureCoords[i].setAxisValue(
                        AMOTION_EVENT_AXIS_X, mPointerGesture.referenceGestureX + deltaX);
                mPointerGesture.currentGestureCoords[i].setAxisValue(
                        AMOTION_EVENT_AXIS_Y, mPointerGesture.referenceGestureY + deltaY);
                mPointerGesture.currentGestureCoords[i].setAxisValue(
                        AMOTION_EVENT_AXIS_PRESSURE, 1.0f);
            }

            if (mPointerGesture.activeGestureId < 0) {
                mPointerGesture.activeGestureId =
                        mPointerGesture.currentGestureIdBits.firstMarkedBit();
#if DEBUG_GESTURES
                ALOGD("Gestures: FREEFORM new "
                        "activeGestureId=%d", mPointerGesture.activeGestureId);
#endif
            }
        }
    }

    mPointerController->setButtonState(mCurrentRawState.buttonState);

#if DEBUG_GESTURES
    ALOGD("Gestures: finishPreviousGesture=%s, cancelPreviousGesture=%s, "
            "currentGestureMode=%d, currentGestureIdBits=0x%08x, "
            "lastGestureMode=%d, lastGestureIdBits=0x%08x",
            toString(*outFinishPreviousGesture), toString(*outCancelPreviousGesture),
            mPointerGesture.currentGestureMode, mPointerGesture.currentGestureIdBits.value,
            mPointerGesture.lastGestureMode, mPointerGesture.lastGestureIdBits.value);
    for (BitSet32 idBits = mPointerGesture.currentGestureIdBits; !idBits.isEmpty(); ) {
        uint32_t id = idBits.clearFirstMarkedBit();
        uint32_t index = mPointerGesture.currentGestureIdToIndex[id];
        const PointerProperties& properties = mPointerGesture.currentGestureProperties[index];
        const PointerCoords& coords = mPointerGesture.currentGestureCoords[index];
        ALOGD("  currentGesture[%d]: index=%d, toolType=%d, "
                "x=%0.3f, y=%0.3f, pressure=%0.3f",
                id, index, properties.toolType,
                coords.getAxisValue(AMOTION_EVENT_AXIS_X),
                coords.getAxisValue(AMOTION_EVENT_AXIS_Y),
                coords.getAxisValue(AMOTION_EVENT_AXIS_PRESSURE));
    }
    for (BitSet32 idBits = mPointerGesture.lastGestureIdBits; !idBits.isEmpty(); ) {
        uint32_t id = idBits.clearFirstMarkedBit();
        uint32_t index = mPointerGesture.lastGestureIdToIndex[id];
        const PointerProperties& properties = mPointerGesture.lastGestureProperties[index];
        const PointerCoords& coords = mPointerGesture.lastGestureCoords[index];
        ALOGD("  lastGesture[%d]: index=%d, toolType=%d, "
                "x=%0.3f, y=%0.3f, pressure=%0.3f",
                id, index, properties.toolType,
                coords.getAxisValue(AMOTION_EVENT_AXIS_X),
                coords.getAxisValue(AMOTION_EVENT_AXIS_Y),
                coords.getAxisValue(AMOTION_EVENT_AXIS_PRESSURE));
    }
#endif
    return true;
}

void TouchInputMapper::dispatchPointerStylus(nsecs_t when, uint32_t policyFlags) {
    mPointerSimple.currentCoords.clear();
    mPointerSimple.currentProperties.clear();

    bool down, hovering;
    if (!mCurrentCookedState.stylusIdBits.isEmpty()) {
        uint32_t id = mCurrentCookedState.stylusIdBits.firstMarkedBit();
        uint32_t index = mCurrentCookedState.cookedPointerData.idToIndex[id];
        float x = mCurrentCookedState.cookedPointerData.pointerCoords[index].getX();
        float y = mCurrentCookedState.cookedPointerData.pointerCoords[index].getY();
        mPointerController->setPosition(x, y);

        hovering = mCurrentCookedState.cookedPointerData.hoveringIdBits.hasBit(id);
        down = !hovering;

        mPointerController->getPosition(&x, &y);
        mPointerSimple.currentCoords.copyFrom(
                mCurrentCookedState.cookedPointerData.pointerCoords[index]);
        mPointerSimple.currentCoords.setAxisValue(AMOTION_EVENT_AXIS_X, x);
        mPointerSimple.currentCoords.setAxisValue(AMOTION_EVENT_AXIS_Y, y);
        mPointerSimple.currentProperties.id = 0;
        mPointerSimple.currentProperties.toolType =
                mCurrentCookedState.cookedPointerData.pointerProperties[index].toolType;
    } else {
        down = false;
        hovering = false;
    }

    dispatchPointerSimple(when, policyFlags, down, hovering);
}

void TouchInputMapper::abortPointerStylus(nsecs_t when, uint32_t policyFlags) {
    abortPointerSimple(when, policyFlags);
}

void TouchInputMapper::dispatchPointerMouse(nsecs_t when, uint32_t policyFlags) {
    mPointerSimple.currentCoords.clear();
    mPointerSimple.currentProperties.clear();

    bool down, hovering;
    if (!mCurrentCookedState.mouseIdBits.isEmpty()) {
        uint32_t id = mCurrentCookedState.mouseIdBits.firstMarkedBit();
        uint32_t currentIndex = mCurrentRawState.rawPointerData.idToIndex[id];
        float deltaX = 0, deltaY = 0;
        if (mLastCookedState.mouseIdBits.hasBit(id)) {
            uint32_t lastIndex = mCurrentRawState.rawPointerData.idToIndex[id];
            deltaX = (mCurrentRawState.rawPointerData.pointers[currentIndex].x
                    - mLastRawState.rawPointerData.pointers[lastIndex].x)
                    * mPointerXMovementScale;
            deltaY = (mCurrentRawState.rawPointerData.pointers[currentIndex].y
                    - mLastRawState.rawPointerData.pointers[lastIndex].y)
                    * mPointerYMovementScale;

            rotateDelta(mSurfaceOrientation, &deltaX, &deltaY);
            mPointerVelocityControl.move(when, &deltaX, &deltaY);

            mPointerController->move(deltaX, deltaY);
        } else {
            mPointerVelocityControl.reset();
        }

        down = isPointerDown(mCurrentRawState.buttonState);
        hovering = !down;

        float x, y;
        mPointerController->getPosition(&x, &y);
        mPointerSimple.currentCoords.copyFrom(
                mCurrentCookedState.cookedPointerData.pointerCoords[currentIndex]);
        mPointerSimple.currentCoords.setAxisValue(AMOTION_EVENT_AXIS_X, x);
        mPointerSimple.currentCoords.setAxisValue(AMOTION_EVENT_AXIS_Y, y);
        mPointerSimple.currentCoords.setAxisValue(AMOTION_EVENT_AXIS_PRESSURE,
                hovering ? 0.0f : 1.0f);
        mPointerSimple.currentProperties.id = 0;
        mPointerSimple.currentProperties.toolType =
                mCurrentCookedState.cookedPointerData.pointerProperties[currentIndex].toolType;
    } else {
        mPointerVelocityControl.reset();

        down = false;
        hovering = false;
    }

    dispatchPointerSimple(when, policyFlags, down, hovering);
}

void TouchInputMapper::abortPointerMouse(nsecs_t when, uint32_t policyFlags) {
    abortPointerSimple(when, policyFlags);

    mPointerVelocityControl.reset();
}

void TouchInputMapper::dispatchPointerSimple(nsecs_t when, uint32_t policyFlags,
        bool down, bool hovering) {
    int32_t metaState = getContext()->getGlobalMetaState();
    int32_t displayId = mViewport.displayId;

    if (mPointerController != nullptr) {
        if (down || hovering) {
            mPointerController->setPresentation(PointerControllerInterface::PRESENTATION_POINTER);
            mPointerController->clearSpots();
            mPointerController->setButtonState(mCurrentRawState.buttonState);
            mPointerController->unfade(PointerControllerInterface::TRANSITION_IMMEDIATE);
        } else if (!down && !hovering && (mPointerSimple.down || mPointerSimple.hovering)) {
            mPointerController->fade(PointerControllerInterface::TRANSITION_GRADUAL);
        }
        displayId = mPointerController->getDisplayId();
    }

    if (mPointerSimple.down && !down) {
        mPointerSimple.down = false;

        // Send up.
        NotifyMotionArgs args(mContext->getNextSequenceNum(), when, getDeviceId(),
                mSource, displayId, policyFlags,
                AMOTION_EVENT_ACTION_UP, 0, 0, metaState, mLastRawState.buttonState,
                MotionClassification::NONE, AMOTION_EVENT_EDGE_FLAG_NONE, /* deviceTimestamp */ 0,
                1, &mPointerSimple.lastProperties, &mPointerSimple.lastCoords,
                mOrientedXPrecision, mOrientedYPrecision,
                mPointerSimple.downTime, /* videoFrames */ {});
        getListener()->notifyMotion(&args);
    }

    if (mPointerSimple.hovering && !hovering) {
        mPointerSimple.hovering = false;

        // Send hover exit.
        NotifyMotionArgs args(mContext->getNextSequenceNum(), when, getDeviceId(),
                mSource, displayId, policyFlags,
                AMOTION_EVENT_ACTION_HOVER_EXIT, 0, 0, metaState, mLastRawState.buttonState,
                MotionClassification::NONE, AMOTION_EVENT_EDGE_FLAG_NONE, /* deviceTimestamp */ 0,
                1, &mPointerSimple.lastProperties, &mPointerSimple.lastCoords,
                mOrientedXPrecision, mOrientedYPrecision,
                mPointerSimple.downTime, /* videoFrames */ {});
        getListener()->notifyMotion(&args);
    }

    if (down) {
        if (!mPointerSimple.down) {
            mPointerSimple.down = true;
            mPointerSimple.downTime = when;

            // Send down.
            NotifyMotionArgs args(mContext->getNextSequenceNum(), when, getDeviceId(),
                    mSource, displayId, policyFlags,
                    AMOTION_EVENT_ACTION_DOWN, 0, 0, metaState, mCurrentRawState.buttonState,
                    MotionClassification::NONE, AMOTION_EVENT_EDGE_FLAG_NONE,
                    /* deviceTimestamp */ 0,
                    1, &mPointerSimple.currentProperties, &mPointerSimple.currentCoords,
                    mOrientedXPrecision, mOrientedYPrecision,
                    mPointerSimple.downTime, /* videoFrames */ {});
            getListener()->notifyMotion(&args);
        }

        // Send move.
        NotifyMotionArgs args(mContext->getNextSequenceNum(), when, getDeviceId(),
                mSource, displayId, policyFlags,
                AMOTION_EVENT_ACTION_MOVE, 0, 0, metaState, mCurrentRawState.buttonState,
                MotionClassification::NONE, AMOTION_EVENT_EDGE_FLAG_NONE, /* deviceTimestamp */ 0,
                1, &mPointerSimple.currentProperties, &mPointerSimple.currentCoords,
                mOrientedXPrecision, mOrientedYPrecision,
                mPointerSimple.downTime, /* videoFrames */ {});
        getListener()->notifyMotion(&args);
    }

    if (hovering) {
        if (!mPointerSimple.hovering) {
            mPointerSimple.hovering = true;

            // Send hover enter.
            NotifyMotionArgs args(mContext->getNextSequenceNum(), when, getDeviceId(),
                    mSource, displayId, policyFlags,
                    AMOTION_EVENT_ACTION_HOVER_ENTER, 0, 0, metaState,
                    mCurrentRawState.buttonState, MotionClassification::NONE,
                    AMOTION_EVENT_EDGE_FLAG_NONE, /* deviceTimestamp */ 0,
                    1, &mPointerSimple.currentProperties, &mPointerSimple.currentCoords,
                    mOrientedXPrecision, mOrientedYPrecision,
                    mPointerSimple.downTime, /* videoFrames */ {});
            getListener()->notifyMotion(&args);
        }

        // Send hover move.
        NotifyMotionArgs args(mContext->getNextSequenceNum(), when, getDeviceId(),
                mSource, displayId, policyFlags,
                AMOTION_EVENT_ACTION_HOVER_MOVE, 0, 0, metaState,
                mCurrentRawState.buttonState, MotionClassification::NONE,
                AMOTION_EVENT_EDGE_FLAG_NONE, /* deviceTimestamp */ 0,
                1, &mPointerSimple.currentProperties, &mPointerSimple.currentCoords,
                mOrientedXPrecision, mOrientedYPrecision,
                mPointerSimple.downTime, /* videoFrames */ {});
        getListener()->notifyMotion(&args);
    }

    if (mCurrentRawState.rawVScroll || mCurrentRawState.rawHScroll) {
        float vscroll = mCurrentRawState.rawVScroll;
        float hscroll = mCurrentRawState.rawHScroll;
        mWheelYVelocityControl.move(when, nullptr, &vscroll);
        mWheelXVelocityControl.move(when, &hscroll, nullptr);

        // Send scroll.
        PointerCoords pointerCoords;
        pointerCoords.copyFrom(mPointerSimple.currentCoords);
        pointerCoords.setAxisValue(AMOTION_EVENT_AXIS_VSCROLL, vscroll);
        pointerCoords.setAxisValue(AMOTION_EVENT_AXIS_HSCROLL, hscroll);

        NotifyMotionArgs args(mContext->getNextSequenceNum(), when, getDeviceId(),
                mSource, displayId, policyFlags,
                AMOTION_EVENT_ACTION_SCROLL, 0, 0, metaState, mCurrentRawState.buttonState,
                MotionClassification::NONE, AMOTION_EVENT_EDGE_FLAG_NONE, /* deviceTimestamp */ 0,
                1, &mPointerSimple.currentProperties, &pointerCoords,
                mOrientedXPrecision, mOrientedYPrecision,
                mPointerSimple.downTime, /* videoFrames */ {});
        getListener()->notifyMotion(&args);
    }

    // Save state.
    if (down || hovering) {
        mPointerSimple.lastCoords.copyFrom(mPointerSimple.currentCoords);
        mPointerSimple.lastProperties.copyFrom(mPointerSimple.currentProperties);
    } else {
        mPointerSimple.reset();
    }
}

void TouchInputMapper::abortPointerSimple(nsecs_t when, uint32_t policyFlags) {
    mPointerSimple.currentCoords.clear();
    mPointerSimple.currentProperties.clear();

    dispatchPointerSimple(when, policyFlags, false, false);
}

void TouchInputMapper::dispatchMotion(nsecs_t when, uint32_t policyFlags, uint32_t source,
        int32_t action, int32_t actionButton, int32_t flags,
        int32_t metaState, int32_t buttonState, int32_t edgeFlags, uint32_t deviceTimestamp,
        const PointerProperties* properties, const PointerCoords* coords,
        const uint32_t* idToIndex, BitSet32 idBits, int32_t changedId,
        float xPrecision, float yPrecision, nsecs_t downTime) {
    PointerCoords pointerCoords[MAX_POINTERS];
    PointerProperties pointerProperties[MAX_POINTERS];
    uint32_t pointerCount = 0;
    while (!idBits.isEmpty()) {
        uint32_t id = idBits.clearFirstMarkedBit();
        uint32_t index = idToIndex[id];
        pointerProperties[pointerCount].copyFrom(properties[index]);
        pointerCoords[pointerCount].copyFrom(coords[index]);

        if (changedId >= 0 && id == uint32_t(changedId)) {
            action |= pointerCount << AMOTION_EVENT_ACTION_POINTER_INDEX_SHIFT;
        }

        pointerCount += 1;
    }

    ALOG_ASSERT(pointerCount != 0);

    if (changedId >= 0 && pointerCount == 1) {
        // Replace initial down and final up action.
        // We can compare the action without masking off the changed pointer index
        // because we know the index is 0.
        if (action == AMOTION_EVENT_ACTION_POINTER_DOWN) {
            action = AMOTION_EVENT_ACTION_DOWN;
        } else if (action == AMOTION_EVENT_ACTION_POINTER_UP) {
            action = AMOTION_EVENT_ACTION_UP;
        } else {
            // Can't happen.
            ALOG_ASSERT(false);
        }
    }
    const int32_t displayId = getAssociatedDisplay().value_or(ADISPLAY_ID_NONE);
    const int32_t deviceId = getDeviceId();
    std::vector<TouchVideoFrame> frames = mDevice->getEventHub()->getVideoFrames(deviceId);
    std::for_each(frames.begin(), frames.end(),
            [this](TouchVideoFrame& frame) { frame.rotate(this->mSurfaceOrientation); });
    NotifyMotionArgs args(mContext->getNextSequenceNum(), when, deviceId,
            source, displayId, policyFlags,
            action, actionButton, flags, metaState, buttonState, MotionClassification::NONE,
            edgeFlags, deviceTimestamp, pointerCount, pointerProperties, pointerCoords,
            xPrecision, yPrecision, downTime, std::move(frames));
    getListener()->notifyMotion(&args);
}

bool TouchInputMapper::updateMovedPointers(const PointerProperties* inProperties,
        const PointerCoords* inCoords, const uint32_t* inIdToIndex,
        PointerProperties* outProperties, PointerCoords* outCoords, const uint32_t* outIdToIndex,
        BitSet32 idBits) const {
    bool changed = false;
    while (!idBits.isEmpty()) {
        uint32_t id = idBits.clearFirstMarkedBit();
        uint32_t inIndex = inIdToIndex[id];
        uint32_t outIndex = outIdToIndex[id];

        const PointerProperties& curInProperties = inProperties[inIndex];
        const PointerCoords& curInCoords = inCoords[inIndex];
        PointerProperties& curOutProperties = outProperties[outIndex];
        PointerCoords& curOutCoords = outCoords[outIndex];

        if (curInProperties != curOutProperties) {
            curOutProperties.copyFrom(curInProperties);
            changed = true;
        }

        if (curInCoords != curOutCoords) {
            curOutCoords.copyFrom(curInCoords);
            changed = true;
        }
    }
    return changed;
}

void TouchInputMapper::fadePointer() {
    if (mPointerController != nullptr) {
        mPointerController->fade(PointerControllerInterface::TRANSITION_GRADUAL);
    }
}

void TouchInputMapper::cancelTouch(nsecs_t when) {
    abortPointerUsage(when, 0 /*policyFlags*/);
    abortTouches(when, 0 /* policyFlags*/);
}

bool TouchInputMapper::isPointInsideSurface(int32_t x, int32_t y) {
    const float scaledX = x * mXScale;
    const float scaledY = y * mYScale;
    return x >= mRawPointerAxes.x.minValue && x <= mRawPointerAxes.x.maxValue
            && scaledX >= mPhysicalLeft && scaledX <= mPhysicalLeft + mPhysicalWidth
            && y >= mRawPointerAxes.y.minValue && y <= mRawPointerAxes.y.maxValue
            && scaledY >= mPhysicalTop && scaledY <= mPhysicalTop + mPhysicalHeight;
}

const TouchInputMapper::VirtualKey* TouchInputMapper::findVirtualKeyHit(int32_t x, int32_t y) {

    for (const VirtualKey& virtualKey: mVirtualKeys) {
#if DEBUG_VIRTUAL_KEYS
        ALOGD("VirtualKeys: Hit test (%d, %d): keyCode=%d, scanCode=%d, "
                "left=%d, top=%d, right=%d, bottom=%d",
                x, y,
                virtualKey.keyCode, virtualKey.scanCode,
                virtualKey.hitLeft, virtualKey.hitTop,
                virtualKey.hitRight, virtualKey.hitBottom);
#endif

        if (virtualKey.isHit(x, y)) {
            return & virtualKey;
        }
    }

    return nullptr;
}

void TouchInputMapper::assignPointerIds(const RawState* last, RawState* current) {
    uint32_t currentPointerCount = current->rawPointerData.pointerCount;
    uint32_t lastPointerCount = last->rawPointerData.pointerCount;

    current->rawPointerData.clearIdBits();

    if (currentPointerCount == 0) {
        // No pointers to assign.
        return;
    }

    if (lastPointerCount == 0) {
        // All pointers are new.
        for (uint32_t i = 0; i < currentPointerCount; i++) {
            uint32_t id = i;
            current->rawPointerData.pointers[i].id = id;
            current->rawPointerData.idToIndex[id] = i;
            current->rawPointerData.markIdBit(id, current->rawPointerData.isHovering(i));
        }
        return;
    }

    if (currentPointerCount == 1 && lastPointerCount == 1
            && current->rawPointerData.pointers[0].toolType
                    == last->rawPointerData.pointers[0].toolType) {
        // Only one pointer and no change in count so it must have the same id as before.
        uint32_t id = last->rawPointerData.pointers[0].id;
        current->rawPointerData.pointers[0].id = id;
        current->rawPointerData.idToIndex[id] = 0;
        current->rawPointerData.markIdBit(id, current->rawPointerData.isHovering(0));
        return;
    }

    // General case.
    // We build a heap of squared euclidean distances between current and last pointers
    // associated with the current and last pointer indices.  Then, we find the best
    // match (by distance) for each current pointer.
    // The pointers must have the same tool type but it is possible for them to
    // transition from hovering to touching or vice-versa while retaining the same id.
    PointerDistanceHeapElement heap[MAX_POINTERS * MAX_POINTERS];

    uint32_t heapSize = 0;
    for (uint32_t currentPointerIndex = 0; currentPointerIndex < currentPointerCount;
            currentPointerIndex++) {
        for (uint32_t lastPointerIndex = 0; lastPointerIndex < lastPointerCount;
                lastPointerIndex++) {
            const RawPointerData::Pointer& currentPointer =
                    current->rawPointerData.pointers[currentPointerIndex];
            const RawPointerData::Pointer& lastPointer =
                    last->rawPointerData.pointers[lastPointerIndex];
            if (currentPointer.toolType == lastPointer.toolType) {
                int64_t deltaX = currentPointer.x - lastPointer.x;
                int64_t deltaY = currentPointer.y - lastPointer.y;

                uint64_t distance = uint64_t(deltaX * deltaX + deltaY * deltaY);

                // Insert new element into the heap (sift up).
                heap[heapSize].currentPointerIndex = currentPointerIndex;
                heap[heapSize].lastPointerIndex = lastPointerIndex;
                heap[heapSize].distance = distance;
                heapSize += 1;
            }
        }
    }

    // Heapify
    for (uint32_t startIndex = heapSize / 2; startIndex != 0; ) {
        startIndex -= 1;
        for (uint32_t parentIndex = startIndex; ;) {
            uint32_t childIndex = parentIndex * 2 + 1;
            if (childIndex >= heapSize) {
                break;
            }

            if (childIndex + 1 < heapSize
                    && heap[childIndex + 1].distance < heap[childIndex].distance) {
                childIndex += 1;
            }

            if (heap[parentIndex].distance <= heap[childIndex].distance) {
                break;
            }

            swap(heap[parentIndex], heap[childIndex]);
            parentIndex = childIndex;
        }
    }

#if DEBUG_POINTER_ASSIGNMENT
    ALOGD("assignPointerIds - initial distance min-heap: size=%d", heapSize);
    for (size_t i = 0; i < heapSize; i++) {
        ALOGD("  heap[%zu]: cur=%" PRIu32 ", last=%" PRIu32 ", distance=%" PRIu64,
                i, heap[i].currentPointerIndex, heap[i].lastPointerIndex,
                heap[i].distance);
    }
#endif

    // Pull matches out by increasing order of distance.
    // To avoid reassigning pointers that have already been matched, the loop keeps track
    // of which last and current pointers have been matched using the matchedXXXBits variables.
    // It also tracks the used pointer id bits.
    BitSet32 matchedLastBits(0);
    BitSet32 matchedCurrentBits(0);
    BitSet32 usedIdBits(0);
    bool first = true;
    for (uint32_t i = min(currentPointerCount, lastPointerCount); heapSize > 0 && i > 0; i--) {
        while (heapSize > 0) {
            if (first) {
                // The first time through the loop, we just consume the root element of
                // the heap (the one with smallest distance).
                first = false;
            } else {
                // Previous iterations consumed the root element of the heap.
                // Pop root element off of the heap (sift down).
                heap[0] = heap[heapSize];
                for (uint32_t parentIndex = 0; ;) {
                    uint32_t childIndex = parentIndex * 2 + 1;
                    if (childIndex >= heapSize) {
                        break;
                    }

                    if (childIndex + 1 < heapSize
                            && heap[childIndex + 1].distance < heap[childIndex].distance) {
                        childIndex += 1;
                    }

                    if (heap[parentIndex].distance <= heap[childIndex].distance) {
                        break;
                    }

                    swap(heap[parentIndex], heap[childIndex]);
                    parentIndex = childIndex;
                }

#if DEBUG_POINTER_ASSIGNMENT
                ALOGD("assignPointerIds - reduced distance min-heap: size=%d", heapSize);
                for (size_t i = 0; i < heapSize; i++) {
                    ALOGD("  heap[%zu]: cur=%" PRIu32 ", last=%" PRIu32 ", distance=%" PRIu64,
                            i, heap[i].currentPointerIndex, heap[i].lastPointerIndex,
                            heap[i].distance);
                }
#endif
            }

            heapSize -= 1;

            uint32_t currentPointerIndex = heap[0].currentPointerIndex;
            if (matchedCurrentBits.hasBit(currentPointerIndex)) continue; // already matched

            uint32_t lastPointerIndex = heap[0].lastPointerIndex;
            if (matchedLastBits.hasBit(lastPointerIndex)) continue; // already matched

            matchedCurrentBits.markBit(currentPointerIndex);
            matchedLastBits.markBit(lastPointerIndex);

            uint32_t id = last->rawPointerData.pointers[lastPointerIndex].id;
            current->rawPointerData.pointers[currentPointerIndex].id = id;
            current->rawPointerData.idToIndex[id] = currentPointerIndex;
            current->rawPointerData.markIdBit(id,
                    current->rawPointerData.isHovering(currentPointerIndex));
            usedIdBits.markBit(id);

#if DEBUG_POINTER_ASSIGNMENT
            ALOGD("assignPointerIds - matched: cur=%" PRIu32 ", last=%" PRIu32
                    ", id=%" PRIu32 ", distance=%" PRIu64,
                    lastPointerIndex, currentPointerIndex, id, heap[0].distance);
#endif
            break;
        }
    }

    // Assign fresh ids to pointers that were not matched in the process.
    for (uint32_t i = currentPointerCount - matchedCurrentBits.count(); i != 0; i--) {
        uint32_t currentPointerIndex = matchedCurrentBits.markFirstUnmarkedBit();
        uint32_t id = usedIdBits.markFirstUnmarkedBit();

        current->rawPointerData.pointers[currentPointerIndex].id = id;
        current->rawPointerData.idToIndex[id] = currentPointerIndex;
        current->rawPointerData.markIdBit(id,
                current->rawPointerData.isHovering(currentPointerIndex));

#if DEBUG_POINTER_ASSIGNMENT
        ALOGD("assignPointerIds - assigned: cur=%" PRIu32 ", id=%" PRIu32, currentPointerIndex, id);
#endif
    }
}

int32_t TouchInputMapper::getKeyCodeState(uint32_t sourceMask, int32_t keyCode) {
    if (mCurrentVirtualKey.down && mCurrentVirtualKey.keyCode == keyCode) {
        return AKEY_STATE_VIRTUAL;
    }

    for (const VirtualKey& virtualKey : mVirtualKeys) {
        if (virtualKey.keyCode == keyCode) {
            return AKEY_STATE_UP;
        }
    }

    return AKEY_STATE_UNKNOWN;
}

int32_t TouchInputMapper::getScanCodeState(uint32_t sourceMask, int32_t scanCode) {
    if (mCurrentVirtualKey.down && mCurrentVirtualKey.scanCode == scanCode) {
        return AKEY_STATE_VIRTUAL;
    }

    for (const VirtualKey& virtualKey : mVirtualKeys) {
        if (virtualKey.scanCode == scanCode) {
            return AKEY_STATE_UP;
        }
    }

    return AKEY_STATE_UNKNOWN;
}

bool TouchInputMapper::markSupportedKeyCodes(uint32_t sourceMask, size_t numCodes,
        const int32_t* keyCodes, uint8_t* outFlags) {
    for (const VirtualKey& virtualKey : mVirtualKeys) {
        for (size_t i = 0; i < numCodes; i++) {
            if (virtualKey.keyCode == keyCodes[i]) {
                outFlags[i] = 1;
            }
        }
    }

    return true;
}

std::optional<int32_t> TouchInputMapper::getAssociatedDisplay() {
    if (mParameters.hasAssociatedDisplay) {
        if (mDeviceMode == DEVICE_MODE_POINTER) {
            return std::make_optional(mPointerController->getDisplayId());
        } else {
            return std::make_optional(mViewport.displayId);
        }
    }
    return std::nullopt;
}

// --- SingleTouchInputMapper ---

SingleTouchInputMapper::SingleTouchInputMapper(InputDevice* device) :
        TouchInputMapper(device) {
}

SingleTouchInputMapper::~SingleTouchInputMapper() {
}

void SingleTouchInputMapper::reset(nsecs_t when) {
    mSingleTouchMotionAccumulator.reset(getDevice());

    TouchInputMapper::reset(when);
}

void SingleTouchInputMapper::process(const RawEvent* rawEvent) {
    TouchInputMapper::process(rawEvent);

    mSingleTouchMotionAccumulator.process(rawEvent);
}

void SingleTouchInputMapper::syncTouch(nsecs_t when, RawState* outState) {
    if (mTouchButtonAccumulator.isToolActive()) {
        outState->rawPointerData.pointerCount = 1;
        outState->rawPointerData.idToIndex[0] = 0;

        bool isHovering = mTouchButtonAccumulator.getToolType() != AMOTION_EVENT_TOOL_TYPE_MOUSE
                && (mTouchButtonAccumulator.isHovering()
                        || (mRawPointerAxes.pressure.valid
                                && mSingleTouchMotionAccumulator.getAbsolutePressure() <= 0));
        outState->rawPointerData.markIdBit(0, isHovering);

        RawPointerData::Pointer& outPointer = outState->rawPointerData.pointers[0];
        outPointer.id = 0;
        outPointer.x = mSingleTouchMotionAccumulator.getAbsoluteX();
        outPointer.y = mSingleTouchMotionAccumulator.getAbsoluteY();
        outPointer.pressure = mSingleTouchMotionAccumulator.getAbsolutePressure();
        outPointer.touchMajor = 0;
        outPointer.touchMinor = 0;
        outPointer.toolMajor = mSingleTouchMotionAccumulator.getAbsoluteToolWidth();
        outPointer.toolMinor = mSingleTouchMotionAccumulator.getAbsoluteToolWidth();
        outPointer.orientation = 0;
        outPointer.distance = mSingleTouchMotionAccumulator.getAbsoluteDistance();
        outPointer.tiltX = mSingleTouchMotionAccumulator.getAbsoluteTiltX();
        outPointer.tiltY = mSingleTouchMotionAccumulator.getAbsoluteTiltY();
        outPointer.toolType = mTouchButtonAccumulator.getToolType();
        if (outPointer.toolType == AMOTION_EVENT_TOOL_TYPE_UNKNOWN) {
            outPointer.toolType = AMOTION_EVENT_TOOL_TYPE_FINGER;
        }
        outPointer.isHovering = isHovering;
    }
}

void SingleTouchInputMapper::configureRawPointerAxes() {
    TouchInputMapper::configureRawPointerAxes();

    getAbsoluteAxisInfo(ABS_X, &mRawPointerAxes.x);
    getAbsoluteAxisInfo(ABS_Y, &mRawPointerAxes.y);
    getAbsoluteAxisInfo(ABS_PRESSURE, &mRawPointerAxes.pressure);
    getAbsoluteAxisInfo(ABS_TOOL_WIDTH, &mRawPointerAxes.toolMajor);
    getAbsoluteAxisInfo(ABS_DISTANCE, &mRawPointerAxes.distance);
    getAbsoluteAxisInfo(ABS_TILT_X, &mRawPointerAxes.tiltX);
    getAbsoluteAxisInfo(ABS_TILT_Y, &mRawPointerAxes.tiltY);
}

bool SingleTouchInputMapper::hasStylus() const {
    return mTouchButtonAccumulator.hasStylus();
}


// --- MultiTouchInputMapper ---

MultiTouchInputMapper::MultiTouchInputMapper(InputDevice* device) :
        TouchInputMapper(device) {
}

MultiTouchInputMapper::~MultiTouchInputMapper() {
}

void MultiTouchInputMapper::reset(nsecs_t when) {
    mMultiTouchMotionAccumulator.reset(getDevice());

    mPointerIdBits.clear();

    TouchInputMapper::reset(when);
}

void MultiTouchInputMapper::process(const RawEvent* rawEvent) {
    TouchInputMapper::process(rawEvent);

    mMultiTouchMotionAccumulator.process(rawEvent);
}

void MultiTouchInputMapper::syncTouch(nsecs_t when, RawState* outState) {
    size_t inCount = mMultiTouchMotionAccumulator.getSlotCount();
    size_t outCount = 0;
    BitSet32 newPointerIdBits;
    mHavePointerIds = true;

    for (size_t inIndex = 0; inIndex < inCount; inIndex++) {
        const MultiTouchMotionAccumulator::Slot* inSlot =
                mMultiTouchMotionAccumulator.getSlot(inIndex);
        if (!inSlot->isInUse()) {
            continue;
        }

        if (outCount >= MAX_POINTERS) {
#if DEBUG_POINTERS
            ALOGD("MultiTouch device %s emitted more than maximum of %d pointers; "
                    "ignoring the rest.",
                    getDeviceName().c_str(), MAX_POINTERS);
#endif
            break; // too many fingers!
        }

        RawPointerData::Pointer& outPointer = outState->rawPointerData.pointers[outCount];
        outPointer.x = inSlot->getX();
        outPointer.y = inSlot->getY();
        outPointer.pressure = inSlot->getPressure();
        outPointer.touchMajor = inSlot->getTouchMajor();
        outPointer.touchMinor = inSlot->getTouchMinor();
        outPointer.toolMajor = inSlot->getToolMajor();
        outPointer.toolMinor = inSlot->getToolMinor();
        outPointer.orientation = inSlot->getOrientation();
        outPointer.distance = inSlot->getDistance();
        outPointer.tiltX = 0;
        outPointer.tiltY = 0;

        outPointer.toolType = inSlot->getToolType();
        if (outPointer.toolType == AMOTION_EVENT_TOOL_TYPE_UNKNOWN) {
            outPointer.toolType = mTouchButtonAccumulator.getToolType();
            if (outPointer.toolType == AMOTION_EVENT_TOOL_TYPE_UNKNOWN) {
                outPointer.toolType = AMOTION_EVENT_TOOL_TYPE_FINGER;
            }
        }

        bool isHovering = mTouchButtonAccumulator.getToolType() != AMOTION_EVENT_TOOL_TYPE_MOUSE
                && (mTouchButtonAccumulator.isHovering()
                        || (mRawPointerAxes.pressure.valid && inSlot->getPressure() <= 0));
        outPointer.isHovering = isHovering;

        // Assign pointer id using tracking id if available.
        if (mHavePointerIds) {
            int32_t trackingId = inSlot->getTrackingId();
            int32_t id = -1;
            if (trackingId >= 0) {
                for (BitSet32 idBits(mPointerIdBits); !idBits.isEmpty(); ) {
                    uint32_t n = idBits.clearFirstMarkedBit();
                    if (mPointerTrackingIdMap[n] == trackingId) {
                        id = n;
                    }
                }

                if (id < 0 && !mPointerIdBits.isFull()) {
                    id = mPointerIdBits.markFirstUnmarkedBit();
                    mPointerTrackingIdMap[id] = trackingId;
                }
            }
            if (id < 0) {
                mHavePointerIds = false;
                outState->rawPointerData.clearIdBits();
                newPointerIdBits.clear();
            } else {
                outPointer.id = id;
                outState->rawPointerData.idToIndex[id] = outCount;
                outState->rawPointerData.markIdBit(id, isHovering);
                newPointerIdBits.markBit(id);
            }
        }
        outCount += 1;
    }

    outState->deviceTimestamp = mMultiTouchMotionAccumulator.getDeviceTimestamp();
    outState->rawPointerData.pointerCount = outCount;
    mPointerIdBits = newPointerIdBits;

    mMultiTouchMotionAccumulator.finishSync();
}

void MultiTouchInputMapper::configureRawPointerAxes() {
    TouchInputMapper::configureRawPointerAxes();

    getAbsoluteAxisInfo(ABS_MT_POSITION_X, &mRawPointerAxes.x);
    getAbsoluteAxisInfo(ABS_MT_POSITION_Y, &mRawPointerAxes.y);
    getAbsoluteAxisInfo(ABS_MT_TOUCH_MAJOR, &mRawPointerAxes.touchMajor);
    getAbsoluteAxisInfo(ABS_MT_TOUCH_MINOR, &mRawPointerAxes.touchMinor);
    getAbsoluteAxisInfo(ABS_MT_WIDTH_MAJOR, &mRawPointerAxes.toolMajor);
    getAbsoluteAxisInfo(ABS_MT_WIDTH_MINOR, &mRawPointerAxes.toolMinor);
    getAbsoluteAxisInfo(ABS_MT_ORIENTATION, &mRawPointerAxes.orientation);
    getAbsoluteAxisInfo(ABS_MT_PRESSURE, &mRawPointerAxes.pressure);
    getAbsoluteAxisInfo(ABS_MT_DISTANCE, &mRawPointerAxes.distance);
    getAbsoluteAxisInfo(ABS_MT_TRACKING_ID, &mRawPointerAxes.trackingId);
    getAbsoluteAxisInfo(ABS_MT_SLOT, &mRawPointerAxes.slot);

    if (mRawPointerAxes.trackingId.valid
            && mRawPointerAxes.slot.valid
            && mRawPointerAxes.slot.minValue == 0 && mRawPointerAxes.slot.maxValue > 0) {
        size_t slotCount = mRawPointerAxes.slot.maxValue + 1;
        if (slotCount > MAX_SLOTS) {
            ALOGW("MultiTouch Device %s reported %zu slots but the framework "
                    "only supports a maximum of %zu slots at this time.",
                    getDeviceName().c_str(), slotCount, MAX_SLOTS);
            slotCount = MAX_SLOTS;
        }
        mMultiTouchMotionAccumulator.configure(getDevice(),
                slotCount, true /*usingSlotsProtocol*/);
    } else {
        mMultiTouchMotionAccumulator.configure(getDevice(),
                MAX_POINTERS, false /*usingSlotsProtocol*/);
    }
}

bool MultiTouchInputMapper::hasStylus() const {
    return mMultiTouchMotionAccumulator.hasStylus()
            || mTouchButtonAccumulator.hasStylus();
}

// --- ExternalStylusInputMapper

ExternalStylusInputMapper::ExternalStylusInputMapper(InputDevice* device) :
    InputMapper(device) {

}

uint32_t ExternalStylusInputMapper::getSources() {
    return AINPUT_SOURCE_STYLUS;
}

void ExternalStylusInputMapper::populateDeviceInfo(InputDeviceInfo* info) {
    InputMapper::populateDeviceInfo(info);
    info->addMotionRange(AMOTION_EVENT_AXIS_PRESSURE, AINPUT_SOURCE_STYLUS,
            0.0f, 1.0f, 0.0f, 0.0f, 0.0f);
}

void ExternalStylusInputMapper::dump(std::string& dump) {
    dump += INDENT2 "External Stylus Input Mapper:\n";
    dump += INDENT3 "Raw Stylus Axes:\n";
    dumpRawAbsoluteAxisInfo(dump, mRawPressureAxis, "Pressure");
    dump += INDENT3 "Stylus State:\n";
    dumpStylusState(dump, mStylusState);
}

void ExternalStylusInputMapper::configure(nsecs_t when,
        const InputReaderConfiguration* config, uint32_t changes) {
    getAbsoluteAxisInfo(ABS_PRESSURE, &mRawPressureAxis);
    mTouchButtonAccumulator.configure(getDevice());
}

void ExternalStylusInputMapper::reset(nsecs_t when) {
    InputDevice* device = getDevice();
    mSingleTouchMotionAccumulator.reset(device);
    mTouchButtonAccumulator.reset(device);
    InputMapper::reset(when);
}

void ExternalStylusInputMapper::process(const RawEvent* rawEvent) {
    mSingleTouchMotionAccumulator.process(rawEvent);
    mTouchButtonAccumulator.process(rawEvent);

    if (rawEvent->type == EV_SYN && rawEvent->code == SYN_REPORT) {
        sync(rawEvent->when);
    }
}

void ExternalStylusInputMapper::sync(nsecs_t when) {
    mStylusState.clear();

    mStylusState.when = when;

    mStylusState.toolType = mTouchButtonAccumulator.getToolType();
    if (mStylusState.toolType == AMOTION_EVENT_TOOL_TYPE_UNKNOWN) {
        mStylusState.toolType = AMOTION_EVENT_TOOL_TYPE_STYLUS;
    }

    int32_t pressure = mSingleTouchMotionAccumulator.getAbsolutePressure();
    if (mRawPressureAxis.valid) {
        mStylusState.pressure = float(pressure) / mRawPressureAxis.maxValue;
    } else if (mTouchButtonAccumulator.isToolActive()) {
        mStylusState.pressure = 1.0f;
    } else {
        mStylusState.pressure = 0.0f;
    }

    mStylusState.buttons = mTouchButtonAccumulator.getButtonState();

    mContext->dispatchExternalStylusState(mStylusState);
}


// --- JoystickInputMapper ---

JoystickInputMapper::JoystickInputMapper(InputDevice* device) :
        InputMapper(device) {
}

JoystickInputMapper::~JoystickInputMapper() {
}

uint32_t JoystickInputMapper::getSources() {
    return AINPUT_SOURCE_JOYSTICK;
}

void JoystickInputMapper::populateDeviceInfo(InputDeviceInfo* info) {
    InputMapper::populateDeviceInfo(info);

    for (size_t i = 0; i < mAxes.size(); i++) {
        const Axis& axis = mAxes.valueAt(i);
        addMotionRange(axis.axisInfo.axis, axis, info);

        if (axis.axisInfo.mode == AxisInfo::MODE_SPLIT) {
            addMotionRange(axis.axisInfo.highAxis, axis, info);

        }
    }
}

void JoystickInputMapper::addMotionRange(int32_t axisId, const Axis& axis,
        InputDeviceInfo* info) {
    info->addMotionRange(axisId, AINPUT_SOURCE_JOYSTICK,
            axis.min, axis.max, axis.flat, axis.fuzz, axis.resolution);
    /* In order to ease the transition for developers from using the old axes
     * to the newer, more semantically correct axes, we'll continue to register
     * the old axes as duplicates of their corresponding new ones.  */
    int32_t compatAxis = getCompatAxis(axisId);
    if (compatAxis >= 0) {
        info->addMotionRange(compatAxis, AINPUT_SOURCE_JOYSTICK,
                axis.min, axis.max, axis.flat, axis.fuzz, axis.resolution);
    }
}

/* A mapping from axes the joystick actually has to the axes that should be
 * artificially created for compatibility purposes.
 * Returns -1 if no compatibility axis is needed. */
int32_t JoystickInputMapper::getCompatAxis(int32_t axis) {
    switch(axis) {
    case AMOTION_EVENT_AXIS_LTRIGGER:
        return AMOTION_EVENT_AXIS_BRAKE;
    case AMOTION_EVENT_AXIS_RTRIGGER:
        return AMOTION_EVENT_AXIS_GAS;
    }
    return -1;
}

void JoystickInputMapper::dump(std::string& dump) {
    dump += INDENT2 "Joystick Input Mapper:\n";

    dump += INDENT3 "Axes:\n";
    size_t numAxes = mAxes.size();
    for (size_t i = 0; i < numAxes; i++) {
        const Axis& axis = mAxes.valueAt(i);
        const char* label = getAxisLabel(axis.axisInfo.axis);
        if (label) {
            dump += StringPrintf(INDENT4 "%s", label);
        } else {
            dump += StringPrintf(INDENT4 "%d", axis.axisInfo.axis);
        }
        if (axis.axisInfo.mode == AxisInfo::MODE_SPLIT) {
            label = getAxisLabel(axis.axisInfo.highAxis);
            if (label) {
                dump += StringPrintf(" / %s (split at %d)", label, axis.axisInfo.splitValue);
            } else {
                dump += StringPrintf(" / %d (split at %d)", axis.axisInfo.highAxis,
                        axis.axisInfo.splitValue);
            }
        } else if (axis.axisInfo.mode == AxisInfo::MODE_INVERT) {
            dump += " (invert)";
        }

        dump += StringPrintf(": min=%0.5f, max=%0.5f, flat=%0.5f, fuzz=%0.5f, resolution=%0.5f\n",
                axis.min, axis.max, axis.flat, axis.fuzz, axis.resolution);
        dump += StringPrintf(INDENT4 "  scale=%0.5f, offset=%0.5f, "
                "highScale=%0.5f, highOffset=%0.5f\n",
                axis.scale, axis.offset, axis.highScale, axis.highOffset);
        dump += StringPrintf(INDENT4 "  rawAxis=%d, rawMin=%d, rawMax=%d, "
                "rawFlat=%d, rawFuzz=%d, rawResolution=%d\n",
                mAxes.keyAt(i), axis.rawAxisInfo.minValue, axis.rawAxisInfo.maxValue,
                axis.rawAxisInfo.flat, axis.rawAxisInfo.fuzz, axis.rawAxisInfo.resolution);
    }
}

void JoystickInputMapper::configure(nsecs_t when,
        const InputReaderConfiguration* config, uint32_t changes) {
    InputMapper::configure(when, config, changes);

    if (!changes) { // first time only
        // Collect all axes.
        for (int32_t abs = 0; abs <= ABS_MAX; abs++) {
            if (!(getAbsAxisUsage(abs, getDevice()->getClasses())
                    & INPUT_DEVICE_CLASS_JOYSTICK)) {
                continue; // axis must be claimed by a different device
            }

            RawAbsoluteAxisInfo rawAxisInfo;
            getAbsoluteAxisInfo(abs, &rawAxisInfo);
            if (rawAxisInfo.valid) {
                // Map axis.
                AxisInfo axisInfo;
                bool explicitlyMapped = !getEventHub()->mapAxis(getDeviceId(), abs, &axisInfo);
                if (!explicitlyMapped) {
                    // Axis is not explicitly mapped, will choose a generic axis later.
                    axisInfo.mode = AxisInfo::MODE_NORMAL;
                    axisInfo.axis = -1;
                }

                // Apply flat override.
                int32_t rawFlat = axisInfo.flatOverride < 0
                        ? rawAxisInfo.flat : axisInfo.flatOverride;

                // Calculate scaling factors and limits.
                Axis axis;
                if (axisInfo.mode == AxisInfo::MODE_SPLIT) {
                    float scale = 1.0f / (axisInfo.splitValue - rawAxisInfo.minValue);
                    float highScale = 1.0f / (rawAxisInfo.maxValue - axisInfo.splitValue);
                    axis.initialize(rawAxisInfo, axisInfo, explicitlyMapped,
                            scale, 0.0f, highScale, 0.0f,
                            0.0f, 1.0f, rawFlat * scale, rawAxisInfo.fuzz * scale,
                            rawAxisInfo.resolution * scale);
                } else if (isCenteredAxis(axisInfo.axis)) {
                    float scale = 2.0f / (rawAxisInfo.maxValue - rawAxisInfo.minValue);
                    float offset = avg(rawAxisInfo.minValue, rawAxisInfo.maxValue) * -scale;
                    axis.initialize(rawAxisInfo, axisInfo, explicitlyMapped,
                            scale, offset, scale, offset,
                            -1.0f, 1.0f, rawFlat * scale, rawAxisInfo.fuzz * scale,
                            rawAxisInfo.resolution * scale);
                } else {
                    float scale = 1.0f / (rawAxisInfo.maxValue - rawAxisInfo.minValue);
                    axis.initialize(rawAxisInfo, axisInfo, explicitlyMapped,
                            scale, 0.0f, scale, 0.0f,
                            0.0f, 1.0f, rawFlat * scale, rawAxisInfo.fuzz * scale,
                            rawAxisInfo.resolution * scale);
                }

                // To eliminate noise while the joystick is at rest, filter out small variations
                // in axis values up front.
                axis.filter = axis.fuzz ? axis.fuzz : axis.flat * 0.25f;

                mAxes.add(abs, axis);
            }
        }

        // If there are too many axes, start dropping them.
        // Prefer to keep explicitly mapped axes.
        if (mAxes.size() > PointerCoords::MAX_AXES) {
            ALOGI("Joystick '%s' has %zu axes but the framework only supports a maximum of %d.",
                    getDeviceName().c_str(), mAxes.size(), PointerCoords::MAX_AXES);
            pruneAxes(true);
            pruneAxes(false);
        }

        // Assign generic axis ids to remaining axes.
        int32_t nextGenericAxisId = AMOTION_EVENT_AXIS_GENERIC_1;
        size_t numAxes = mAxes.size();
        for (size_t i = 0; i < numAxes; i++) {
            Axis& axis = mAxes.editValueAt(i);
            if (axis.axisInfo.axis < 0) {
                while (nextGenericAxisId <= AMOTION_EVENT_AXIS_GENERIC_16
                        && haveAxis(nextGenericAxisId)) {
                    nextGenericAxisId += 1;
                }

                if (nextGenericAxisId <= AMOTION_EVENT_AXIS_GENERIC_16) {
                    axis.axisInfo.axis = nextGenericAxisId;
                    nextGenericAxisId += 1;
                } else {
                    ALOGI("Ignoring joystick '%s' axis %d because all of the generic axis ids "
                            "have already been assigned to other axes.",
                            getDeviceName().c_str(), mAxes.keyAt(i));
                    mAxes.removeItemsAt(i--);
                    numAxes -= 1;
                }
            }
        }
    }
}

bool JoystickInputMapper::haveAxis(int32_t axisId) {
    size_t numAxes = mAxes.size();
    for (size_t i = 0; i < numAxes; i++) {
        const Axis& axis = mAxes.valueAt(i);
        if (axis.axisInfo.axis == axisId
                || (axis.axisInfo.mode == AxisInfo::MODE_SPLIT
                        && axis.axisInfo.highAxis == axisId)) {
            return true;
        }
    }
    return false;
}

void JoystickInputMapper::pruneAxes(bool ignoreExplicitlyMappedAxes) {
    size_t i = mAxes.size();
    while (mAxes.size() > PointerCoords::MAX_AXES && i-- > 0) {
        if (ignoreExplicitlyMappedAxes && mAxes.valueAt(i).explicitlyMapped) {
            continue;
        }
        ALOGI("Discarding joystick '%s' axis %d because there are too many axes.",
                getDeviceName().c_str(), mAxes.keyAt(i));
        mAxes.removeItemsAt(i);
    }
}

bool JoystickInputMapper::isCenteredAxis(int32_t axis) {
    switch (axis) {
    case AMOTION_EVENT_AXIS_X:
    case AMOTION_EVENT_AXIS_Y:
    case AMOTION_EVENT_AXIS_Z:
    case AMOTION_EVENT_AXIS_RX:
    case AMOTION_EVENT_AXIS_RY:
    case AMOTION_EVENT_AXIS_RZ:
    case AMOTION_EVENT_AXIS_HAT_X:
    case AMOTION_EVENT_AXIS_HAT_Y:
    case AMOTION_EVENT_AXIS_ORIENTATION:
    case AMOTION_EVENT_AXIS_RUDDER:
    case AMOTION_EVENT_AXIS_WHEEL:
        return true;
    default:
        return false;
    }
}

void JoystickInputMapper::reset(nsecs_t when) {
    // Recenter all axes.
    size_t numAxes = mAxes.size();
    for (size_t i = 0; i < numAxes; i++) {
        Axis& axis = mAxes.editValueAt(i);
        axis.resetValue();
    }

    InputMapper::reset(when);
}

void JoystickInputMapper::process(const RawEvent* rawEvent) {
    switch (rawEvent->type) {
    case EV_ABS: {
        ssize_t index = mAxes.indexOfKey(rawEvent->code);
        if (index >= 0) {
            Axis& axis = mAxes.editValueAt(index);
            float newValue, highNewValue;
            switch (axis.axisInfo.mode) {
            case AxisInfo::MODE_INVERT:
                newValue = (axis.rawAxisInfo.maxValue - rawEvent->value)
                        * axis.scale + axis.offset;
                highNewValue = 0.0f;
                break;
            case AxisInfo::MODE_SPLIT:
                if (rawEvent->value < axis.axisInfo.splitValue) {
                    newValue = (axis.axisInfo.splitValue - rawEvent->value)
                            * axis.scale + axis.offset;
                    highNewValue = 0.0f;
                } else if (rawEvent->value > axis.axisInfo.splitValue) {
                    newValue = 0.0f;
                    highNewValue = (rawEvent->value - axis.axisInfo.splitValue)
                            * axis.highScale + axis.highOffset;
                } else {
                    newValue = 0.0f;
                    highNewValue = 0.0f;
                }
                break;
            default:
                newValue = rawEvent->value * axis.scale + axis.offset;
                highNewValue = 0.0f;
                break;
            }
            axis.newValue = newValue;
            axis.highNewValue = highNewValue;
        }
        break;
    }

    case EV_SYN:
        switch (rawEvent->code) {
        case SYN_REPORT:
            sync(rawEvent->when, false /*force*/);
            break;
        }
        break;
    }
}

void JoystickInputMapper::sync(nsecs_t when, bool force) {
    if (!filterAxes(force)) {
        return;
    }

    int32_t metaState = mContext->getGlobalMetaState();
    int32_t buttonState = 0;

    PointerProperties pointerProperties;
    pointerProperties.clear();
    pointerProperties.id = 0;
    pointerProperties.toolType = AMOTION_EVENT_TOOL_TYPE_UNKNOWN;

    PointerCoords pointerCoords;
    pointerCoords.clear();

    size_t numAxes = mAxes.size();
    for (size_t i = 0; i < numAxes; i++) {
        const Axis& axis = mAxes.valueAt(i);
        setPointerCoordsAxisValue(&pointerCoords, axis.axisInfo.axis, axis.currentValue);
        if (axis.axisInfo.mode == AxisInfo::MODE_SPLIT) {
            setPointerCoordsAxisValue(&pointerCoords, axis.axisInfo.highAxis,
                    axis.highCurrentValue);
        }
    }

    // Moving a joystick axis should not wake the device because joysticks can
    // be fairly noisy even when not in use.  On the other hand, pushing a gamepad
    // button will likely wake the device.
    // TODO: Use the input device configuration to control this behavior more finely.
    uint32_t policyFlags = 0;

    NotifyMotionArgs args(mContext->getNextSequenceNum(), when, getDeviceId(),
            AINPUT_SOURCE_JOYSTICK, ADISPLAY_ID_NONE, policyFlags,
            AMOTION_EVENT_ACTION_MOVE, 0, 0, metaState, buttonState, MotionClassification::NONE,
            AMOTION_EVENT_EDGE_FLAG_NONE, /* deviceTimestamp */ 0, 1,
            &pointerProperties, &pointerCoords, 0, 0, 0, /* videoFrames */ {});
    getListener()->notifyMotion(&args);
}

void JoystickInputMapper::setPointerCoordsAxisValue(PointerCoords* pointerCoords,
        int32_t axis, float value) {
    pointerCoords->setAxisValue(axis, value);
    /* In order to ease the transition for developers from using the old axes
     * to the newer, more semantically correct axes, we'll continue to produce
     * values for the old axes as mirrors of the value of their corresponding
     * new axes. */
    int32_t compatAxis = getCompatAxis(axis);
    if (compatAxis >= 0) {
        pointerCoords->setAxisValue(compatAxis, value);
    }
}

bool JoystickInputMapper::filterAxes(bool force) {
    bool atLeastOneSignificantChange = force;
    size_t numAxes = mAxes.size();
    for (size_t i = 0; i < numAxes; i++) {
        Axis& axis = mAxes.editValueAt(i);
        if (force || hasValueChangedSignificantly(axis.filter,
                axis.newValue, axis.currentValue, axis.min, axis.max)) {
            axis.currentValue = axis.newValue;
            atLeastOneSignificantChange = true;
        }
        if (axis.axisInfo.mode == AxisInfo::MODE_SPLIT) {
            if (force || hasValueChangedSignificantly(axis.filter,
                    axis.highNewValue, axis.highCurrentValue, axis.min, axis.max)) {
                axis.highCurrentValue = axis.highNewValue;
                atLeastOneSignificantChange = true;
            }
        }
    }
    return atLeastOneSignificantChange;
}

bool JoystickInputMapper::hasValueChangedSignificantly(
        float filter, float newValue, float currentValue, float min, float max) {
    if (newValue != currentValue) {
        // Filter out small changes in value unless the value is converging on the axis
        // bounds or center point.  This is intended to reduce the amount of information
        // sent to applications by particularly noisy joysticks (such as PS3).
        if (fabs(newValue - currentValue) > filter
                || hasMovedNearerToValueWithinFilteredRange(filter, newValue, currentValue, min)
                || hasMovedNearerToValueWithinFilteredRange(filter, newValue, currentValue, max)
                || hasMovedNearerToValueWithinFilteredRange(filter, newValue, currentValue, 0)) {
            return true;
        }
    }
    return false;
}

bool JoystickInputMapper::hasMovedNearerToValueWithinFilteredRange(
        float filter, float newValue, float currentValue, float thresholdValue) {
    float newDistance = fabs(newValue - thresholdValue);
    if (newDistance < filter) {
        float oldDistance = fabs(currentValue - thresholdValue);
        if (newDistance < oldDistance) {
            return true;
        }
    }
    return false;
}

} // namespace android<|MERGE_RESOLUTION|>--- conflicted
+++ resolved
@@ -1112,13 +1112,7 @@
             }
         }
 
-<<<<<<< HEAD
-        size_t numMappers = mMappers.size();
-        for (size_t i = 0; i < numMappers; i++) {
-            InputMapper* mapper = mMappers[i];
-=======
         for (InputMapper* mapper : mMappers) {
->>>>>>> 4b02403d
             mapper->configure(when, config, changes);
             mSources |= mapper->getSources();
         }
@@ -1281,13 +1275,7 @@
 }
 
 std::optional<int32_t> InputDevice::getAssociatedDisplay() {
-<<<<<<< HEAD
-    size_t numMappers = mMappers.size();
-    for (size_t i = 0; i < numMappers; i++) {
-        InputMapper* mapper = mMappers[i];
-=======
     for (InputMapper* mapper : mMappers) {
->>>>>>> 4b02403d
         std::optional<int32_t> associatedDisplayId = mapper->getAssociatedDisplay();
         if (associatedDisplayId) {
             return associatedDisplayId;
@@ -3965,13 +3953,6 @@
     int32_t touchScreenTop = mRawPointerAxes.y.minValue;
     int32_t touchScreenWidth = mRawPointerAxes.getRawWidth();
     int32_t touchScreenHeight = mRawPointerAxes.getRawHeight();
-<<<<<<< HEAD
-
-    for (size_t i = 0; i < virtualKeyDefinitions.size(); i++) {
-        const VirtualKeyDefinition& virtualKeyDefinition =
-                virtualKeyDefinitions[i];
-=======
->>>>>>> 4b02403d
 
     for (const VirtualKeyDefinition& virtualKeyDefinition : virtualKeyDefinitions) {
         VirtualKey virtualKey;
