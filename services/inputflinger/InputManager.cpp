/*
 * Copyright (C) 2010 The Android Open Source Project
 *
 * Licensed under the Apache License, Version 2.0 (the "License");
 * you may not use this file except in compliance with the License.
 * You may obtain a copy of the License at
 *
 *      http://www.apache.org/licenses/LICENSE-2.0
 *
 * Unless required by applicable law or agreed to in writing, software
 * distributed under the License is distributed on an "AS IS" BASIS,
 * WITHOUT WARRANTIES OR CONDITIONS OF ANY KIND, either express or implied.
 * See the License for the specific language governing permissions and
 * limitations under the License.
 */

#define LOG_TAG "InputManager"

//#define LOG_NDEBUG 0

#include "InputManager.h"
#include "InputReaderFactory.h"

#include <binder/IPCThreadState.h>

#include <log/log.h>
#include <unordered_map>

#include <private/android_filesystem_config.h>

namespace android {

InputManager::InputManager(
        const sp<InputReaderPolicyInterface>& readerPolicy,
        const sp<InputDispatcherPolicyInterface>& dispatcherPolicy) {
    mDispatcher = new InputDispatcher(dispatcherPolicy);
    mClassifier = new InputClassifier(mDispatcher);
    mReader = createInputReader(readerPolicy, mClassifier);
    initialize();
}

InputManager::~InputManager() {
    stop();
}

void InputManager::initialize() {
    mReaderThread = new InputReaderThread(mReader);
    mDispatcherThread = new InputDispatcherThread(mDispatcher);
}

status_t InputManager::start() {
    status_t result = mDispatcherThread->run("InputDispatcher", PRIORITY_URGENT_DISPLAY);
    if (result) {
        ALOGE("Could not start InputDispatcher thread due to error %d.", result);
        return result;
    }

    result = mReaderThread->run("InputReader", PRIORITY_URGENT_DISPLAY);
    if (result) {
        ALOGE("Could not start InputReader thread due to error %d.", result);

        mDispatcherThread->requestExit();
        return result;
    }

    return OK;
}

status_t InputManager::stop() {
    status_t result = mReaderThread->requestExitAndWait();
    if (result) {
        ALOGW("Could not stop InputReader thread due to error %d.", result);
    }

    result = mDispatcherThread->requestExitAndWait();
    if (result) {
        ALOGW("Could not stop InputDispatcher thread due to error %d.", result);
    }

    return OK;
}

sp<InputReaderInterface> InputManager::getReader() {
    return mReader;
}

sp<InputClassifierInterface> InputManager::getClassifier() {
    return mClassifier;
}

sp<InputDispatcherInterface> InputManager::getDispatcher() {
    return mDispatcher;
}

class BinderWindowHandle : public InputWindowHandle {
public:
    BinderWindowHandle(const InputWindowInfo& info) {
        mInfo = info;
    }

    bool updateInfo() override {
        return true;
    }
};

<<<<<<< HEAD
void InputManager::setInputWindows(const Vector<InputWindowInfo>& infos,
        const sp<ISetInputWindowsListener>& setInputWindowsListener) {
    std::unordered_map<int32_t, Vector<sp<InputWindowHandle>>> handlesPerDisplay;

    Vector<sp<InputWindowHandle>> handles;
    for (const auto& info : infos) {
        handlesPerDisplay.emplace(info.displayId, Vector<sp<InputWindowHandle>>());
        handlesPerDisplay[info.displayId].add(new BinderWindowHandle(info));
=======
void InputManager::setInputWindows(const std::vector<InputWindowInfo>& infos,
        const sp<ISetInputWindowsListener>& setInputWindowsListener) {
    std::unordered_map<int32_t, std::vector<sp<InputWindowHandle>>> handlesPerDisplay;

    std::vector<sp<InputWindowHandle>> handles;
    for (const auto& info : infos) {
        handlesPerDisplay.emplace(info.displayId, std::vector<sp<InputWindowHandle>>());
        handlesPerDisplay[info.displayId].push_back(new BinderWindowHandle(info));
>>>>>>> 4b02403d
    }
    for (auto const& i : handlesPerDisplay) {
        mDispatcher->setInputWindows(i.second, i.first, setInputWindowsListener);
    }
}

void InputManager::transferTouchFocus(const sp<IBinder>& fromToken, const sp<IBinder>& toToken) {
    mDispatcher->transferTouchFocus(fromToken, toToken);
}

// Used by tests only.
void InputManager::registerInputChannel(const sp<InputChannel>& channel) {
    IPCThreadState* ipc = IPCThreadState::self();
    const int uid = ipc->getCallingUid();
    if (uid != AID_SHELL && uid != AID_ROOT) {
        ALOGE("Invalid attempt to register input channel over IPC"
                "from non shell/root entity (PID: %d)", ipc->getCallingPid());
        return;
    }
    mDispatcher->registerInputChannel(channel, false);
}

void InputManager::unregisterInputChannel(const sp<InputChannel>& channel) {
    mDispatcher->unregisterInputChannel(channel);
}

} // namespace android<|MERGE_RESOLUTION|>--- conflicted
+++ resolved
@@ -103,16 +103,6 @@
     }
 };
 
-<<<<<<< HEAD
-void InputManager::setInputWindows(const Vector<InputWindowInfo>& infos,
-        const sp<ISetInputWindowsListener>& setInputWindowsListener) {
-    std::unordered_map<int32_t, Vector<sp<InputWindowHandle>>> handlesPerDisplay;
-
-    Vector<sp<InputWindowHandle>> handles;
-    for (const auto& info : infos) {
-        handlesPerDisplay.emplace(info.displayId, Vector<sp<InputWindowHandle>>());
-        handlesPerDisplay[info.displayId].add(new BinderWindowHandle(info));
-=======
 void InputManager::setInputWindows(const std::vector<InputWindowInfo>& infos,
         const sp<ISetInputWindowsListener>& setInputWindowsListener) {
     std::unordered_map<int32_t, std::vector<sp<InputWindowHandle>>> handlesPerDisplay;
@@ -121,7 +111,6 @@
     for (const auto& info : infos) {
         handlesPerDisplay.emplace(info.displayId, std::vector<sp<InputWindowHandle>>());
         handlesPerDisplay[info.displayId].push_back(new BinderWindowHandle(info));
->>>>>>> 4b02403d
     }
     for (auto const& i : handlesPerDisplay) {
         mDispatcher->setInputWindows(i.second, i.first, setInputWindowsListener);
