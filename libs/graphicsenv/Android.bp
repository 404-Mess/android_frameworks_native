// Copyright (C) 2017 The Android Open Source Project
//
// Licensed under the Apache License, Version 2.0 (the "License");
// you may not use this file except in compliance with the License.
// You may obtain a copy of the License at
//
//      http://www.apache.org/licenses/LICENSE-2.0
//
// Unless required by applicable law or agreed to in writing, software
// distributed under the License is distributed on an "AS IS" BASIS,
// WITHOUT WARRANTIES OR CONDITIONS OF ANY KIND, either express or implied.
// See the License for the specific language governing permissions and
// limitations under the License.

cc_library_shared {
    name: "libgraphicsenv",

    srcs: [
        "GpuStatsInfo.cpp",
        "GraphicsEnv.cpp",
        "IGpuService.cpp"
    ],

    cflags: ["-Wall", "-Werror"],

    shared_libs: [
        "libbase",
        "libbinder",
        "libcutils",
        "libdl_android",
        "liblog",
        "libutils",
<<<<<<< HEAD
=======
    ],

    header_libs: [
        "libnativeloader-dummy-headers",
>>>>>>> 6fbb7b84
    ],

    export_include_dirs: ["include"],
}<|MERGE_RESOLUTION|>--- conflicted
+++ resolved
@@ -30,13 +30,10 @@
         "libdl_android",
         "liblog",
         "libutils",
-<<<<<<< HEAD
-=======
     ],
 
     header_libs: [
         "libnativeloader-dummy-headers",
->>>>>>> 6fbb7b84
     ],
 
     export_include_dirs: ["include"],
