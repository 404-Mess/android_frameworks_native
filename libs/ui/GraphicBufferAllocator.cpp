--- conflicted
+++ resolved
@@ -127,14 +127,6 @@
     if (layerCount < 1)
         layerCount = 1;
 
-<<<<<<< HEAD
-#ifndef ADDNL_GRALLOC_10_USAGE_BITS
-    // TODO(b/72323293, b/72703005): Remove these invalid bits from callers
-    usage &= ~static_cast<uint64_t>((1 << 10) | (1 << 13));
-#endif
-
-=======
->>>>>>> b23f3eda
     status_t error =
             mAllocator->allocate(width, height, format, layerCount, usage, 1, stride, handle);
     size_t bufSize;
