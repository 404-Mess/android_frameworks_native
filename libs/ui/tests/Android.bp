//
// Copyright (C) 2014 The Android Open Source Project
//
// Licensed under the Apache License, Version 2.0 (the "License");
// you may not use this file except in compliance with the License.
// You may obtain a copy of the License at
//
//      http://www.apache.org/licenses/LICENSE-2.0
//
// Unless required by applicable law or agreed to in writing, software
// distributed under the License is distributed on an "AS IS" BASIS,
// WITHOUT WARRANTIES OR CONDITIONS OF ANY KIND, either express or implied.
// See the License for the specific language governing permissions and
// limitations under the License.
//

cc_test {
    name: "Region_test",
    shared_libs: ["libui"],
    srcs: ["Region_test.cpp"],
    cflags: ["-Wall", "-Werror"],
}

cc_test {
    name: "colorspace_test",
    shared_libs: ["libui"],
    srcs: ["colorspace_test.cpp"],
    cflags: ["-Wall", "-Werror"],
}

cc_test {
    name: "GraphicBuffer_test",
    header_libs: [
        "libbufferhub_headers",
        "libdvr_headers",
        "libnativewindow_headers",
    ],
    shared_libs: [
        "libpdx_default_transport",
        "libui",
        "libutils",
    ],
    srcs: ["GraphicBuffer_test.cpp"],
    cflags: ["-Wall", "-Werror"],
}

cc_test {
<<<<<<< HEAD
    name: "BufferHubBuffer_test",
=======
    name: "BufferHub_test",
>>>>>>> eed5d453
    header_libs: [
        "libbufferhub_headers",
        "libdvr_headers",
        "libnativewindow_headers",
    ],
<<<<<<< HEAD
    shared_libs: [
        "android.frameworks.bufferhub@1.0",
        "libhidlbase",
        "libhwbinder",
=======
    static_libs: [
        "libgmock",
    ],
    shared_libs: [
        "android.frameworks.bufferhub@1.0",
        "libcutils",
        "libhidlbase",
        "libhwbinder",
        "liblog",
>>>>>>> eed5d453
        "libpdx_default_transport",
        "libui",
        "libutils"
    ],
<<<<<<< HEAD
    srcs: ["BufferHubBuffer_test.cpp"],
    cflags: ["-Wall", "-Werror"],
}

cc_test {
    name: "BufferHubMetadata_test",
    header_libs: ["libbufferhub_headers", "libdvr_headers"],
    shared_libs: ["libpdx_default_transport", "libui", "libutils"],
    srcs: ["BufferHubMetadata_test.cpp"],
=======
    srcs: [
        "BufferHubBuffer_test.cpp",
        "BufferHubEventFd_test.cpp",
        "BufferHubMetadata_test.cpp",
    ],
>>>>>>> eed5d453
    cflags: ["-Wall", "-Werror"],
}<|MERGE_RESOLUTION|>--- conflicted
+++ resolved
@@ -45,22 +45,12 @@
 }
 
 cc_test {
-<<<<<<< HEAD
-    name: "BufferHubBuffer_test",
-=======
     name: "BufferHub_test",
->>>>>>> eed5d453
     header_libs: [
         "libbufferhub_headers",
         "libdvr_headers",
         "libnativewindow_headers",
     ],
-<<<<<<< HEAD
-    shared_libs: [
-        "android.frameworks.bufferhub@1.0",
-        "libhidlbase",
-        "libhwbinder",
-=======
     static_libs: [
         "libgmock",
     ],
@@ -70,27 +60,14 @@
         "libhidlbase",
         "libhwbinder",
         "liblog",
->>>>>>> eed5d453
         "libpdx_default_transport",
         "libui",
         "libutils"
     ],
-<<<<<<< HEAD
-    srcs: ["BufferHubBuffer_test.cpp"],
-    cflags: ["-Wall", "-Werror"],
-}
-
-cc_test {
-    name: "BufferHubMetadata_test",
-    header_libs: ["libbufferhub_headers", "libdvr_headers"],
-    shared_libs: ["libpdx_default_transport", "libui", "libutils"],
-    srcs: ["BufferHubMetadata_test.cpp"],
-=======
     srcs: [
         "BufferHubBuffer_test.cpp",
         "BufferHubEventFd_test.cpp",
         "BufferHubMetadata_test.cpp",
     ],
->>>>>>> eed5d453
     cflags: ["-Wall", "-Werror"],
 }