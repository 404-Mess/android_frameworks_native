--- conflicted
+++ resolved
@@ -111,17 +111,13 @@
     ],
 }
 
-<<<<<<< HEAD
-subdirs = [
-    "tests",
-    "tools",
-]
-=======
 cc_library_headers {
     name: "libui_headers",
     export_include_dirs: ["include"],
     vendor_available: true,
 }
 
-subdirs = ["tests"]
->>>>>>> 2fc42a27
+subdirs = [
+    "tests",
+    "tools",
+]