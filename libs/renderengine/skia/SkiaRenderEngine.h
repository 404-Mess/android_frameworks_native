/*
 * Copyright 2020 The Android Open Source Project
 *
 * Licensed under the Apache License, Version 2.0 (the "License");
 * you may not use this file except in compliance with the License.
 * You may obtain a copy of the License at
 *
 *      http://www.apache.org/licenses/LICENSE-2.0
 *
 * Unless required by applicable law or agreed to in writing, software
 * distributed under the License is distributed on an "AS IS" BASIS,
 * WITHOUT WARRANTIES OR CONDITIONS OF ANY KIND, either express or implied.
 * See the License for the specific language governing permissions and
 * limitations under the License.
 */

#ifndef SF_SKIARENDERENGINE_H_
#define SF_SKIARENDERENGINE_H_

#include <renderengine/RenderEngine.h>
#include <sys/types.h>

namespace android {

namespace renderengine {

class Mesh;
class Texture;

namespace skia {

class BlurFilter;

// TODO: Put common skia stuff here that can be shared between the GL & Vulkan backends
// Currently mostly just handles all the no-op / missing APIs
class SkiaRenderEngine : public RenderEngine {
public:
    static std::unique_ptr<SkiaRenderEngine> create(const RenderEngineCreationArgs& args);
    SkiaRenderEngine(RenderEngineType type) : RenderEngine(type) {}
    ~SkiaRenderEngine() override {}

    virtual void primeCache() override{};
    virtual void genTextures(size_t /*count*/, uint32_t* /*names*/) override{};
    virtual void deleteTextures(size_t /*count*/, uint32_t const* /*names*/) override{};
    virtual void cacheExternalTextureBuffer(const sp<GraphicBuffer>& /*buffer*/){};
    virtual void unbindExternalTextureBuffer(uint64_t /*bufferId*/){};

    virtual bool isProtected() const override { return false; } // mInProtectedContext; }
    virtual bool supportsProtectedContent() const override { return false; };
    virtual bool useProtectedContext(bool /*useProtectedContext*/) override { return false; };
    virtual status_t drawLayers(const DisplaySettings& /*display*/,
                                const std::vector<const LayerSettings*>& /*layers*/,
                                const sp<GraphicBuffer>& /*buffer*/,
                                const bool /*useFramebufferCache*/,
                                base::unique_fd&& /*bufferFence*/,
                                base::unique_fd* /*drawFence*/) override {
        return 0;
    };
    virtual bool cleanupPostRender(CleanupMode) override { return true; };
    virtual int getContextPriority() override { return 0; }
<<<<<<< HEAD
    void setViewportAndProjection(Rect /*viewPort*/, Rect /*sourceCrop*/) override { }
=======
    virtual void assertShadersCompiled(int numShaders) {}
>>>>>>> 8e3d5daa
};

} // namespace skia
} // namespace renderengine
} // namespace android

#endif /* SF_GLESRENDERENGINE_H_ */<|MERGE_RESOLUTION|>--- conflicted
+++ resolved
@@ -58,11 +58,8 @@
     };
     virtual bool cleanupPostRender(CleanupMode) override { return true; };
     virtual int getContextPriority() override { return 0; }
-<<<<<<< HEAD
+    virtual void assertShadersCompiled(int numShaders) {}
     void setViewportAndProjection(Rect /*viewPort*/, Rect /*sourceCrop*/) override { }
-=======
-    virtual void assertShadersCompiled(int numShaders) {}
->>>>>>> 8e3d5daa
 };
 
 } // namespace skia
