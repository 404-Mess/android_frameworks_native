// Build the unit tests.
cc_test {
    name: "libinput_tests",
    srcs: [
        "InputChannel_test.cpp",
        "InputDevice_test.cpp",
        "InputEvent_test.cpp",
        "InputPublisherAndConsumer_test.cpp",
        "InputWindow_test.cpp",
<<<<<<< HEAD
=======
        "LatencyStatistics_test.cpp",
>>>>>>> 6fbb7b84
        "TouchVideoFrame_test.cpp",
        "VelocityTracker_test.cpp",
    ],
    cflags: [
        "-Wall",
        "-Wextra",
        "-Werror",
        "-Wno-unused-variable",
    ],
    shared_libs: [
        "libinput",
        "libcutils",
        "libutils",
        "libbinder",
        "libui",
        "libbase",
    ]
}

// NOTE: This is a compile time test, and does not need to be
// run. All assertions are static_asserts and will fail during
// buildtime if something's wrong.
cc_library_static {
    name: "StructLayout_test",
    srcs: ["StructLayout_test.cpp"],
    cflags: [
        "-O0",
        "-Wall",
        "-Werror",
        "-Wextra",
    ],
    shared_libs: [
        "libinput",
        "libcutils",
        "libutils",
        "libbinder",
        "libui",
        "libbase",
    ]
}<|MERGE_RESOLUTION|>--- conflicted
+++ resolved
@@ -7,10 +7,7 @@
         "InputEvent_test.cpp",
         "InputPublisherAndConsumer_test.cpp",
         "InputWindow_test.cpp",
-<<<<<<< HEAD
-=======
         "LatencyStatistics_test.cpp",
->>>>>>> 6fbb7b84
         "TouchVideoFrame_test.cpp",
         "VelocityTracker_test.cpp",
     ],
