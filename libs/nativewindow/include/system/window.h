--- conflicted
+++ resolved
@@ -203,43 +203,6 @@
  */
 enum {
     // clang-format off
-<<<<<<< HEAD
-    NATIVE_WINDOW_SET_USAGE                     =  0,   /* deprecated */
-    NATIVE_WINDOW_CONNECT                       =  1,   /* deprecated */
-    NATIVE_WINDOW_DISCONNECT                    =  2,   /* deprecated */
-    NATIVE_WINDOW_SET_CROP                      =  3,   /* private */
-    NATIVE_WINDOW_SET_BUFFER_COUNT              =  4,
-    NATIVE_WINDOW_SET_BUFFERS_GEOMETRY          =  5,   /* deprecated */
-    NATIVE_WINDOW_SET_BUFFERS_TRANSFORM         =  6,
-    NATIVE_WINDOW_SET_BUFFERS_TIMESTAMP         =  7,
-    NATIVE_WINDOW_SET_BUFFERS_DIMENSIONS        =  8,
-    NATIVE_WINDOW_SET_BUFFERS_FORMAT            =  9,
-    NATIVE_WINDOW_SET_SCALING_MODE              = 10,   /* private */
-    NATIVE_WINDOW_LOCK                          = 11,   /* private */
-    NATIVE_WINDOW_UNLOCK_AND_POST               = 12,   /* private */
-    NATIVE_WINDOW_API_CONNECT                   = 13,   /* private */
-    NATIVE_WINDOW_API_DISCONNECT                = 14,   /* private */
-    NATIVE_WINDOW_SET_BUFFERS_USER_DIMENSIONS   = 15,   /* private */
-    NATIVE_WINDOW_SET_POST_TRANSFORM_CROP       = 16,   /* deprecated, unimplemented */
-    NATIVE_WINDOW_SET_BUFFERS_STICKY_TRANSFORM  = 17,   /* private */
-    NATIVE_WINDOW_SET_SIDEBAND_STREAM           = 18,
-    NATIVE_WINDOW_SET_BUFFERS_DATASPACE         = 19,
-    NATIVE_WINDOW_SET_SURFACE_DAMAGE            = 20,   /* private */
-    NATIVE_WINDOW_SET_SHARED_BUFFER_MODE        = 21,
-    NATIVE_WINDOW_SET_AUTO_REFRESH              = 22,
-    NATIVE_WINDOW_GET_REFRESH_CYCLE_DURATION    = 23,
-    NATIVE_WINDOW_GET_NEXT_FRAME_ID             = 24,
-    NATIVE_WINDOW_ENABLE_FRAME_TIMESTAMPS       = 25,
-    NATIVE_WINDOW_GET_COMPOSITOR_TIMING         = 26,
-    NATIVE_WINDOW_GET_FRAME_TIMESTAMPS          = 27,
-    NATIVE_WINDOW_GET_WIDE_COLOR_SUPPORT        = 28,
-    NATIVE_WINDOW_GET_HDR_SUPPORT               = 29,
-    NATIVE_WINDOW_SET_USAGE64                   = 30,
-    NATIVE_WINDOW_GET_CONSUMER_USAGE64          = 31,
-    NATIVE_WINDOW_SET_BUFFERS_SMPTE2086_METADATA = 32,
-    NATIVE_WINDOW_SET_BUFFERS_CTA861_3_METADATA = 33,
-    NATIVE_WINDOW_SET_BUFFERS_HDR10_PLUS_METADATA = 34,
-=======
     NATIVE_WINDOW_SET_USAGE                       =  0,   /* deprecated */
     NATIVE_WINDOW_CONNECT                         =  1,   /* deprecated */
     NATIVE_WINDOW_DISCONNECT                      =  2,   /* deprecated */
@@ -276,7 +239,6 @@
     NATIVE_WINDOW_SET_BUFFERS_CTA861_3_METADATA   = 33,
     NATIVE_WINDOW_SET_BUFFERS_HDR10_PLUS_METADATA = 34,
     NATIVE_WINDOW_SET_AUTO_PREROTATION            = 35,
->>>>>>> 6fbb7b84
     // clang-format on
 };
 
