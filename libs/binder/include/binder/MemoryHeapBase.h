--- conflicted
+++ resolved
@@ -52,11 +52,7 @@
     /*
      * maps memory from ashmem, with the given name for debugging
      */
-<<<<<<< HEAD
-    MemoryHeapBase(size_t size, uint32_t flags = 0, char const* name = nullptr);
-=======
     explicit MemoryHeapBase(size_t size, uint32_t flags = 0, char const* name = nullptr);
->>>>>>> eed5d453
 
     virtual ~MemoryHeapBase();
 
