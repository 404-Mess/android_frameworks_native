/*
 * Copyright (C) 2017 The Android Open Source Project
 *
 * Licensed under the Apache License, Version 2.0 (the "License");
 * you may not use this file except in compliance with the License.
 * You may obtain a copy of the License at
 *
 *      http://www.apache.org/licenses/LICENSE-2.0
 *
 * Unless required by applicable law or agreed to in writing, software
 * distributed under the License is distributed on an "AS IS" BASIS,
 * WITHOUT WARRANTIES OR CONDITIONS OF ANY KIND, either express or implied.
 * See the License for the specific language governing permissions and
 * limitations under the License.
 */

#include <gui/LayerDebugInfo.h>

#include <android-base/stringprintf.h>

#include <ui/DebugUtils.h>

#include <binder/Parcel.h>

using namespace android;
using android::base::StringAppendF;

#define RETURN_ON_ERROR(X) do {status_t res = (X); if (res != NO_ERROR) return res;} while(false)

namespace android {

status_t LayerDebugInfo::writeToParcel(Parcel* parcel) const {
    RETURN_ON_ERROR(parcel->writeCString(mName.c_str()));
    RETURN_ON_ERROR(parcel->writeCString(mParentName.c_str()));
    RETURN_ON_ERROR(parcel->writeCString(mType.c_str()));
    RETURN_ON_ERROR(parcel->write(mTransparentRegion));
    RETURN_ON_ERROR(parcel->write(mVisibleRegion));
    RETURN_ON_ERROR(parcel->write(mSurfaceDamageRegion));
    RETURN_ON_ERROR(parcel->writeUint32(mLayerStack));
    RETURN_ON_ERROR(parcel->writeFloat(mX));
    RETURN_ON_ERROR(parcel->writeFloat(mY));
    RETURN_ON_ERROR(parcel->writeUint32(mZ));
    RETURN_ON_ERROR(parcel->writeInt32(mWidth));
    RETURN_ON_ERROR(parcel->writeInt32(mHeight));
    RETURN_ON_ERROR(parcel->write(mCrop));
    RETURN_ON_ERROR(parcel->writeFloat(mColor.r));
    RETURN_ON_ERROR(parcel->writeFloat(mColor.g));
    RETURN_ON_ERROR(parcel->writeFloat(mColor.b));
    RETURN_ON_ERROR(parcel->writeFloat(mColor.a));
    RETURN_ON_ERROR(parcel->writeUint32(mFlags));
    RETURN_ON_ERROR(parcel->writeInt32(mPixelFormat));
    RETURN_ON_ERROR(parcel->writeUint32(static_cast<uint32_t>(mDataSpace)));
    for (size_t index = 0; index < 4; index++) {
        RETURN_ON_ERROR(parcel->writeFloat(mMatrix[index / 2][index % 2]));
    }
    RETURN_ON_ERROR(parcel->writeInt32(mActiveBufferWidth));
    RETURN_ON_ERROR(parcel->writeInt32(mActiveBufferHeight));
    RETURN_ON_ERROR(parcel->writeInt32(mActiveBufferStride));
    RETURN_ON_ERROR(parcel->writeInt32(mActiveBufferFormat));
    RETURN_ON_ERROR(parcel->writeInt32(mNumQueuedFrames));
    RETURN_ON_ERROR(parcel->writeBool(mRefreshPending));
    RETURN_ON_ERROR(parcel->writeBool(mIsOpaque));
    RETURN_ON_ERROR(parcel->writeBool(mContentDirty));
    return NO_ERROR;
}

status_t LayerDebugInfo::readFromParcel(const Parcel* parcel) {
    mName = parcel->readCString();
    RETURN_ON_ERROR(parcel->errorCheck());
    mParentName = parcel->readCString();
    RETURN_ON_ERROR(parcel->errorCheck());
    mType = parcel->readCString();
    RETURN_ON_ERROR(parcel->errorCheck());
    RETURN_ON_ERROR(parcel->read(mTransparentRegion));
    RETURN_ON_ERROR(parcel->read(mVisibleRegion));
    RETURN_ON_ERROR(parcel->read(mSurfaceDamageRegion));
    RETURN_ON_ERROR(parcel->readUint32(&mLayerStack));
    RETURN_ON_ERROR(parcel->readFloat(&mX));
    RETURN_ON_ERROR(parcel->readFloat(&mY));
    RETURN_ON_ERROR(parcel->readUint32(&mZ));
    RETURN_ON_ERROR(parcel->readInt32(&mWidth));
    RETURN_ON_ERROR(parcel->readInt32(&mHeight));
    RETURN_ON_ERROR(parcel->read(mCrop));
    mColor.r = parcel->readFloat();
    RETURN_ON_ERROR(parcel->errorCheck());
    mColor.g = parcel->readFloat();
    RETURN_ON_ERROR(parcel->errorCheck());
    mColor.b = parcel->readFloat();
    RETURN_ON_ERROR(parcel->errorCheck());
    mColor.a = parcel->readFloat();
    RETURN_ON_ERROR(parcel->errorCheck());
    RETURN_ON_ERROR(parcel->readUint32(&mFlags));
    RETURN_ON_ERROR(parcel->readInt32(&mPixelFormat));
    // \todo [2017-07-25 kraita]: Static casting mDataSpace pointer to an uint32 does work. Better ways?
    mDataSpace = static_cast<android_dataspace>(parcel->readUint32());
    RETURN_ON_ERROR(parcel->errorCheck());
    for (size_t index = 0; index < 4; index++) {
        RETURN_ON_ERROR(parcel->readFloat(&mMatrix[index / 2][index % 2]));
    }
    RETURN_ON_ERROR(parcel->readInt32(&mActiveBufferWidth));
    RETURN_ON_ERROR(parcel->readInt32(&mActiveBufferHeight));
    RETURN_ON_ERROR(parcel->readInt32(&mActiveBufferStride));
    RETURN_ON_ERROR(parcel->readInt32(&mActiveBufferFormat));
    RETURN_ON_ERROR(parcel->readInt32(&mNumQueuedFrames));
    RETURN_ON_ERROR(parcel->readBool(&mRefreshPending));
    RETURN_ON_ERROR(parcel->readBool(&mIsOpaque));
    RETURN_ON_ERROR(parcel->readBool(&mContentDirty));
    return NO_ERROR;
}

std::string to_string(const LayerDebugInfo& info) {
    std::string result;

    StringAppendF(&result, "+ %s (%s)\n", info.mType.c_str(), info.mName.c_str());
    info.mTransparentRegion.dump(result, "TransparentRegion");
    info.mVisibleRegion.dump(result, "VisibleRegion");
    info.mSurfaceDamageRegion.dump(result, "SurfaceDamageRegion");

    StringAppendF(&result, "      layerStack=%4d, z=%9d, pos=(%g,%g), size=(%4d,%4d), ",
                  info.mLayerStack, info.mZ, static_cast<double>(info.mX),
                  static_cast<double>(info.mY), info.mWidth, info.mHeight);

<<<<<<< HEAD
    result.appendFormat("crop=%s, ", to_string(info.mCrop).c_str());
    result.appendFormat("isOpaque=%1d, invalidate=%1d, ", info.mIsOpaque, info.mContentDirty);
    result.appendFormat("dataspace=%s, ", dataspaceDetails(info.mDataSpace).c_str());
    result.appendFormat("pixelformat=%s, ", decodePixelFormat(info.mPixelFormat).c_str());
    result.appendFormat("color=(%.3f,%.3f,%.3f,%.3f), flags=0x%08x, ",
            static_cast<double>(info.mColor.r), static_cast<double>(info.mColor.g),
            static_cast<double>(info.mColor.b), static_cast<double>(info.mColor.a),
            info.mFlags);
    result.appendFormat("tr=[%.2f, %.2f][%.2f, %.2f]",
            static_cast<double>(info.mMatrix[0][0]), static_cast<double>(info.mMatrix[0][1]),
            static_cast<double>(info.mMatrix[1][0]), static_cast<double>(info.mMatrix[1][1]));
=======
    StringAppendF(&result, "crop=%s, ", to_string(info.mCrop).c_str());
    StringAppendF(&result, "isOpaque=%1d, invalidate=%1d, ", info.mIsOpaque, info.mContentDirty);
    StringAppendF(&result, "dataspace=%s, ", dataspaceDetails(info.mDataSpace).c_str());
    StringAppendF(&result, "pixelformat=%s, ", decodePixelFormat(info.mPixelFormat).c_str());
    StringAppendF(&result, "color=(%.3f,%.3f,%.3f,%.3f), flags=0x%08x, ",
                  static_cast<double>(info.mColor.r), static_cast<double>(info.mColor.g),
                  static_cast<double>(info.mColor.b), static_cast<double>(info.mColor.a),
                  info.mFlags);
    StringAppendF(&result, "tr=[%.2f, %.2f][%.2f, %.2f]", static_cast<double>(info.mMatrix[0][0]),
                  static_cast<double>(info.mMatrix[0][1]), static_cast<double>(info.mMatrix[1][0]),
                  static_cast<double>(info.mMatrix[1][1]));
>>>>>>> eed5d453
    result.append("\n");
    StringAppendF(&result, "      parent=%s\n", info.mParentName.c_str());
    StringAppendF(&result, "      activeBuffer=[%4ux%4u:%4u,%s],", info.mActiveBufferWidth,
                  info.mActiveBufferHeight, info.mActiveBufferStride,
                  decodePixelFormat(info.mActiveBufferFormat).c_str());
    StringAppendF(&result, " queued-frames=%d, mRefreshPending=%d", info.mNumQueuedFrames,
                  info.mRefreshPending);
    result.append("\n");
    return result;
}

} // android<|MERGE_RESOLUTION|>--- conflicted
+++ resolved
@@ -120,19 +120,6 @@
                   info.mLayerStack, info.mZ, static_cast<double>(info.mX),
                   static_cast<double>(info.mY), info.mWidth, info.mHeight);
 
-<<<<<<< HEAD
-    result.appendFormat("crop=%s, ", to_string(info.mCrop).c_str());
-    result.appendFormat("isOpaque=%1d, invalidate=%1d, ", info.mIsOpaque, info.mContentDirty);
-    result.appendFormat("dataspace=%s, ", dataspaceDetails(info.mDataSpace).c_str());
-    result.appendFormat("pixelformat=%s, ", decodePixelFormat(info.mPixelFormat).c_str());
-    result.appendFormat("color=(%.3f,%.3f,%.3f,%.3f), flags=0x%08x, ",
-            static_cast<double>(info.mColor.r), static_cast<double>(info.mColor.g),
-            static_cast<double>(info.mColor.b), static_cast<double>(info.mColor.a),
-            info.mFlags);
-    result.appendFormat("tr=[%.2f, %.2f][%.2f, %.2f]",
-            static_cast<double>(info.mMatrix[0][0]), static_cast<double>(info.mMatrix[0][1]),
-            static_cast<double>(info.mMatrix[1][0]), static_cast<double>(info.mMatrix[1][1]));
-=======
     StringAppendF(&result, "crop=%s, ", to_string(info.mCrop).c_str());
     StringAppendF(&result, "isOpaque=%1d, invalidate=%1d, ", info.mIsOpaque, info.mContentDirty);
     StringAppendF(&result, "dataspace=%s, ", dataspaceDetails(info.mDataSpace).c_str());
@@ -144,7 +131,6 @@
     StringAppendF(&result, "tr=[%.2f, %.2f][%.2f, %.2f]", static_cast<double>(info.mMatrix[0][0]),
                   static_cast<double>(info.mMatrix[0][1]), static_cast<double>(info.mMatrix[1][0]),
                   static_cast<double>(info.mMatrix[1][1]));
->>>>>>> eed5d453
     result.append("\n");
     StringAppendF(&result, "      parent=%s\n", info.mParentName.c_str());
     StringAppendF(&result, "      activeBuffer=[%4ux%4u:%4u,%s],", info.mActiveBufferWidth,
