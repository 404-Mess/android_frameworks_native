--- conflicted
+++ resolved
@@ -384,20 +384,13 @@
         BQA_LOGV("released %s", id.to_string().c_str());
         mBufferItemConsumer->releaseBuffer(it->second, releaseBuffer.releaseFence);
         mSubmitted.erase(it);
+        mNumUndequeued++;
         processNextBufferLocked(false /* useNextTransaction */);
     }
 
     ATRACE_INT("PendingRelease", mPendingRelease.size());
-<<<<<<< HEAD
-
-    mNumAcquired--;
-    ATRACE_INT(mPendingBufferTrace.c_str(), mNumFrameAvailable + mNumAcquired);
-    mNumUndequeued++;
-    processNextBufferLocked(false /* useNextTransaction */);
-=======
     ATRACE_INT(mQueuedBufferTrace.c_str(),
                mNumFrameAvailable + mNumAcquired - mPendingRelease.size());
->>>>>>> b1889c5f
     mCallbackCV.notify_all();
 }
 
