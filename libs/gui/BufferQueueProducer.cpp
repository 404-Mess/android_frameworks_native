--- conflicted
+++ resolved
@@ -1309,10 +1309,7 @@
                     mCore->mConnectedPid = -1;
                     mCore->mSidebandStream.clear();
                     mCore->mDequeueCondition.notify_all();
-<<<<<<< HEAD
-=======
                     mCore->mAutoPrerotation = false;
->>>>>>> 6fbb7b84
                     listener = mCore->mConsumerListener;
                 } else if (mCore->mConnectedApi == BufferQueueCore::NO_CONNECTED_API) {
                     BQ_LOGE("disconnect: not connected (req=%d)", api);
