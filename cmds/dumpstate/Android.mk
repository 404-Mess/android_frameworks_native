LOCAL_PATH:= $(call my-dir)
include $(CLEAR_VARS)
LOCAL_SRC_FILES := libdumpstate_default.cpp
LOCAL_MODULE := libdumpstate.default
include $(BUILD_STATIC_LIBRARY)

include $(CLEAR_VARS)

ifdef BOARD_WLAN_DEVICE
LOCAL_CFLAGS := -DFWDUMP_$(BOARD_WLAN_DEVICE)
endif

LOCAL_SRC_FILES := dumpstate.cpp utils.cpp

LOCAL_MODULE := dumpstate

<<<<<<< HEAD
LOCAL_SHARED_LIBRARIES := libcutils liblog libselinux
# ZipArchive support, the order matters here to get all symbols.
LOCAL_STATIC_LIBRARIES := libziparchive libz libbase libcrypto_static
=======
LOCAL_SHARED_LIBRARIES := libcutils liblog libselinux libbase
>>>>>>> 17500816
LOCAL_HAL_STATIC_LIBRARIES := libdumpstate
LOCAL_CFLAGS += -Wall -Werror -Wno-unused-parameter
LOCAL_INIT_RC := dumpstate.rc

include $(BUILD_EXECUTABLE)<|MERGE_RESOLUTION|>--- conflicted
+++ resolved
@@ -14,13 +14,9 @@
 
 LOCAL_MODULE := dumpstate
 
-<<<<<<< HEAD
-LOCAL_SHARED_LIBRARIES := libcutils liblog libselinux
+LOCAL_SHARED_LIBRARIES := libcutils liblog libselinux libbase
 # ZipArchive support, the order matters here to get all symbols.
-LOCAL_STATIC_LIBRARIES := libziparchive libz libbase libcrypto_static
-=======
-LOCAL_SHARED_LIBRARIES := libcutils liblog libselinux libbase
->>>>>>> 17500816
+LOCAL_STATIC_LIBRARIES := libziparchive libz libcrypto_static
 LOCAL_HAL_STATIC_LIBRARIES := libdumpstate
 LOCAL_CFLAGS += -Wall -Werror -Wno-unused-parameter
 LOCAL_INIT_RC := dumpstate.rc
