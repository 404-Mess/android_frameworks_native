--- conflicted
+++ resolved
@@ -200,12 +200,7 @@
     dprintf(fd, "id: %d\n", ds_->id_);
     dprintf(fd, "pid: %d\n", ds_->pid_);
     dprintf(fd, "update_progress: %s\n", ds_->options_->do_progress_updates ? "true" : "false");
-<<<<<<< HEAD
-    dprintf(fd, "update_progress_threshold: %d\n", ds_->update_progress_threshold_);
-    dprintf(fd, "last_updated_progress: %d\n", ds_->last_updated_progress_);
-=======
     dprintf(fd, "last_percent_progress: %d\n", ds_->last_reported_percent_progress_);
->>>>>>> 6fbb7b84
     dprintf(fd, "progress:\n");
     ds_->progress_->Dump(fd, "  ");
     dprintf(fd, "args: %s\n", ds_->options_->args.c_str());
