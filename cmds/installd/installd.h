--- conflicted
+++ resolved
@@ -193,17 +193,10 @@
 int uninstall(const char *pkgname, userid_t userid);
 int renamepkg(const char *oldpkgname, const char *newpkgname);
 int fix_uid(const char *pkgname, uid_t uid, gid_t gid);
-<<<<<<< HEAD
 int delete_user_data(const char *pkgname, userid_t userid);
-int make_user_data(const char *pkgname, uid_t uid, userid_t userid);
+int make_user_data(const char *pkgname, uid_t uid, userid_t userid, const char* seinfo);
 int delete_user(userid_t userid);
 int delete_cache(const char *pkgname, userid_t userid);
-=======
-int delete_user_data(const char *pkgname, uid_t persona);
-int make_user_data(const char *pkgname, uid_t uid, uid_t persona, const char* seinfo);
-int delete_persona(uid_t persona);
-int delete_cache(const char *pkgname, uid_t persona);
->>>>>>> e678897f
 int move_dex(const char *src, const char *dst);
 int rm_dex(const char *path);
 int protect(char *pkgname, gid_t gid);
